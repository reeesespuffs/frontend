import { useClient } from "@revolt/client";
import { useTranslation } from "@revolt/i18n";
<<<<<<< HEAD
import { Avatar, OverflowingText, Ripple, Typography } from "@revolt/ui";
=======
import { Avatar, OverflowingText, typography } from "@revolt/ui";
>>>>>>> 0e8a1a35

// import MdError from "@material-design-icons/svg/filled/error.svg?component-solid";
import { useSettingsNavigation } from "../Settings";
import {
  SidebarButton,
  SidebarButtonContent,
  SidebarButtonTitle,
} from "../_layout/SidebarButton";

/**
 * Account Card
 */
export function AccountCard() {
  const client = useClient();
  const t = useTranslation();
  const { page, navigate } = useSettingsNavigation();

  return (
    <SidebarButton
      onClick={() => navigate("account")}
      aria-selected={page() === "account"}
    >
      <Ripple />
      <SidebarButtonTitle>
        <Avatar size={36} src={client().user!.animatedAvatarURL} />
        <SidebarButtonContent>
          <OverflowingText
            class={typography({ class: "label", size: "small" })}
          >
            {client().user!.displayName}
          </OverflowingText>
          {t("app.settings.pages.account.title")}
        </SidebarButtonContent>
      </SidebarButtonTitle>
      {/*<SidebarButtonIcon>
        <MdError {...iconSize(20)} fill={theme!.colour("primary")} />
      </SidebarButtonIcon>*/}
    </SidebarButton>
  );
}<|MERGE_RESOLUTION|>--- conflicted
+++ resolved
@@ -1,10 +1,6 @@
 import { useClient } from "@revolt/client";
 import { useTranslation } from "@revolt/i18n";
-<<<<<<< HEAD
-import { Avatar, OverflowingText, Ripple, Typography } from "@revolt/ui";
-=======
-import { Avatar, OverflowingText, typography } from "@revolt/ui";
->>>>>>> 0e8a1a35
+import { Avatar, OverflowingText, Ripple, typography } from "@revolt/ui";
 
 // import MdError from "@material-design-icons/svg/filled/error.svg?component-solid";
 import { useSettingsNavigation } from "../Settings";
