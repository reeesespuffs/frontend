--- conflicted
+++ resolved
@@ -1,10 +1,6 @@
 import { Accessor, For, Setter, Show, createMemo, onMount } from "solid-js";
 
-<<<<<<< HEAD
-import { Column, OverflowingText, Ripple, styled } from "@revolt/ui";
-=======
-import { Column, OverflowingText } from "@revolt/ui";
->>>>>>> 0e8a1a35
+import { Column, OverflowingText, Ripple } from "@revolt/ui";
 
 // import MdError from "@material-design-icons/svg/filled/error.svg?component-solid";
 // import MdOpenInNew from "@material-design-icons/svg/filled/open_in_new.svg?component-solid";
