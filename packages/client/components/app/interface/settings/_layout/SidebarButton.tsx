--- conflicted
+++ resolved
@@ -1,8 +1,4 @@
 import { styled } from "styled-system/jsx";
-
-// TODO: move to @revolt/ui package
-
-type Props = Record<never, never>;
 
 /**
  * Sidebar button
@@ -11,24 +7,6 @@
   base: {
     minWidth: 0,
 
-<<<<<<< HEAD
-  position: relative;
-
-  display: flex;
-  align-items: center;
-  padding: 6px 8px;
-  border-radius: 8px;
-  font-weight: 500;
-  margin-inline-end: 12px;
-  font-size: 15px;
-  user-select: none;
-  transition: background-color 0.1s ease-in-out;
-  color: ${(props) => props.theme!.colours["settings-sidebar-foreground"]};
-  background: ${(props) =>
-    props["aria-selected"]
-      ? props.theme!.colours["settings-sidebar-button-hover"]
-      : "unset"};
-=======
     display: "flex",
     alignItems: "center",
     padding: "6px 8px",
@@ -40,24 +18,11 @@
     transition: "background-color 0.1s ease-in-out",
     color: "var(--colours-settings-sidebar-foreground)",
     background: "unset",
->>>>>>> 0e8a1a35
 
     "& svg": {
       flexShrink: 0,
     },
 
-<<<<<<< HEAD
-  /* &:hover {
-    background-color: ${(props) =>
-    props.theme!.colours["settings-sidebar-button-hover"]};
-  }
-
-  &:active {
-    background-color: ${(props) =>
-    props.theme!.colours["settings-sidebar-button-active"]};
-  } */
-`;
-=======
     "&:hover": {
       backgroundColor: "var(--colours-settings-sidebar-button-hover)",
     },
@@ -74,7 +39,6 @@
     },
   },
 });
->>>>>>> 0e8a1a35
 
 export const SidebarButtonTitle = styled("div", {
   base: {
