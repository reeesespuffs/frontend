--- conflicted
+++ resolved
@@ -5,22 +5,11 @@
 /**
  * Common styles for the floating indicators
  */
-<<<<<<< HEAD
-export const FloatingIndicator = styled("div", "FloatingIndicator")<{
-  position: "top" | "bottom";
-}>`
-  position: relative;
-
-  display: flex;
-  user-select: none;
-  align-items: center;
-=======
 export const FloatingIndicator = styled("div", {
   base: {
     display: "flex",
     userSelect: "none",
     alignItems: "center",
->>>>>>> 0e8a1a35
 
     width: "100%",
     gap: "var(--gap-md)",
