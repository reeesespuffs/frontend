import { For, JSX, Match, Show, Switch } from "solid-js";
import { styled } from "styled-system/jsx";

import { Ripple, iconSize } from "@revolt/ui";

import MdChevronRight from "@material-design-icons/svg/outlined/chevron_right.svg?component-solid";
import MdContentCopy from "@material-design-icons/svg/outlined/content_copy.svg?component-solid";
import MdKeyboardDown from "@material-design-icons/svg/outlined/keyboard_arrow_down.svg?component-solid";
import MdOpenInNew from "@material-design-icons/svg/outlined/open_in_new.svg?component-solid";

import { Column, OverflowingText } from "../../layout";

/**
 * Permissible actions
 */
type Action =
  | "chevron"
  | "collapse"
  | "external"
  | "edit"
  | "copy"
  | JSX.Element;

export interface Props {
  readonly icon?: JSX.Element | "blank";
  readonly children?: JSX.Element;
  readonly description?: JSX.Element;

  readonly disabled?: boolean;
  readonly onClick?: () => void;
  readonly action?: Action | Action[];
}

/**
 * Category Button (Fluent)
 */
export function CategoryButton(props: Props) {
  return (
    <Base
      isLink={!!props.onClick}
      disabled={props.disabled}
      aria-disabled={props.disabled}
      onClick={props.disabled ? undefined : props.onClick}
    >
      <Ripple />

      <Show when={props.icon !== "blank"}>
        <IconWrapper>{props.icon}</IconWrapper>
      </Show>

      <Show when={props.icon === "blank"}>
        <BlankIconWrapper />
      </Show>

      <Content>
        <Show when={props.children}>
          <OverflowingText>{props.children}</OverflowingText>
        </Show>
        <Show when={props.description}>
          <Description>{props.description}</Description>
        </Show>
      </Content>
      <For each={Array.isArray(props.action) ? props.action : [props.action]}>
        {(action) => (
          <Switch fallback={action}>
            <Match when={action === "chevron"}>
              <Action>
                <MdChevronRight {...iconSize(18)} />
              </Action>
            </Match>
            <Match when={action === "collapse"}>
              <Action>
                <MdKeyboardDown {...iconSize(18)} />
              </Action>
            </Match>
            <Match when={action === "external"}>
              <Action>
                <MdOpenInNew {...iconSize(18)} />
              </Action>
            </Match>
            <Match when={action === "copy"}>
              <Action>
                <MdContentCopy {...iconSize(18)} />
              </Action>
            </Match>
          </Switch>
        )}
      </For>
    </Base>
  );
}

/**
 * Base container for button
 */
<<<<<<< HEAD
const Base = styled("a", "CategoryButton")<{
  isLink: boolean;
  disabled?: boolean;
}>`
  position: relative;

  gap: 16px;
  padding: 13px; /*TODO: make this a prop*/
  border-radius: ${(props) => props.theme!.borderRadius.md};

  color: ${(props) => props.theme!.colours["component-categorybtn-foreground"]};
  background: ${(props) =>
    props.theme!.colours["component-categorybtn-background"]};

  user-select: none;
  cursor: ${(props) =>
    props.disabled ? "not-allowed" : props.isLink ? "pointer" : "initial"};
  transition: background-color 0.1s ease-in-out;

  display: flex;
  align-items: center;
  flex-direction: row;

  > svg {
    flex-shrink: 0;
  }
`;
=======
const Base = styled("a", {
  base: {
    gap: "16px",
    padding: "13px",
    borderRadius: "var(--borderRadius-md)",

    color: "var(--colours-component-categorybtn-foreground)",
    background: "var(--colours-component-categorybtn-background)",

    userSelect: "none",
    cursor: "pointer",
    transition: "background-color 0.1s ease-in-out",

    display: "flex",
    alignItems: "center",
    flexDirection: "row",

    "&:hover": {
      backgroundColor: "var(--colours-component-categorybtn-background-hover)",
    },

    "&:active": {
      backgroundColor: "var(--colours-component-categorybtn-background-active)",
    },
  },
  variants: {
    isLink: {
      true: {
        cursor: "pointer",
      },
      false: {
        cursor: "initial",
      },
    },
    disabled: {
      true: {
        cursor: "not-allowed",
      },
    },
  },
});
>>>>>>> 0e8a1a35

/**
 * Title and description styles
 */
const Content = styled("div", {
  base: {
    display: "flex",
    flexGrow: 1,
    flexDirection: "column",

    fontWeight: 500,
    fontSize: "14px",
    gap: "2px",
    whiteSpace: "nowrap",
    overflow: "hidden",
    textOverflow: "ellipsis",
  },
});

/**
 * Accented wrapper for the category button icons
 */
const IconWrapper = styled("div", {
  base: {
    background: "var(--colours-component-categorybtn-background-icon)",

    width: "36px",
    height: "36px",
    display: "flex",
    flexShrink: 0,
    alignItems: "center",
    justifyContent: "center",
    borderRadius: "50%",

    "& svg": {
      color: "var(--colours-component-categorybtn-foreground-description)",
    },
  },
});

/**
 * Category button icon wrapper for the blank state
 */
const BlankIconWrapper = styled(IconWrapper, {
  base: {
    background: "transparent",
  },
});

/**
 * Description shown below title
 */
const Description = styled("span", {
  base: {
    fontWeight: 500,
    fontSize: "12px",
    color: "var(--colours-component-categorybtn-foreground-description)",
    textWrap: "wrap",

    "& a:hover": {
      textDecoration: "underline",
    },
  },
});

/**
 * Container for action icons
 */
const Action = styled("div", {
  base: {
    width: "24px",
    height: "24px",
    flexShrink: 0,

    display: "grid",
    placeItems: "center",
  },
});<|MERGE_RESOLUTION|>--- conflicted
+++ resolved
@@ -93,35 +93,6 @@
 /**
  * Base container for button
  */
-<<<<<<< HEAD
-const Base = styled("a", "CategoryButton")<{
-  isLink: boolean;
-  disabled?: boolean;
-}>`
-  position: relative;
-
-  gap: 16px;
-  padding: 13px; /*TODO: make this a prop*/
-  border-radius: ${(props) => props.theme!.borderRadius.md};
-
-  color: ${(props) => props.theme!.colours["component-categorybtn-foreground"]};
-  background: ${(props) =>
-    props.theme!.colours["component-categorybtn-background"]};
-
-  user-select: none;
-  cursor: ${(props) =>
-    props.disabled ? "not-allowed" : props.isLink ? "pointer" : "initial"};
-  transition: background-color 0.1s ease-in-out;
-
-  display: flex;
-  align-items: center;
-  flex-direction: row;
-
-  > svg {
-    flex-shrink: 0;
-  }
-`;
-=======
 const Base = styled("a", {
   base: {
     gap: "16px",
@@ -163,7 +134,6 @@
     },
   },
 });
->>>>>>> 0e8a1a35
 
 /**
  * Title and description styles
