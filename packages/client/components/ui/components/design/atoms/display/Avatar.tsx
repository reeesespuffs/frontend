--- conflicted
+++ resolved
@@ -126,12 +126,6 @@
 /**
  * Avatar parent container
  */
-<<<<<<< HEAD
-const ParentBase = styled("svg", "Avatar")<Pick<Props, "interactive" | "slot">>`
-  flex-shrink: 0;
-  user-select: none;
-  cursor: ${(props) => (props.interactive ? "cursor" : "inherit")};
-=======
 const ParentBase = styled("svg", {
   base: {
     flexShrink: 0,
@@ -150,7 +144,6 @@
     interactive: false,
   },
 });
->>>>>>> 0e8a1a35
 
 /**
  * Inner SVG container
@@ -181,22 +174,18 @@
           setTimeout(() => setUrl(src));
         }
       },
-      { defer: true },
-    ),
+      { defer: true }
+    )
   );
 
   return (
     <ParentBase
-<<<<<<< HEAD
+      // TODO: why?
       slot={props.slot}
-      width={props.size}
-      height={props.size}
-=======
       style={{
         width: props.size + "px",
         height: props.size + "px",
       }}
->>>>>>> 0e8a1a35
       viewBox="0 0 32 32"
       interactive={props.interactive}
     >
