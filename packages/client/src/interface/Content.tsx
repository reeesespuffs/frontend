--- conflicted
+++ resolved
@@ -34,12 +34,8 @@
         }
       />
       <Route path="/channel/:channel" component={ChannelPage} />
-<<<<<<< HEAD
       <Route path="/dev" component={DevelopmentPage} />
-=======
       <Route path="/friends" component={Friends} />
-      <Route path="/dev" element={<DevelopmentPage />} />
->>>>>>> 1bd655d1
       <Route path="/admin" component={Admin} />
       <Route path="/app" component={HomePage} />
       <Route path="/pwa" component={PWARedirect} />
