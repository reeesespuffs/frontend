--- conflicted
+++ resolved
@@ -1,5 +1,4 @@
-<<<<<<< HEAD
-import { BiSolidChevronDown, BiSolidUserDetail } from "solid-icons/bi";
+import { BiSolidUserDetail } from "solid-icons/bi";
 import {
   Accessor,
   For,
@@ -11,10 +10,6 @@
   createSignal,
   splitProps,
 } from "solid-js";
-=======
-import { BiSolidUserDetail } from "solid-icons/bi";
-import { Accessor, For, JSX, Show, createMemo, splitProps } from "solid-js";
->>>>>>> 0e8a1a35
 
 import { VirtualContainer } from "@minht11/solid-virtual-container";
 import type { User } from "revolt.js";
@@ -53,19 +48,6 @@
 /**
  * Base layout of the friends page
  */
-<<<<<<< HEAD
-const Base = styledLegacy("div")`
-  width: 100%;
-  display: flex;
-  flex-direction: column;
-
-  .FriendsList {
-    padding-inline: ${(props) => props.theme!.gap.md};
-    overflow-y: scroll;
-    height: 100%;
-  }
-`;
-=======
 const Base = styled("div", {
   base: {
     width: "100%",
@@ -76,7 +58,6 @@
     },
   },
 });
->>>>>>> 0e8a1a35
 
 // const ListBase = styled("div", {
 //   base: {
@@ -294,7 +275,7 @@
   props: { user: User } & Omit<
     JSX.AnchorHTMLAttributes<HTMLAnchorElement>,
     "href"
-  >,
+  >
 ) {
   const [local, remote] = splitProps(props, ["user"]);
 
