--- conflicted
+++ resolved
@@ -1,9 +1,6 @@
 /**
  * Configure contexts and render App
  */
-<<<<<<< HEAD
-import { JSX, Show, createEffect, createSignal, on, onMount, lazy } from "solid-js";
-=======
 import {
   JSX,
   Show,
@@ -13,8 +10,8 @@
   createSignal,
   on,
   onMount,
+  lazy,
 } from "solid-js";
->>>>>>> d11b3c62
 import { createStore } from "solid-js/store";
 import { render } from "solid-js/web";
 
@@ -92,8 +89,7 @@
 
 /**
  * Redirect PWA start to the last active path
- */
-function PWARedirect() {
+ */function PWARedirect() {
   return <Navigate href={state.layout.getLastActivePath()} />;
 }
 
@@ -143,33 +139,12 @@
   );
 }
 
-<<<<<<< HEAD
-render(
-  () => (
-    <Router root={MountContext}>
-      <Route path="/login" component={AuthPage as never}>
-        <Route path="/delete/:token" component={ConfirmDelete} />
-        <Route path="/check" component={FlowCheck} />
-        <Route path="/create" component={FlowCreate} />
-        <Route path="/auth" component={FlowLogin} />
-        <Route path="/resend" component={FlowResend} />
-        <Route path="/reset" component={FlowReset} />
-        <Route path="/verify/:token" component={FlowVerify} />
-        <Route path="/reset/:token" component={FlowConfirmReset} />
-        <Route path="/*" component={FlowHome} />
-      </Route>
-      <Route path="/" component={Interface as never}>
-        <Route path="/pwa" component={PWARedirect} />
-        <Route path="/dev" component={DevelopmentPage} />
-        <Route path="/settings" component={SettingsRedirect} />
-        <Route path="/friends" component={Friends} />
-        <Route path="/server/:server/*">
-=======
 state.hydrate().then(() =>
   render(
     () => (
       <Router root={MountContext}>
         <Route path="/login" component={AuthPage as never}>
+          <Route path="/delete/:token" component={ConfirmDelete} />
           <Route path="/check" component={FlowCheck} />
           <Route path="/create" component={FlowCreate} />
           <Route path="/auth" component={FlowLogin} />
@@ -188,7 +163,6 @@
             <Route path="/channel/:channel/*" component={ChannelPage} />
             <Route path="/*" component={ServerHome} />
           </Route>
->>>>>>> d11b3c62
           <Route path="/channel/:channel/*" component={ChannelPage} />
           <Route path="/*" component={HomePage} />
         </Route>
