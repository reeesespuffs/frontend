--- conflicted
+++ resolved
@@ -18,11 +18,7 @@
     "@revolt/routing": "workspace:^1.0.0",
     "@revolt/state": "workspace:^1.0.0",
     "@revolt/ui": "workspace:^1.0.0",
-<<<<<<< HEAD
-    "revolt.js": "workspace:^7.0.0-beta.4",
-=======
     "revolt.js": "workspace:^",
->>>>>>> bc5356bc
     "solid-hcaptcha": "^0.2.5",
     "solid-icons": "^1.0.4",
     "solid-js": "^1.7.3",
