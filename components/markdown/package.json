--- conflicted
+++ resolved
@@ -25,11 +25,7 @@
     "remark-math": "^5.1.1",
     "remark-parse": "^10.0.1",
     "remark-rehype": "^10.1.0",
-<<<<<<< HEAD
-    "revolt.js": "workspace:^7.0.0-beta.4",
-=======
     "revolt.js": "workspace:^",
->>>>>>> bc5356bc
     "solid-js": "^1.7.3",
     "solid-styled-components": "workspace:^0.28.4",
     "space-separated-tokens": "^2.0.2",
