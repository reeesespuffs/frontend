{
  "name": "@revolt/state",
  "version": "1.0.0",
  "main": "index.tsx",
  "scripts": {
    "test": "echo \"Error: no test specified\" && exit 1"
  },
  "keywords": [],
  "private": true,
  "devDependencies": {
    "vite": "^4.2.1"
  },
  "dependencies": {
    "@revolt/common": "workspace:^1.0.0",
    "@revolt/i18n": "workspace:^1.0.0",
    "@revolt/routing": "workspace:^",
    "color-rgba": "^2.4.0",
    "fast-deep-equal": "^3.1.3",
    "json-stringify-deterministic": "^1.0.7",
    "localforage": "^1.10.0",
    "mobx": "^6.3.2",
<<<<<<< HEAD
    "revolt.js": "workspace:^7.0.0-beta.4",
=======
    "revolt.js": "workspace:^",
>>>>>>> bc5356bc
    "solid-js": "^1.7.3"
  }
}<|MERGE_RESOLUTION|>--- conflicted
+++ resolved
@@ -19,11 +19,7 @@
     "json-stringify-deterministic": "^1.0.7",
     "localforage": "^1.10.0",
     "mobx": "^6.3.2",
-<<<<<<< HEAD
-    "revolt.js": "workspace:^7.0.0-beta.4",
-=======
     "revolt.js": "workspace:^",
->>>>>>> bc5356bc
     "solid-js": "^1.7.3"
   }
 }