--- conflicted
+++ resolved
@@ -26,10 +26,6 @@
     "solid-styled-components": "^0.28.4"
   },
   "devDependencies": {
-<<<<<<< HEAD
-    "revolt.js": "workspace:^7.0.0-beta.4"
-=======
     "revolt.js": "workspace:^"
->>>>>>> bc5356bc
   }
 }