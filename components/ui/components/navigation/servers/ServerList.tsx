--- conflicted
+++ resolved
@@ -57,11 +57,6 @@
   const navigate = useNavigate();
   const keybinds = useKeybindActions();
 
-<<<<<<< HEAD
-  const navigateServer = (byOffset: number) => {
-    const serverId = props.selectedServer();
-    if (serverId == null) {
-=======
   const navigateServer = (ev: KeyboardEvent, byOffset: number) => {
     ev.preventDefault();
 
@@ -74,7 +69,6 @@
           `/server/${props.orderedServers[props.orderedServers.length - 1].id}`
         );
       }
->>>>>>> 223e6321
       return;
     }
 
