<<<<<<< HEAD
import { BiRegularBlock } from "solid-icons/bi";
import { Accessor, JSX, Match, Switch } from "solid-js";
import { styled } from "solid-styled-components";

import { useTranslation } from "@revolt/i18n";

import { generateTypographyCSS } from "../../design/atoms/display/Typography";
import { InlineIcon, Row } from "../../design/layout";
=======
import type { Channel } from "revolt.js";
import {
  BiRegularBlock,
  BiRegularPlus,
  BiSolidFileGif,
  BiSolidHappyBeaming,
} from "solid-icons/bi";
import { styled } from "solid-styled-components";
import { Accessor, Match, Switch } from "solid-js";
import { useTranslation } from "@revolt/i18n";
import { Row } from "../../design/layout";
import { CompositionPicker } from "../../floating/CompositionPicker";
>>>>>>> 42562bc6

interface Props {
  /**
   * Ref to the input element
   */
  ref: HTMLTextAreaElement | undefined;

  /**
   * Text content
   */
  content: Accessor<string>;

  /**
   * Handle message send
   */
  sendMessage: () => void;

  /**
   * Update text content
   * @param v New content
   */
  setContent: (v: string) => void;

  /**
   * Actions to the left of the message box
   */
  actionsStart: JSX.Element;

  /**
   * Actions to the right of the message box
   */
  actionsEnd: JSX.Element;

  /**
   * Placeholder in message box
   */
  placeholder: string;

  /**
   * Whether sending messages is allowed
   */
  sendingAllowed: boolean;
}

/**
 * Message box container
 */
const Base = styled("div", "MessageBox")`
  height: 48px;
  flex-shrink: 0;

  display: flex;
  background: ${({ theme }) => theme!.colours["background-300"]};
`;

/**
 * Input area
 */
const Input = styled("textarea")`
  border: none;
  resize: none;
  outline: none;
  background: transparent;

  flex-grow: 1;
  padding: 14px 0;

  font-family: ${(props) => props.theme!.fonts.primary};
  color: ${(props) => props.theme!.colours.foreground};
  ${(props) => generateTypographyCSS(props.theme!, "messages")}
`;

/**
 * Blocked message
 */
const Blocked = styled(Row)`
  flex-grow: 1;
  user-select: none;
  color: ${(props) => props.theme!.colours["foreground-300"]};
`;

/**
 * Message box
 */
export function MessageBox(props: Props) {
  const t = useTranslation();

  /**
   * Handle key presses in input box
   * @param event Keyboard Event
   */
  function onKeyDown(event: KeyboardEvent) {
    if (event.key === "Enter" && props.ref) {
      event.preventDefault();
      props.sendMessage();
    }
  }

  function sendGIFMessage(content: string) {
    props.channel.sendMessage({ content });
  }

  return (
    <Base>
<<<<<<< HEAD
      <Switch fallback={props.actionsStart}>
        <Match when={!props.sendingAllowed}>
          <InlineIcon size="wide">
            <Blocked>
              <BiRegularBlock size={24} />
            </Blocked>
          </InlineIcon>
=======
      <Switch fallback={<Spacer size="short" />}>
        <Match when={!props.channel.havePermission("SendMessage")}>
          <Spacer size="wide">
            <BiRegularBlock size={24} />
          </Spacer>
        </Match>
        <Match when={props.channel.havePermission("UploadFiles")}>
          <Spacer size="wide">
            <Button>
              <BiRegularPlus size={24} />
            </Button>
          </Spacer>
>>>>>>> 42562bc6
        </Match>
      </Switch>
      <Switch
        fallback={
          <Input
            ref={props.ref}
            onKeyDown={onKeyDown}
            value={props.content()}
            placeholder={props.placeholder}
            onInput={(e) => props.setContent(e.currentTarget.value)}
          />
        }
      >
        <Match when={!props.sendingAllowed}>
          <Blocked align>{t("app.main.channel.misc.no_sending")}</Blocked>
        </Match>
      </Switch>
<<<<<<< HEAD
      {props.actionsEnd}
=======
      <CompositionPicker initialState sendGIFMessage={sendGIFMessage}>
        {(triggerProps) => (
          <>
            <Spacer size="normal">
              <Button onClick={triggerProps.onClickGif}>
                <BiSolidFileGif size={24} />
              </Button>
            </Spacer>
            <Spacer size="normal">
              <Button
                ref={triggerProps.ref}
                onClick={triggerProps.onClickEmoji}
              >
                <BiSolidHappyBeaming size={24} />
              </Button>
            </Spacer>
          </>
        )}
      </CompositionPicker>
>>>>>>> 42562bc6
    </Base>
  );
}<|MERGE_RESOLUTION|>--- conflicted
+++ resolved
@@ -1,4 +1,3 @@
-<<<<<<< HEAD
 import { BiRegularBlock } from "solid-icons/bi";
 import { Accessor, JSX, Match, Switch } from "solid-js";
 import { styled } from "solid-styled-components";
@@ -7,20 +6,6 @@
 
 import { generateTypographyCSS } from "../../design/atoms/display/Typography";
 import { InlineIcon, Row } from "../../design/layout";
-=======
-import type { Channel } from "revolt.js";
-import {
-  BiRegularBlock,
-  BiRegularPlus,
-  BiSolidFileGif,
-  BiSolidHappyBeaming,
-} from "solid-icons/bi";
-import { styled } from "solid-styled-components";
-import { Accessor, Match, Switch } from "solid-js";
-import { useTranslation } from "@revolt/i18n";
-import { Row } from "../../design/layout";
-import { CompositionPicker } from "../../floating/CompositionPicker";
->>>>>>> 42562bc6
 
 interface Props {
   /**
@@ -119,13 +104,16 @@
     }
   }
 
-  function sendGIFMessage(content: string) {
-    props.channel.sendMessage({ content });
+  /**
+   * Handle changes to input
+   * @param event Event
+   */
+  function onInput(event: InputEvent & { currentTarget: HTMLTextAreaElement }) {
+    props.setContent(event.currentTarget!.value);
   }
 
   return (
     <Base>
-<<<<<<< HEAD
       <Switch fallback={props.actionsStart}>
         <Match when={!props.sendingAllowed}>
           <InlineIcon size="wide">
@@ -133,20 +121,6 @@
               <BiRegularBlock size={24} />
             </Blocked>
           </InlineIcon>
-=======
-      <Switch fallback={<Spacer size="short" />}>
-        <Match when={!props.channel.havePermission("SendMessage")}>
-          <Spacer size="wide">
-            <BiRegularBlock size={24} />
-          </Spacer>
-        </Match>
-        <Match when={props.channel.havePermission("UploadFiles")}>
-          <Spacer size="wide">
-            <Button>
-              <BiRegularPlus size={24} />
-            </Button>
-          </Spacer>
->>>>>>> 42562bc6
         </Match>
       </Switch>
       <Switch
@@ -156,7 +130,7 @@
             onKeyDown={onKeyDown}
             value={props.content()}
             placeholder={props.placeholder}
-            onInput={(e) => props.setContent(e.currentTarget.value)}
+            onInput={onInput}
           />
         }
       >
@@ -164,29 +138,7 @@
           <Blocked align>{t("app.main.channel.misc.no_sending")}</Blocked>
         </Match>
       </Switch>
-<<<<<<< HEAD
       {props.actionsEnd}
-=======
-      <CompositionPicker initialState sendGIFMessage={sendGIFMessage}>
-        {(triggerProps) => (
-          <>
-            <Spacer size="normal">
-              <Button onClick={triggerProps.onClickGif}>
-                <BiSolidFileGif size={24} />
-              </Button>
-            </Spacer>
-            <Spacer size="normal">
-              <Button
-                ref={triggerProps.ref}
-                onClick={triggerProps.onClickEmoji}
-              >
-                <BiSolidHappyBeaming size={24} />
-              </Button>
-            </Spacer>
-          </>
-        )}
-      </CompositionPicker>
->>>>>>> 42562bc6
     </Base>
   );
 }