--- conflicted
+++ resolved
@@ -1,25 +1,3 @@
-import {
-  BiLogosGithub,
-  BiRegularDesktop,
-  BiRegularGlobe,
-  BiRegularListUl,
-  BiRegularSync,
-  BiSolidBell,
-  BiSolidBot,
-  BiSolidCheckShield,
-  BiSolidCoffee,
-  BiSolidExit,
-  BiSolidFlask,
-<<<<<<< HEAD
-  BiSolidIdCard,
-  BiSolidKeyboard,
-=======
->>>>>>> fc8ce59f
-  BiSolidMegaphone,
-  BiSolidPalette,
-  BiSolidPlug,
-  BiSolidSpeaker,
-} from "solid-icons/bi";
 import { Component, Show } from "solid-js";
 
 import { Server } from "revolt.js";
@@ -41,6 +19,7 @@
 import MdAccessibility from "@material-design-icons/svg/outlined/accessibility.svg?component-solid";
 import MdExtension from "@material-design-icons/svg/outlined/extension.svg?component-solid";
 import MdNotifications from "@material-design-icons/svg/outlined/notifications.svg?component-solid";
+import MdKeybinds from "@material-design-icons/svg/outlined/keyboard.svg?component-solid";
 import MdLanguage from "@material-design-icons/svg/outlined/language.svg?component-solid";
 import MdSync from "@material-design-icons/svg/outlined/sync.svg?component-solid";
 import MdDesktopWindows from "@material-design-icons/svg/outlined/desktop_windows.svg?component-solid";
@@ -128,134 +107,6 @@
     const t = useTranslation();
     const theme = useTheme();
 
-<<<<<<< HEAD
-    return [
-      {
-        title: t("app.settings.categories.user_settings"),
-        entries: [
-          {
-            id: "account",
-            icon: <BiSolidUser size={20} />,
-            title: t("app.settings.pages.account.title"),
-          },
-          {
-            id: "profile",
-            icon: <BiSolidIdCard size={20} />,
-            title: t("app.settings.pages.profile.title"),
-          },
-          {
-            id: "sessions",
-            icon: <BiSolidCheckShield size={20} />,
-            title: t("app.settings.pages.sessions.title"),
-          },
-        ],
-      },
-      {
-        title: <div>Revolt</div>,
-        entries: [
-          {
-            id: "bots",
-            icon: <BiSolidBot size={20} />,
-            title: t("app.settings.pages.bots.title"),
-          },
-          {
-            id: "feedback",
-            icon: <BiSolidMegaphone size={20} />,
-            title: t("app.settings.pages.feedback.title"),
-          },
-          {
-            href: "https://insrt.uk/donate",
-            icon: <BiSolidCoffee size={20} color="rgba(255,155,0,1)" />,
-            title: (
-              <ColouredText
-                clip
-                colour="linear-gradient(-132deg, rgba(233,189,173,1) 1%, rgba(232,196,180,1) 3%, rgba(255,155,0,1) 100%)"
-              >
-                {t("app.settings.pages.donate.title")}
-              </ColouredText>
-            ),
-          },
-        ],
-      },
-      {
-        title: t("app.settings.categories.client_settings"),
-        entries: [
-          {
-            id: "audio",
-            icon: <BiSolidSpeaker size={20} />,
-            title: t("app.settings.pages.audio.title"),
-            hidden: !getController("state").experiments.isEnabled("voice_chat"),
-          },
-          {
-            id: "appearance",
-            icon: <BiSolidPalette size={20} />,
-            title: t("app.settings.pages.appearance.title"),
-          },
-          {
-            id: "plugins",
-            icon: <BiSolidPlug size={20} />,
-            title: t("app.settings.pages.plugins.title"),
-            hidden: !getController("state").experiments.isEnabled("plugins"),
-          },
-          {
-            id: "notifications",
-            icon: <BiSolidBell size={20} />,
-            title: t("app.settings.pages.notifications.title"),
-          },
-          {
-            id: "keybinds",
-            icon: <BiSolidKeyboard size={20} />,
-            title: t("app.settings.pages.keybinds.title"),
-          },
-          {
-            id: "language",
-            icon: <BiRegularGlobe size={20} />,
-            title: t("app.settings.pages.language.title"),
-          },
-          {
-            id: "sync",
-            icon: <BiRegularSync size={20} />,
-            title: t("app.settings.pages.sync.title"),
-          },
-          {
-            id: "native",
-            hidden: false,
-            icon: <BiRegularDesktop size={20} />,
-            title: t("app.settings.pages.native.title"),
-          },
-          {
-            id: "experiments",
-            icon: <BiSolidFlask size={20} />,
-            title: t("app.settings.pages.experiments.title"),
-          },
-        ],
-      },
-      {
-        entries: [
-          {
-            onClick: () =>
-              getController("modal").push({ type: "changelog", posts: [] }),
-            icon: <BiRegularListUl size={20} />,
-            title: t("app.special.modals.changelogs.title"),
-          },
-          {
-            href: "https://github.com/revoltchat",
-            icon: <BiLogosGithub size={20} />,
-            title: t("app.settings.pages.source_code"),
-          },
-          {
-            id: "logout",
-            icon: <BiSolidExit size={20} color={theme!.colours.error} />,
-            title: (
-              <ColouredText colour={theme!.colours.error}>
-                {t("app.settings.pages.logOut")}
-              </ColouredText>
-            ),
-          },
-        ],
-      },
-    ];
-=======
     return {
       prepend: (
         <Column gap="s">
@@ -337,6 +188,11 @@
               title: t("app.settings.pages.notifications.title"),
             },
             {
+              id: "keybinds",
+              icon: <MdKeybinds {...iconSize(20)} />,
+              title: t("app.settings.pages.keybinds.title"),
+            },
+            {
               id: "language",
               icon: <MdLanguage {...iconSize(20)} />,
               title: t("app.settings.pages.language.title"),
@@ -385,7 +241,6 @@
         },
       ],
     };
->>>>>>> fc8ce59f
   },
 };
 
