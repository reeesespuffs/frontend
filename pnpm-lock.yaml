lockfileVersion: '6.0'

importers:

  .:
    devDependencies:
      '@solidjs/testing-library':
        specifier: ^0.7.0
        version: 0.7.0(solid-js@1.7.3)
      '@testing-library/jest-dom':
        specifier: ^5.16.5
        version: 5.16.5
      '@trivago/prettier-plugin-sort-imports':
        specifier: ^4.1.1
        version: 4.1.1(prettier@2.8.7)
      eslint:
        specifier: ^8.2.0
        version: 8.23.1
      eslint-config-prettier:
        specifier: ^8.8.0
        version: 8.8.0(eslint@8.23.1)
      eslint-plugin-solid:
        specifier: ^0.12.0
        version: 0.12.0(eslint@8.23.1)(typescript@4.8.3)
      eslint-plugin-spellcheck:
        specifier: ^0.0.20
        version: 0.0.20(eslint@8.23.1)
      jsdom:
        specifier: ^20.0.3
        version: 20.0.3
      prettier:
        specifier: ^2.8.7
        version: 2.8.7
      solid-js:
        specifier: ^1.7.3
        version: 1.7.3
      vite:
        specifier: ^4.2.1
        version: 4.2.1
      vite-plugin-solid:
        specifier: ^2.6.1
        version: 2.6.1(solid-js@1.7.3)(vite@4.2.1)
      vitest:
        specifier: ^0.24.5
        version: 0.24.5(jsdom@20.0.3)

  components/admin:
    dependencies:
      '@material-design-icons/svg':
        specifier: ^0.14.8
        version: 0.14.8
      '@revolt/app':
        specifier: workspace:^
        version: link:../app
      '@revolt/client':
        specifier: workspace:^1.0.0
        version: link:../client
      '@revolt/i18n':
        specifier: workspace:^1.0.0
        version: link:../i18n
      '@revolt/markdown':
        specifier: workspace:^1.0.0
        version: link:../markdown
      '@revolt/state':
        specifier: workspace:^1.0.0
        version: link:../state
      '@revolt/ui':
        specifier: workspace:^1.0.0
        version: link:../ui
      revolt.js:
        specifier: workspace:^
        version: link:../../packages/revolt.js
      solid-icons:
        specifier: ^1.0.4
        version: 1.0.4(solid-js@1.7.3)
      solid-js:
        specifier: ^1.7.3
        version: 1.7.3
      ulid:
        specifier: ^2.3.0
        version: 2.3.0
    devDependencies:
      vite-plugin-solid-svg:
        specifier: ^0.6.1
        version: 0.6.1(solid-js@1.7.3)(vite@4.2.1)

  components/app:
    dependencies:
      '@material-design-icons/svg':
        specifier: ^0.14.8
        version: 0.14.8
      '@motionone/solid':
        specifier: ^10.15.4
        version: 10.15.4(solid-js@1.7.3)
      '@revolt/client':
        specifier: workspace:^
        version: link:../client
      '@revolt/common':
        specifier: workspace:^
        version: link:../common
      '@revolt/i18n':
        specifier: workspace:^
        version: link:../i18n
      '@revolt/markdown':
        specifier: workspace:^
        version: link:../markdown
      '@revolt/state':
        specifier: workspace:^
        version: link:../state
      '@revolt/ui':
        specifier: workspace:^
        version: link:../ui
      '@solid-primitives/keyed':
        specifier: ^1.2.0
        version: 1.2.0(solid-js@1.7.3)
      lodash.isequal:
        specifier: ^4.5.0
        version: 4.5.0
      revolt.js:
        specifier: workspace:^
        version: link:../../packages/revolt.js
      solid-icons:
        specifier: ^1.0.4
        version: 1.0.4(solid-js@1.7.3)
      solid-js:
        specifier: ^1.7.3
        version: 1.7.3
      ulid:
        specifier: ^2.3.0
        version: 2.3.0
    devDependencies:
      vite-plugin-solid-svg:
        specifier: ^0.6.1
        version: 0.6.1(solid-js@1.7.3)(vite@4.2.1)

  components/auth:
    dependencies:
      '@material-design-icons/svg':
        specifier: ^0.14.8
        version: 0.14.8
      '@revolt/client':
        specifier: workspace:^1.0.0
        version: link:../client
      '@revolt/common':
        specifier: workspace:^1.0.0
        version: link:../common
      '@revolt/i18n':
        specifier: workspace:^1.0.0
        version: link:../i18n
      '@revolt/modal':
        specifier: workspace:^1.0.0
        version: link:../modal
      '@revolt/routing':
        specifier: workspace:^1.0.0
        version: link:../routing
      '@revolt/state':
        specifier: workspace:^1.0.0
        version: link:../state
      '@revolt/ui':
        specifier: workspace:^1.0.0
        version: link:../ui
      revolt.js:
        specifier: workspace:^
        version: link:../../packages/revolt.js
      solid-hcaptcha:
        specifier: ^0.2.5
        version: 0.2.5(solid-js@1.7.3)
      solid-icons:
        specifier: ^1.0.4
        version: 1.0.4(solid-js@1.7.3)
      solid-js:
        specifier: ^1.7.3
        version: 1.7.3
      solid-styled-components:
        specifier: ^0.28.4
        version: link:../../packages/solid-styled-components
    devDependencies:
      vite:
        specifier: ^4.2.1
        version: 4.2.1
      vite-plugin-solid-svg:
        specifier: ^0.6.1
        version: 0.6.1(solid-js@1.7.3)(vite@4.2.1)

  components/client:
    dependencies:
      '@revolt/common':
        specifier: workspace:^1.0.0
        version: link:../common
      '@revolt/state':
        specifier: workspace:^1.0.0
        version: link:../state
      '@solid-primitives/map':
        specifier: ^0.4.3
        version: 0.4.3(solid-js@1.7.3)
      detect-browser:
        specifier: ^5.3.0
        version: 5.3.0
      mobx:
        specifier: ^6.3.2
        version: 6.6.2
      revolt.js:
        specifier: workspace:^
        version: link:../../packages/revolt.js
      solid-js:
        specifier: ^1.7.3
        version: 1.7.3
    devDependencies:
      vite:
        specifier: ^4.2.1
        version: 4.2.1

  components/common:
    dependencies:
      solid-js:
        specifier: ^1.7.3
        version: 1.7.3
    devDependencies:
      '@revolt/client':
        specifier: workspace:^1.0.0
        version: link:../client
      '@revolt/modal':
        specifier: workspace:^1.0.0
        version: link:../modal
      '@revolt/state':
        specifier: workspace:^1.0.0
        version: link:../state

  components/i18n:
    dependencies:
      '@solid-primitives/i18n':
        specifier: ^1.1.1
        version: 1.1.1(solid-js@1.7.3)
      dayjs:
        specifier: ^1.11.5
        version: 1.11.5
      lodash.defaultsdeep:
        specifier: ^4.6.1
        version: 4.6.1
      solid-js:
        specifier: ^1.7.3
        version: 1.7.3
    devDependencies:
      '@types/lodash.defaultsdeep':
        specifier: ^4.6.7
        version: 4.6.7

  components/i18n/locales/scripts:
    dependencies:
      chalk:
        specifier: ^5.3.0
        version: 5.3.0
      octokit:
        specifier: ^2.1.0
        version: 2.1.0
      typescript:
        specifier: ^5.1.6
        version: 5.1.6
    devDependencies:
      '@types/node':
        specifier: ^20.3.3
        version: 20.3.3
      dotenv:
        specifier: ^16.3.1
        version: 16.3.1

  components/markdown:
    dependencies:
      '@revolt/client':
        specifier: workspace:^1.0.0
        version: link:../client
      '@revolt/i18n':
        specifier: workspace:^1.0.0
        version: link:../i18n
      '@revolt/routing':
        specifier: workspace:^1.0.0
        version: link:../routing
      '@revolt/ui':
        specifier: workspace:^1.0.0
        version: link:../ui
      comma-separated-tokens:
        specifier: ^2.0.3
        version: 2.0.3
      emoji-regex:
        specifier: ^10.2.1
        version: 10.2.1
      hast:
        specifier: ^1.0.0
        version: 1.0.0
      katex:
        specifier: ^0.16.4
        version: 0.16.4
      mdast-util-to-hast:
        specifier: ^12.2.4
        version: 12.2.4
      property-information:
        specifier: ^6.2.0
        version: 6.2.0
      rehype-katex:
        specifier: ^6.0.2
        version: 6.0.2
      rehype-prism:
        specifier: ^2.1.3
        version: 2.1.3(unified@10.1.2)
      remark-breaks:
        specifier: ^3.0.2
        version: 3.0.2
      remark-gfm:
        specifier: ^3.0.1
        version: 3.0.1
      remark-math:
        specifier: ^5.1.1
        version: 5.1.1
      remark-parse:
        specifier: ^10.0.1
        version: 10.0.1
      remark-rehype:
        specifier: ^10.1.0
        version: 10.1.0
      revolt.js:
        specifier: workspace:^
        version: link:../../packages/revolt.js
      solid-js:
        specifier: ^1.7.3
        version: 1.7.3
      solid-styled-components:
        specifier: workspace:^0.28.4
        version: link:../../packages/solid-styled-components
      space-separated-tokens:
        specifier: ^2.0.2
        version: 2.0.2
      style-to-object:
        specifier: ^0.4.0
        version: 0.4.0
      unified:
        specifier: ^10.1.2
        version: 10.1.2
      unist-util-visit:
        specifier: ^4.1.1
        version: 4.1.1
      vfile:
        specifier: ^5.3.6
        version: 5.3.6
    devDependencies:
      '@types/hast':
        specifier: ^2.3.4
        version: 2.3.4
      '@types/unist':
        specifier: ^2.0.6
        version: 2.0.6

  components/modal:
    dependencies:
      '@motionone/solid':
        specifier: ^10.15.4
        version: 10.15.4(solid-js@1.7.3)
      '@revolt/app':
        specifier: workspace:^
        version: link:../app
      '@revolt/client':
        specifier: workspace:^1.0.0
        version: link:../client
      '@revolt/common':
        specifier: workspace:^1.0.0
        version: link:../common
      '@revolt/i18n':
        specifier: workspace:^1.0.0
        version: link:../i18n
      '@revolt/markdown':
        specifier: workspace:^1.0.0
        version: link:../markdown
      '@revolt/routing':
        specifier: workspace:^1.0.0
        version: link:../routing
      '@revolt/ui':
        specifier: workspace:^1.0.0
        version: link:../ui
      revolt.js:
        specifier: workspace:^
        version: link:../../packages/revolt.js
      solid-icons:
        specifier: ^1.0.4
        version: 1.0.4(solid-js@1.7.3)
      solid-js:
        specifier: ^1.7.3
        version: 1.7.3
      solid-qr-code:
        specifier: ^0.0.8
        version: 0.0.8(qr.js@0.0.0)(solid-js@1.7.3)
      ulid:
        specifier: ^2.3.0
        version: 2.3.0
    devDependencies:
      vite-plugin-solid-svg:
        specifier: ^0.6.1
        version: 0.6.1(solid-js@1.7.3)(vite@4.2.1)

  components/routing:
    dependencies:
      '@solidjs/router':
        specifier: ^0.8.2
        version: 0.8.2(solid-js@1.7.3)
      solid-js:
        specifier: ^1.7.3
        version: 1.7.3

  components/state:
    dependencies:
      '@revolt/common':
        specifier: workspace:^1.0.0
        version: link:../common
      '@revolt/i18n':
        specifier: workspace:^1.0.0
        version: link:../i18n
      '@revolt/routing':
        specifier: workspace:^
        version: link:../routing
      color-rgba:
        specifier: ^2.4.0
        version: 2.4.0
      fast-deep-equal:
        specifier: ^3.1.3
        version: 3.1.3
      json-stringify-deterministic:
        specifier: ^1.0.7
        version: 1.0.7
      localforage:
        specifier: ^1.10.0
        version: 1.10.0
      mobx:
        specifier: ^6.3.2
        version: 6.6.2
      revolt.js:
        specifier: workspace:^
        version: link:../../packages/revolt.js
      solid-js:
        specifier: ^1.7.3
        version: 1.7.3
    devDependencies:
      vite:
        specifier: ^4.2.1
        version: 4.2.1

  components/ui:
    dependencies:
      '@floating-ui/dom':
        specifier: ^1.1.0
        version: 1.1.0
      '@fontsource/inter':
        specifier: ^4.5.12
        version: 4.5.12
      '@fontsource/jetbrains-mono':
        specifier: ^4.5.12
        version: 4.5.12
      '@fontsource/open-sans':
        specifier: ^4.5.11
        version: 4.5.11
      '@material/material-color-utilities':
        specifier: ^0.2.6
        version: 0.2.6
      '@minht11/solid-virtual-container':
        specifier: ^0.2.1
        version: 0.2.1(solid-js@1.7.3)
      '@motionone/solid':
        specifier: ^10.15.4
        version: 10.15.4(solid-js@1.7.3)
      '@revolt/common':
        specifier: workspace:^1.0.0
        version: link:../common
      '@revolt/i18n':
        specifier: workspace:^1.0.0
        version: link:../i18n
      '@revolt/markdown':
        specifier: workspace:^1.0.0
        version: link:../markdown
      '@revolt/routing':
        specifier: workspace:^1.0.0
        version: link:../routing
      '@thisbeyond/solid-dnd':
        specifier: ^0.7.1
        version: 0.7.1(solid-js@1.7.3)
      solid-dnd-directive:
        specifier: ^0.2.0
        version: 0.2.0(solid-js@1.7.3)
      solid-floating-ui:
        specifier: ^0.2.0
        version: 0.2.0(@floating-ui/dom@1.1.0)(solid-js@1.7.3)
      solid-icons:
        specifier: ^1.0.4
        version: 1.0.4(solid-js@1.7.3)
      solid-js:
        specifier: ^1.7.3
        version: 1.7.3
      solid-styled-components:
        specifier: ^0.28.4
        version: link:../../packages/solid-styled-components
    devDependencies:
      revolt.js:
        specifier: workspace:^
        version: link:../../packages/revolt.js
      vite-plugin-solid-svg:
        specifier: ^0.6.1
        version: 0.6.1(solid-js@1.7.3)(vite@4.2.1)

  packages/browser-test-runner:
    dependencies:
      '@playwright/test':
        specifier: ^1.29
        version: 1.29.1
    devDependencies:
      '@types/node':
        specifier: ^18.11.11
        version: 18.11.11
      showcase:
        specifier: workspace:^1.0.0
        version: link:../showcase

  packages/client:
    dependencies:
      '@material-design-icons/svg':
        specifier: ^0.14.8
        version: 0.14.8
      '@minht11/solid-virtual-container':
        specifier: ^0.2.1
        version: 0.2.1(solid-js@1.7.3)
      '@revolt/admin':
        specifier: workspace:^
        version: link:../../components/admin
      '@revolt/app':
        specifier: workspace:^
        version: link:../../components/app
      '@revolt/auth':
        specifier: workspace:^
        version: link:../../components/auth
      '@revolt/client':
        specifier: workspace:^
        version: link:../../components/client
      '@revolt/common':
        specifier: workspace:^
        version: link:../../components/common
      '@revolt/i18n':
        specifier: workspace:^
        version: link:../../components/i18n
      '@revolt/markdown':
        specifier: workspace:^
        version: link:../../components/markdown
      '@revolt/modal':
        specifier: workspace:^
        version: link:../../components/modal
      '@revolt/routing':
        specifier: workspace:^
        version: link:../../components/routing
      '@revolt/state':
        specifier: workspace:^
        version: link:../../components/state
      '@revolt/ui':
        specifier: workspace:^
        version: link:../../components/ui
      '@sentry/browser':
        specifier: ^7.38.0
        version: 7.38.0
      '@sentry/tracing':
        specifier: ^7.38.0
        version: 7.38.0
      '@solid-devtools/debugger':
        specifier: ^0.22.1
        version: 0.22.1(solid-js@1.7.3)
      '@solid-devtools/overlay':
        specifier: ^0.27.3
        version: 0.27.3(solid-js@1.7.3)
      lodash.isequal:
        specifier: ^4.5.0
        version: 4.5.0
      mobx:
        specifier: ^6.3.2
        version: 6.6.2
      solid-icons:
        specifier: ^1.0.4
        version: 1.0.4(solid-js@1.7.3)
      solid-js:
        specifier: ^1.7.3
        version: 1.7.3
      ulid:
        specifier: ^2.3.0
        version: 2.3.0
      workbox-precaching:
        specifier: ^6.5.4
        version: 6.5.4
    devDependencies:
      '@solid-devtools/transform':
        specifier: ^0.10.4
        version: 0.10.4(solid-js@1.7.3)(vite@4.2.1)
      '@types/lodash.isequal':
        specifier: ^4.5.5
        version: 4.5.6
      lnk:
        specifier: ^1.1.0
        version: 1.1.0
      revolt.js:
        specifier: workspace:^
        version: link:../revolt.js
      typescript:
        specifier: ^4.8.2
        version: 4.8.3
      vite:
        specifier: ^4.2.1
        version: 4.2.1
      vite-plugin-pwa:
        specifier: ^0.14.7
        version: 0.14.7(vite@4.2.1)(workbox-build@6.5.4)(workbox-window@6.5.4)
      vite-plugin-solid:
        specifier: ^2.3.0
        version: 2.3.0(solid-js@1.7.3)(vite@4.2.1)
      vite-plugin-solid-svg:
        specifier: ^0.6.1
        version: 0.6.1(solid-js@1.7.3)(vite@4.2.1)

  packages/revolt.js:
    dependencies:
      '@mxssfd/typedoc-theme':
        specifier: ^1.1.1
        version: 1.1.1(typedoc@0.24.1)
      '@solid-primitives/map':
        specifier: ^0.4.3
        version: 0.4.3(solid-js@1.7.3)
      '@solid-primitives/set':
        specifier: ^0.4.3
        version: 0.4.3(solid-js@1.7.3)
      eventemitter3:
        specifier: ^5.0.0
        version: 5.0.0
      isomorphic-ws:
        specifier: ^5.0.0
        version: 5.0.0(ws@8.13.0)
      long:
        specifier: ^5.2.1
        version: 5.2.1
      revolt-api:
        specifier: 0.6.5
        version: 0.6.5
      solid-js:
        specifier: ^1.7.3
        version: 1.7.3
      typedoc:
        specifier: ^0.24.1
        version: 0.24.1(typescript@5.0.4)
      ulid:
        specifier: ^2.3.0
        version: 2.3.0
      ws:
        specifier: ^8.13.0
        version: 8.13.0
    devDependencies:
      '@trivago/prettier-plugin-sort-imports':
        specifier: ^4.1.1
        version: 4.1.1(prettier@2.8.7)
      '@types/node':
        specifier: ^18.15.11
        version: 18.15.11
      '@types/ws':
        specifier: ^8.5.4
        version: 8.5.4
      '@typescript-eslint/eslint-plugin':
        specifier: ^5.57.1
        version: 5.57.1(@typescript-eslint/parser@5.57.1)(eslint@8.38.0)(typescript@5.0.4)
      '@typescript-eslint/parser':
        specifier: ^5.57.1
        version: 5.57.1(eslint@8.38.0)(typescript@5.0.4)
      dotenv:
        specifier: ^16.0.3
        version: 16.0.3
      eslint:
        specifier: ^8.37.0
        version: 8.38.0
      eslint-config-prettier:
        specifier: ^8.8.0
        version: 8.8.0(eslint@8.38.0)
      eslint-plugin-solid:
        specifier: ^0.12.0
        version: 0.12.0(eslint@8.38.0)(typescript@5.0.4)
      eslint-plugin-spellcheck:
        specifier: ^0.0.20
        version: 0.0.20(eslint@8.38.0)
      prettier:
        specifier: ^2.8.7
        version: 2.8.7
      tsc-watch:
        specifier: ^6.0.0
        version: 6.0.0(typescript@5.0.4)
      typed-emitter:
        specifier: ^2.1.0
        version: 2.1.0
      typescript:
        specifier: ^5.0.3
        version: 5.0.4

  packages/showcase:
    dependencies:
      '@revolt/i18n':
        specifier: workspace:^1.0.0
        version: link:../../components/i18n
      '@revolt/markdown':
        specifier: workspace:^1.0.0
        version: link:../../components/markdown
      '@revolt/ui':
        specifier: workspace:^1.0.0
        version: link:../../components/ui
      solid-js:
        specifier: ^1.7.3
        version: 1.7.3
    devDependencies:
      typescript:
        specifier: ^4.8.3
        version: 4.8.3
      vite:
        specifier: ^4.2.1
        version: 4.2.1
      vite-plugin-solid:
        specifier: ^2.3.0
        version: 2.3.0(solid-js@1.7.3)(vite@4.2.1)

  packages/solid-styled-components:
    dependencies:
      csstype:
        specifier: ^3.1.0
        version: 3.1.1
      goober:
        specifier: ^2.1.10
        version: 2.1.11(csstype@3.1.1)
    devDependencies:
      '@babel/preset-typescript':
        specifier: 7.16.7
        version: 7.16.7(@babel/core@7.21.3)
      '@types/jest':
        specifier: ^27.4.0
        version: 27.5.2
      babel-preset-solid:
        specifier: ^1.4.4
        version: 1.5.5(@babel/core@7.21.3)
      jest:
        specifier: ^27.4.7
        version: 27.5.1
      solid-jest:
        specifier: ^0.2.0
        version: 0.2.0(@babel/core@7.21.3)(babel-preset-solid@1.5.5)
      solid-js:
        specifier: ^1.4.4
        version: 1.7.3
      typescript:
        specifier: ^4.5.4
        version: 4.8.3

  packages/test-runner:
    dependencies:
      '@revolt/i18n':
        specifier: workspace:^1.0.0
        version: link:../../components/i18n
      '@revolt/routing':
        specifier: workspace:^1.0.0
        version: link:../../components/routing
      '@revolt/ui':
        specifier: workspace:^1.0.0
        version: link:../../components/ui
      solid-styled-components:
        specifier: workspace:^0.28.5
        version: link:../solid-styled-components
    devDependencies:
      '@testing-library/jest-dom':
        specifier: ^5.16.5
        version: 5.16.5
      '@vitest/coverage-c8':
        specifier: ^0.24.3
        version: 0.24.3(jsdom@20.0.3)

packages:

  /@adobe/css-tools@4.2.0:
    resolution: {integrity: sha512-E09FiIft46CmH5Qnjb0wsW54/YQd69LsxeKUOWawmws1XWvyFGURnAChH0mlr7YPFR1ofwvUQfcL0J3lMxXqPA==}
    dev: true

  /@ampproject/remapping@2.2.0:
    resolution: {integrity: sha512-qRmjj8nj9qmLTQXXmaR1cck3UXSRMPrbsLJAasZpF+t3riI71BXed5ebIOYwQntykeZuhjsdweEc9BxH5Jc26w==}
    engines: {node: '>=6.0.0'}
    dependencies:
      '@jridgewell/gen-mapping': 0.1.1
      '@jridgewell/trace-mapping': 0.3.17
    dev: true

  /@apideck/better-ajv-errors@0.3.6(ajv@8.12.0):
    resolution: {integrity: sha512-P+ZygBLZtkp0qqOAJJVX4oX/sFo5JR3eBWwwuqHHhK0GIgQOKWrAfiAaWX0aArHkRWHMuggFEgAZNxVPwPZYaA==}
    engines: {node: '>=10'}
    peerDependencies:
      ajv: '>=8'
    dependencies:
      ajv: 8.12.0
      json-schema: 0.4.0
      jsonpointer: 5.0.1
      leven: 3.1.0
    dev: true

  /@babel/code-frame@7.18.6:
    resolution: {integrity: sha512-TDCmlK5eOvH+eH7cdAFlNXeVJqWIQ7gW9tY1GJIpUtFb6CmjVyq2VM3u71bOyR8CRihcCgMUYoDNyLXao3+70Q==}
    engines: {node: '>=6.9.0'}
    dependencies:
      '@babel/highlight': 7.18.6
    dev: true

  /@babel/compat-data@7.21.0:
    resolution: {integrity: sha512-gMuZsmsgxk/ENC3O/fRw5QY8A9/uxQbbCEypnLIiYYc/qVJtEV7ouxC3EllIIwNzMqAQee5tanFabWsUOutS7g==}
    engines: {node: '>=6.9.0'}
    dev: true

  /@babel/core@7.19.1:
    resolution: {integrity: sha512-1H8VgqXme4UXCRv7/Wa1bq7RVymKOzC7znjyFM8KiEzwFqcKUKYNoQef4GhdklgNvoBXyW4gYhuBNCM5o1zImw==}
    engines: {node: '>=6.9.0'}
    dependencies:
      '@ampproject/remapping': 2.2.0
      '@babel/code-frame': 7.18.6
      '@babel/generator': 7.19.0
      '@babel/helper-compilation-targets': 7.19.1(@babel/core@7.19.1)
      '@babel/helper-module-transforms': 7.19.0
      '@babel/helpers': 7.19.0
      '@babel/parser': 7.19.1
      '@babel/template': 7.18.10
      '@babel/traverse': 7.19.1
      '@babel/types': 7.19.0
      convert-source-map: 1.8.0
      debug: 4.3.4
      gensync: 1.0.0-beta.2
      json5: 2.2.1
      semver: 6.3.0
    transitivePeerDependencies:
      - supports-color
    dev: true

  /@babel/core@7.21.3:
    resolution: {integrity: sha512-qIJONzoa/qiHghnm0l1n4i/6IIziDpzqc36FBs4pzMhDUraHqponwJLiAKm1hGLP3OSB/TVNz6rMwVGpwxxySw==}
    engines: {node: '>=6.9.0'}
    dependencies:
      '@ampproject/remapping': 2.2.0
      '@babel/code-frame': 7.18.6
      '@babel/generator': 7.21.3
      '@babel/helper-compilation-targets': 7.20.7(@babel/core@7.21.3)
      '@babel/helper-module-transforms': 7.21.2
      '@babel/helpers': 7.21.0
      '@babel/parser': 7.21.3
      '@babel/template': 7.20.7
      '@babel/traverse': 7.21.3
      '@babel/types': 7.21.3
      convert-source-map: 1.9.0
      debug: 4.3.4
      gensync: 1.0.0-beta.2
      json5: 2.2.3
      semver: 6.3.0
    transitivePeerDependencies:
      - supports-color
    dev: true

  /@babel/generator@7.17.7:
    resolution: {integrity: sha512-oLcVCTeIFadUoArDTwpluncplrYBmTCCZZgXCbgNGvOBBiSDDK3eWO4b/+eOTli5tKv1lg+a5/NAXg+nTcei1w==}
    engines: {node: '>=6.9.0'}
    dependencies:
      '@babel/types': 7.21.3
      jsesc: 2.5.2
      source-map: 0.5.7
    dev: true

  /@babel/generator@7.19.0:
    resolution: {integrity: sha512-S1ahxf1gZ2dpoiFgA+ohK9DIpz50bJ0CWs7Zlzb54Z4sG8qmdIrGrVqmy1sAtTVRb+9CU6U8VqT9L0Zj7hxHVg==}
    engines: {node: '>=6.9.0'}
    dependencies:
      '@babel/types': 7.21.3
      '@jridgewell/gen-mapping': 0.3.2
      jsesc: 2.5.2
    dev: true

  /@babel/generator@7.21.3:
    resolution: {integrity: sha512-QS3iR1GYC/YGUnW7IdggFeN5c1poPUurnGttOV/bZgPGV+izC/D8HnD6DLwod0fsatNyVn1G3EVWMYIF0nHbeA==}
    engines: {node: '>=6.9.0'}
    dependencies:
      '@babel/types': 7.21.3
      '@jridgewell/gen-mapping': 0.3.2
      '@jridgewell/trace-mapping': 0.3.17
      jsesc: 2.5.2
    dev: true

  /@babel/helper-annotate-as-pure@7.18.6:
    resolution: {integrity: sha512-duORpUiYrEpzKIop6iNbjnwKLAKnJ47csTyRACyEmWj0QdUrm5aqNJGHSSEQSUAvNW0ojX0dOmK9dZduvkfeXA==}
    engines: {node: '>=6.9.0'}
    dependencies:
      '@babel/types': 7.21.3
    dev: true

  /@babel/helper-builder-binary-assignment-operator-visitor@7.18.9:
    resolution: {integrity: sha512-yFQ0YCHoIqarl8BCRwBL8ulYUaZpz3bNsA7oFepAzee+8/+ImtADXNOmO5vJvsPff3qi+hvpkY/NYBTrBQgdNw==}
    engines: {node: '>=6.9.0'}
    dependencies:
      '@babel/helper-explode-assignable-expression': 7.18.6
      '@babel/types': 7.21.3
    dev: true

  /@babel/helper-compilation-targets@7.19.1(@babel/core@7.19.1):
    resolution: {integrity: sha512-LlLkkqhCMyz2lkQPvJNdIYU7O5YjWRgC2R4omjCTpZd8u8KMQzZvX4qce+/BluN1rcQiV7BoGUpmQ0LeHerbhg==}
    engines: {node: '>=6.9.0'}
    peerDependencies:
      '@babel/core': ^7.0.0
    dependencies:
      '@babel/compat-data': 7.21.0
      '@babel/core': 7.19.1
      '@babel/helper-validator-option': 7.21.0
      browserslist: 4.21.5
      semver: 6.3.0
    dev: true

  /@babel/helper-compilation-targets@7.20.7(@babel/core@7.21.3):
    resolution: {integrity: sha512-4tGORmfQcrc+bvrjb5y3dG9Mx1IOZjsHqQVUz7XCNHO+iTmqxWnVg3KRygjGmpRLJGdQSKuvFinbIb0CnZwHAQ==}
    engines: {node: '>=6.9.0'}
    peerDependencies:
      '@babel/core': ^7.0.0
    dependencies:
      '@babel/compat-data': 7.21.0
      '@babel/core': 7.21.3
      '@babel/helper-validator-option': 7.21.0
      browserslist: 4.21.5
      lru-cache: 5.1.1
      semver: 6.3.0
    dev: true

  /@babel/helper-create-class-features-plugin@7.19.0(@babel/core@7.19.1):
    resolution: {integrity: sha512-NRz8DwF4jT3UfrmUoZjd0Uph9HQnP30t7Ash+weACcyNkiYTywpIjDBgReJMKgr+n86sn2nPVVmJ28Dm053Kqw==}
    engines: {node: '>=6.9.0'}
    peerDependencies:
      '@babel/core': ^7.0.0
    dependencies:
      '@babel/core': 7.19.1
      '@babel/helper-annotate-as-pure': 7.18.6
      '@babel/helper-environment-visitor': 7.18.9
      '@babel/helper-function-name': 7.21.0
      '@babel/helper-member-expression-to-functions': 7.18.9
      '@babel/helper-optimise-call-expression': 7.18.6
      '@babel/helper-replace-supers': 7.19.1
      '@babel/helper-split-export-declaration': 7.18.6
    transitivePeerDependencies:
      - supports-color
    dev: true

  /@babel/helper-create-class-features-plugin@7.19.0(@babel/core@7.21.3):
    resolution: {integrity: sha512-NRz8DwF4jT3UfrmUoZjd0Uph9HQnP30t7Ash+weACcyNkiYTywpIjDBgReJMKgr+n86sn2nPVVmJ28Dm053Kqw==}
    engines: {node: '>=6.9.0'}
    peerDependencies:
      '@babel/core': ^7.0.0
    dependencies:
      '@babel/core': 7.21.3
      '@babel/helper-annotate-as-pure': 7.18.6
      '@babel/helper-environment-visitor': 7.18.9
      '@babel/helper-function-name': 7.21.0
      '@babel/helper-member-expression-to-functions': 7.18.9
      '@babel/helper-optimise-call-expression': 7.18.6
      '@babel/helper-replace-supers': 7.19.1
      '@babel/helper-split-export-declaration': 7.18.6
    transitivePeerDependencies:
      - supports-color
    dev: true

  /@babel/helper-create-class-features-plugin@7.21.0(@babel/core@7.21.3):
    resolution: {integrity: sha512-Q8wNiMIdwsv5la5SPxNYzzkPnjgC0Sy0i7jLkVOCdllu/xcVNkr3TeZzbHBJrj+XXRqzX5uCyCoV9eu6xUG7KQ==}
    engines: {node: '>=6.9.0'}
    peerDependencies:
      '@babel/core': ^7.0.0
    dependencies:
      '@babel/core': 7.21.3
      '@babel/helper-annotate-as-pure': 7.18.6
      '@babel/helper-environment-visitor': 7.18.9
      '@babel/helper-function-name': 7.21.0
      '@babel/helper-member-expression-to-functions': 7.21.0
      '@babel/helper-optimise-call-expression': 7.18.6
      '@babel/helper-replace-supers': 7.20.7
      '@babel/helper-skip-transparent-expression-wrappers': 7.20.0
      '@babel/helper-split-export-declaration': 7.18.6
    transitivePeerDependencies:
      - supports-color
    dev: true

  /@babel/helper-create-regexp-features-plugin@7.19.0(@babel/core@7.21.3):
    resolution: {integrity: sha512-htnV+mHX32DF81amCDrwIDr8nrp1PTm+3wfBN9/v8QJOLEioOCOG7qNyq0nHeFiWbT3Eb7gsPwEmV64UCQ1jzw==}
    engines: {node: '>=6.9.0'}
    peerDependencies:
      '@babel/core': ^7.0.0
    dependencies:
      '@babel/core': 7.21.3
      '@babel/helper-annotate-as-pure': 7.18.6
      regexpu-core: 5.2.2
    dev: true

  /@babel/helper-define-polyfill-provider@0.3.3(@babel/core@7.21.3):
    resolution: {integrity: sha512-z5aQKU4IzbqCC1XH0nAqfsFLMVSo22SBKUc0BxGrLkolTdPTructy0ToNnlO2zA4j9Q/7pjMZf0DSY+DSTYzww==}
    peerDependencies:
      '@babel/core': ^7.4.0-0
    dependencies:
      '@babel/core': 7.21.3
      '@babel/helper-compilation-targets': 7.20.7(@babel/core@7.21.3)
      '@babel/helper-plugin-utils': 7.20.2
      debug: 4.3.4
      lodash.debounce: 4.0.8
      resolve: 1.22.1
      semver: 6.3.0
    transitivePeerDependencies:
      - supports-color
    dev: true

  /@babel/helper-environment-visitor@7.18.9:
    resolution: {integrity: sha512-3r/aACDJ3fhQ/EVgFy0hpj8oHyHpQc+LPtJoY9SzTThAsStm4Ptegq92vqKoE3vD706ZVFWITnMnxucw+S9Ipg==}
    engines: {node: '>=6.9.0'}
    dev: true

  /@babel/helper-explode-assignable-expression@7.18.6:
    resolution: {integrity: sha512-eyAYAsQmB80jNfg4baAtLeWAQHfHFiR483rzFK+BhETlGZaQC9bsfrugfXDCbRHLQbIA7U5NxhhOxN7p/dWIcg==}
    engines: {node: '>=6.9.0'}
    dependencies:
      '@babel/types': 7.21.3
    dev: true

  /@babel/helper-function-name@7.21.0:
    resolution: {integrity: sha512-HfK1aMRanKHpxemaY2gqBmL04iAPOPRj7DxtNbiDOrJK+gdwkiNRVpCpUJYbUT+aZyemKN8brqTOxzCaG6ExRg==}
    engines: {node: '>=6.9.0'}
    dependencies:
      '@babel/template': 7.20.7
      '@babel/types': 7.21.3
    dev: true

  /@babel/helper-hoist-variables@7.18.6:
    resolution: {integrity: sha512-UlJQPkFqFULIcyW5sbzgbkxn2FKRgwWiRexcuaR8RNJRy8+LLveqPjwZV/bwrLZCN0eUHD/x8D0heK1ozuoo6Q==}
    engines: {node: '>=6.9.0'}
    dependencies:
      '@babel/types': 7.21.3
    dev: true

  /@babel/helper-member-expression-to-functions@7.18.9:
    resolution: {integrity: sha512-RxifAh2ZoVU67PyKIO4AMi1wTenGfMR/O/ae0CCRqwgBAt5v7xjdtRw7UoSbsreKrQn5t7r89eruK/9JjYHuDg==}
    engines: {node: '>=6.9.0'}
    dependencies:
      '@babel/types': 7.21.3
    dev: true

  /@babel/helper-member-expression-to-functions@7.21.0:
    resolution: {integrity: sha512-Muu8cdZwNN6mRRNG6lAYErJ5X3bRevgYR2O8wN0yn7jJSnGDu6eG59RfT29JHxGUovyfrh6Pj0XzmR7drNVL3Q==}
    engines: {node: '>=6.9.0'}
    dependencies:
      '@babel/types': 7.21.3
    dev: true

  /@babel/helper-module-imports@7.16.0:
    resolution: {integrity: sha512-kkH7sWzKPq0xt3H1n+ghb4xEMP8k0U7XV3kkB+ZGy69kDk2ySFW1qPi06sjKzFY3t1j6XbJSqr4mF9L7CYVyhg==}
    engines: {node: '>=6.9.0'}
    dependencies:
      '@babel/types': 7.21.3
    dev: true

  /@babel/helper-module-imports@7.18.6:
    resolution: {integrity: sha512-0NFvs3VkuSYbFi1x2Vd6tKrywq+z/cLeYC/RJNFrIX/30Bf5aiGYbtvGXolEktzJH8o5E5KJ3tT+nkxuuZFVlA==}
    engines: {node: '>=6.9.0'}
    dependencies:
      '@babel/types': 7.21.3
    dev: true

  /@babel/helper-module-transforms@7.19.0:
    resolution: {integrity: sha512-3HBZ377Fe14RbLIA+ac3sY4PTgpxHVkFrESaWhoI5PuyXPBBX8+C34qblV9G89ZtycGJCmCI/Ut+VUDK4bltNQ==}
    engines: {node: '>=6.9.0'}
    dependencies:
      '@babel/helper-environment-visitor': 7.18.9
      '@babel/helper-module-imports': 7.18.6
      '@babel/helper-simple-access': 7.20.2
      '@babel/helper-split-export-declaration': 7.18.6
      '@babel/helper-validator-identifier': 7.19.1
      '@babel/template': 7.20.7
      '@babel/traverse': 7.21.3
      '@babel/types': 7.21.3
    transitivePeerDependencies:
      - supports-color
    dev: true

  /@babel/helper-module-transforms@7.21.2:
    resolution: {integrity: sha512-79yj2AR4U/Oqq/WOV7Lx6hUjau1Zfo4cI+JLAVYeMV5XIlbOhmjEk5ulbTc9fMpmlojzZHkUUxAiK+UKn+hNQQ==}
    engines: {node: '>=6.9.0'}
    dependencies:
      '@babel/helper-environment-visitor': 7.18.9
      '@babel/helper-module-imports': 7.18.6
      '@babel/helper-simple-access': 7.20.2
      '@babel/helper-split-export-declaration': 7.18.6
      '@babel/helper-validator-identifier': 7.19.1
      '@babel/template': 7.20.7
      '@babel/traverse': 7.21.3
      '@babel/types': 7.21.3
    transitivePeerDependencies:
      - supports-color
    dev: true

  /@babel/helper-optimise-call-expression@7.18.6:
    resolution: {integrity: sha512-HP59oD9/fEHQkdcbgFCnbmgH5vIQTJbxh2yf+CdM89/glUNnuzr87Q8GIjGEnOktTROemO0Pe0iPAYbqZuOUiA==}
    engines: {node: '>=6.9.0'}
    dependencies:
      '@babel/types': 7.21.3
    dev: true

  /@babel/helper-plugin-utils@7.19.0:
    resolution: {integrity: sha512-40Ryx7I8mT+0gaNxm8JGTZFUITNqdLAgdg0hXzeVZxVD6nFsdhQvip6v8dqkRHzsz1VFpFAaOCHNn0vKBL7Czw==}
    engines: {node: '>=6.9.0'}
    dev: true

  /@babel/helper-plugin-utils@7.20.2:
    resolution: {integrity: sha512-8RvlJG2mj4huQ4pZ+rU9lqKi9ZKiRmuvGuM2HlWmkmgOhbs6zEAw6IEiJ5cQqGbDzGZOhwuOQNtZMi/ENLjZoQ==}
    engines: {node: '>=6.9.0'}
    dev: true

  /@babel/helper-remap-async-to-generator@7.18.9(@babel/core@7.21.3):
    resolution: {integrity: sha512-dI7q50YKd8BAv3VEfgg7PS7yD3Rtbi2J1XMXaalXO0W0164hYLnh8zpjRS0mte9MfVp/tltvr/cfdXPvJr1opA==}
    engines: {node: '>=6.9.0'}
    peerDependencies:
      '@babel/core': ^7.0.0
    dependencies:
      '@babel/core': 7.21.3
      '@babel/helper-annotate-as-pure': 7.18.6
      '@babel/helper-environment-visitor': 7.18.9
      '@babel/helper-wrap-function': 7.19.0
      '@babel/types': 7.21.3
    transitivePeerDependencies:
      - supports-color
    dev: true

  /@babel/helper-replace-supers@7.19.1:
    resolution: {integrity: sha512-T7ahH7wV0Hfs46SFh5Jz3s0B6+o8g3c+7TMxu7xKfmHikg7EAZ3I2Qk9LFhjxXq8sL7UkP5JflezNwoZa8WvWw==}
    engines: {node: '>=6.9.0'}
    dependencies:
      '@babel/helper-environment-visitor': 7.18.9
      '@babel/helper-member-expression-to-functions': 7.18.9
      '@babel/helper-optimise-call-expression': 7.18.6
      '@babel/traverse': 7.21.3
      '@babel/types': 7.21.3
    transitivePeerDependencies:
      - supports-color
    dev: true

  /@babel/helper-replace-supers@7.20.7:
    resolution: {integrity: sha512-vujDMtB6LVfNW13jhlCrp48QNslK6JXi7lQG736HVbHz/mbf4Dc7tIRh1Xf5C0rF7BP8iiSxGMCmY6Ci1ven3A==}
    engines: {node: '>=6.9.0'}
    dependencies:
      '@babel/helper-environment-visitor': 7.18.9
      '@babel/helper-member-expression-to-functions': 7.21.0
      '@babel/helper-optimise-call-expression': 7.18.6
      '@babel/template': 7.20.7
      '@babel/traverse': 7.21.3
      '@babel/types': 7.21.3
    transitivePeerDependencies:
      - supports-color
    dev: true

  /@babel/helper-simple-access@7.20.2:
    resolution: {integrity: sha512-+0woI/WPq59IrqDYbVGfshjT5Dmk/nnbdpcF8SnMhhXObpTq2KNBdLFRFrkVdbDOyUmHBCxzm5FHV1rACIkIbA==}
    engines: {node: '>=6.9.0'}
    dependencies:
      '@babel/types': 7.21.3
    dev: true

  /@babel/helper-skip-transparent-expression-wrappers@7.20.0:
    resolution: {integrity: sha512-5y1JYeNKfvnT8sZcK9DVRtpTbGiomYIHviSP3OQWmDPU3DeH4a1ZlT/N2lyQ5P8egjcRaT/Y9aNqUxK0WsnIIg==}
    engines: {node: '>=6.9.0'}
    dependencies:
      '@babel/types': 7.21.3
    dev: true

  /@babel/helper-split-export-declaration@7.18.6:
    resolution: {integrity: sha512-bde1etTx6ZyTmobl9LLMMQsaizFVZrquTEHOqKeQESMKo4PlObf+8+JA25ZsIpZhT/WEd39+vOdLXAFG/nELpA==}
    engines: {node: '>=6.9.0'}
    dependencies:
      '@babel/types': 7.21.3
    dev: true

  /@babel/helper-string-parser@7.19.4:
    resolution: {integrity: sha512-nHtDoQcuqFmwYNYPz3Rah5ph2p8PFeFCsZk9A/48dPc/rGocJ5J3hAAZ7pb76VWX3fZKu+uEr/FhH5jLx7umrw==}
    engines: {node: '>=6.9.0'}
    dev: true

  /@babel/helper-validator-identifier@7.19.1:
    resolution: {integrity: sha512-awrNfaMtnHUr653GgGEs++LlAvW6w+DcPrOliSMXWCKo597CwL5Acf/wWdNkf/tfEQE3mjkeD1YOVZOUV/od1w==}
    engines: {node: '>=6.9.0'}
    dev: true

  /@babel/helper-validator-option@7.18.6:
    resolution: {integrity: sha512-XO7gESt5ouv/LRJdrVjkShckw6STTaB7l9BrpBaAHDeF5YZT+01PCwmR0SJHnkW6i8OwW/EVWRShfi4j2x+KQw==}
    engines: {node: '>=6.9.0'}
    dev: true

  /@babel/helper-validator-option@7.21.0:
    resolution: {integrity: sha512-rmL/B8/f0mKS2baE9ZpyTcTavvEuWhTTW8amjzXNvYG4AwBsqTLikfXsEofsJEfKHf+HQVQbFOHy6o+4cnC/fQ==}
    engines: {node: '>=6.9.0'}
    dev: true

  /@babel/helper-wrap-function@7.19.0:
    resolution: {integrity: sha512-txX8aN8CZyYGTwcLhlk87KRqncAzhh5TpQamZUa0/u3an36NtDpUP6bQgBCBcLeBs09R/OwQu3OjK0k/HwfNDg==}
    engines: {node: '>=6.9.0'}
    dependencies:
      '@babel/helper-function-name': 7.21.0
      '@babel/template': 7.20.7
      '@babel/traverse': 7.21.3
      '@babel/types': 7.21.3
    transitivePeerDependencies:
      - supports-color
    dev: true

  /@babel/helpers@7.19.0:
    resolution: {integrity: sha512-DRBCKGwIEdqY3+rPJgG/dKfQy9+08rHIAJx8q2p+HSWP87s2HCrQmaAMMyMll2kIXKCW0cO1RdQskx15Xakftg==}
    engines: {node: '>=6.9.0'}
    dependencies:
      '@babel/template': 7.20.7
      '@babel/traverse': 7.21.3
      '@babel/types': 7.21.3
    transitivePeerDependencies:
      - supports-color
    dev: true

  /@babel/helpers@7.21.0:
    resolution: {integrity: sha512-XXve0CBtOW0pd7MRzzmoyuSj0e3SEzj8pgyFxnTT1NJZL38BD1MK7yYrm8yefRPIDvNNe14xR4FdbHwpInD4rA==}
    engines: {node: '>=6.9.0'}
    dependencies:
      '@babel/template': 7.20.7
      '@babel/traverse': 7.21.3
      '@babel/types': 7.21.3
    transitivePeerDependencies:
      - supports-color
    dev: true

  /@babel/highlight@7.18.6:
    resolution: {integrity: sha512-u7stbOuYjaPezCuLj29hNW1v64M2Md2qupEKP1fHc7WdOA3DgLh37suiSrZYY7haUB7iBeQZ9P1uiRF359do3g==}
    engines: {node: '>=6.9.0'}
    dependencies:
      '@babel/helper-validator-identifier': 7.19.1
      chalk: 2.4.2
      js-tokens: 4.0.0
    dev: true

  /@babel/parser@7.19.1:
    resolution: {integrity: sha512-h7RCSorm1DdTVGJf3P2Mhj3kdnkmF/EiysUkzS2TdgAYqyjFdMQJbVuXOBej2SBJaXan/lIVtT6KkGbyyq753A==}
    engines: {node: '>=6.0.0'}
    hasBin: true
    dependencies:
      '@babel/types': 7.21.3
    dev: true

  /@babel/parser@7.21.3:
    resolution: {integrity: sha512-lobG0d7aOfQRXh8AyklEAgZGvA4FShxo6xQbUrrT/cNBPUdIDojlokwJsQyCC/eKia7ifqM0yP+2DRZ4WKw2RQ==}
    engines: {node: '>=6.0.0'}
    hasBin: true
    dependencies:
      '@babel/types': 7.21.3
    dev: true

  /@babel/plugin-bugfix-safari-id-destructuring-collision-in-function-expression@7.18.6(@babel/core@7.21.3):
    resolution: {integrity: sha512-Dgxsyg54Fx1d4Nge8UnvTrED63vrwOdPmyvPzlNN/boaliRP54pm3pGzZD1SJUwrBA+Cs/xdG8kXX6Mn/RfISQ==}
    engines: {node: '>=6.9.0'}
    peerDependencies:
      '@babel/core': ^7.0.0
    dependencies:
      '@babel/core': 7.21.3
      '@babel/helper-plugin-utils': 7.20.2
    dev: true

  /@babel/plugin-bugfix-v8-spread-parameters-in-optional-chaining@7.18.9(@babel/core@7.21.3):
    resolution: {integrity: sha512-AHrP9jadvH7qlOj6PINbgSuphjQUAK7AOT7DPjBo9EHoLhQTnnK5u45e1Hd4DbSQEO9nqPWtQ89r+XEOWFScKg==}
    engines: {node: '>=6.9.0'}
    peerDependencies:
      '@babel/core': ^7.13.0
    dependencies:
      '@babel/core': 7.21.3
      '@babel/helper-plugin-utils': 7.20.2
      '@babel/helper-skip-transparent-expression-wrappers': 7.20.0
      '@babel/plugin-proposal-optional-chaining': 7.18.9(@babel/core@7.21.3)
    dev: true

  /@babel/plugin-proposal-async-generator-functions@7.20.1(@babel/core@7.21.3):
    resolution: {integrity: sha512-Gh5rchzSwE4kC+o/6T8waD0WHEQIsDmjltY8WnWRXHUdH8axZhuH86Ov9M72YhJfDrZseQwuuWaaIT/TmePp3g==}
    engines: {node: '>=6.9.0'}
    peerDependencies:
      '@babel/core': ^7.0.0-0
    dependencies:
      '@babel/core': 7.21.3
      '@babel/helper-environment-visitor': 7.18.9
      '@babel/helper-plugin-utils': 7.20.2
      '@babel/helper-remap-async-to-generator': 7.18.9(@babel/core@7.21.3)
      '@babel/plugin-syntax-async-generators': 7.8.4(@babel/core@7.21.3)
    transitivePeerDependencies:
      - supports-color
    dev: true

  /@babel/plugin-proposal-class-properties@7.18.6(@babel/core@7.21.3):
    resolution: {integrity: sha512-cumfXOF0+nzZrrN8Rf0t7M+tF6sZc7vhQwYQck9q1/5w2OExlD+b4v4RpMJFaV1Z7WcDRgO6FqvxqxGlwo+RHQ==}
    engines: {node: '>=6.9.0'}
    peerDependencies:
      '@babel/core': ^7.0.0-0
    dependencies:
      '@babel/core': 7.21.3
      '@babel/helper-create-class-features-plugin': 7.19.0(@babel/core@7.21.3)
      '@babel/helper-plugin-utils': 7.20.2
    transitivePeerDependencies:
      - supports-color
    dev: true

  /@babel/plugin-proposal-class-static-block@7.18.6(@babel/core@7.21.3):
    resolution: {integrity: sha512-+I3oIiNxrCpup3Gi8n5IGMwj0gOCAjcJUSQEcotNnCCPMEnixawOQ+KeJPlgfjzx+FKQ1QSyZOWe7wmoJp7vhw==}
    engines: {node: '>=6.9.0'}
    peerDependencies:
      '@babel/core': ^7.12.0
    dependencies:
      '@babel/core': 7.21.3
      '@babel/helper-create-class-features-plugin': 7.19.0(@babel/core@7.21.3)
      '@babel/helper-plugin-utils': 7.20.2
      '@babel/plugin-syntax-class-static-block': 7.14.5(@babel/core@7.21.3)
    transitivePeerDependencies:
      - supports-color
    dev: true

  /@babel/plugin-proposal-dynamic-import@7.18.6(@babel/core@7.21.3):
    resolution: {integrity: sha512-1auuwmK+Rz13SJj36R+jqFPMJWyKEDd7lLSdOj4oJK0UTgGueSAtkrCvz9ewmgyU/P941Rv2fQwZJN8s6QruXw==}
    engines: {node: '>=6.9.0'}
    peerDependencies:
      '@babel/core': ^7.0.0-0
    dependencies:
      '@babel/core': 7.21.3
      '@babel/helper-plugin-utils': 7.20.2
      '@babel/plugin-syntax-dynamic-import': 7.8.3(@babel/core@7.21.3)
    dev: true

  /@babel/plugin-proposal-export-namespace-from@7.18.9(@babel/core@7.21.3):
    resolution: {integrity: sha512-k1NtHyOMvlDDFeb9G5PhUXuGj8m/wiwojgQVEhJ/fsVsMCpLyOP4h0uGEjYJKrRI+EVPlb5Jk+Gt9P97lOGwtA==}
    engines: {node: '>=6.9.0'}
    peerDependencies:
      '@babel/core': ^7.0.0-0
    dependencies:
      '@babel/core': 7.21.3
      '@babel/helper-plugin-utils': 7.20.2
      '@babel/plugin-syntax-export-namespace-from': 7.8.3(@babel/core@7.21.3)
    dev: true

  /@babel/plugin-proposal-json-strings@7.18.6(@babel/core@7.21.3):
    resolution: {integrity: sha512-lr1peyn9kOdbYc0xr0OdHTZ5FMqS6Di+H0Fz2I/JwMzGmzJETNeOFq2pBySw6X/KFL5EWDjlJuMsUGRFb8fQgQ==}
    engines: {node: '>=6.9.0'}
    peerDependencies:
      '@babel/core': ^7.0.0-0
    dependencies:
      '@babel/core': 7.21.3
      '@babel/helper-plugin-utils': 7.20.2
      '@babel/plugin-syntax-json-strings': 7.8.3(@babel/core@7.21.3)
    dev: true

  /@babel/plugin-proposal-logical-assignment-operators@7.18.9(@babel/core@7.21.3):
    resolution: {integrity: sha512-128YbMpjCrP35IOExw2Fq+x55LMP42DzhOhX2aNNIdI9avSWl2PI0yuBWarr3RYpZBSPtabfadkH2yeRiMD61Q==}
    engines: {node: '>=6.9.0'}
    peerDependencies:
      '@babel/core': ^7.0.0-0
    dependencies:
      '@babel/core': 7.21.3
      '@babel/helper-plugin-utils': 7.20.2
      '@babel/plugin-syntax-logical-assignment-operators': 7.10.4(@babel/core@7.21.3)
    dev: true

  /@babel/plugin-proposal-nullish-coalescing-operator@7.18.6(@babel/core@7.21.3):
    resolution: {integrity: sha512-wQxQzxYeJqHcfppzBDnm1yAY0jSRkUXR2z8RePZYrKwMKgMlE8+Z6LUno+bd6LvbGh8Gltvy74+9pIYkr+XkKA==}
    engines: {node: '>=6.9.0'}
    peerDependencies:
      '@babel/core': ^7.0.0-0
    dependencies:
      '@babel/core': 7.21.3
      '@babel/helper-plugin-utils': 7.20.2
      '@babel/plugin-syntax-nullish-coalescing-operator': 7.8.3(@babel/core@7.21.3)
    dev: true

  /@babel/plugin-proposal-numeric-separator@7.18.6(@babel/core@7.21.3):
    resolution: {integrity: sha512-ozlZFogPqoLm8WBr5Z8UckIoE4YQ5KESVcNudyXOR8uqIkliTEgJ3RoketfG6pmzLdeZF0H/wjE9/cCEitBl7Q==}
    engines: {node: '>=6.9.0'}
    peerDependencies:
      '@babel/core': ^7.0.0-0
    dependencies:
      '@babel/core': 7.21.3
      '@babel/helper-plugin-utils': 7.20.2
      '@babel/plugin-syntax-numeric-separator': 7.10.4(@babel/core@7.21.3)
    dev: true

  /@babel/plugin-proposal-object-rest-spread@7.20.2(@babel/core@7.21.3):
    resolution: {integrity: sha512-Ks6uej9WFK+fvIMesSqbAto5dD8Dz4VuuFvGJFKgIGSkJuRGcrwGECPA1fDgQK3/DbExBJpEkTeYeB8geIFCSQ==}
    engines: {node: '>=6.9.0'}
    peerDependencies:
      '@babel/core': ^7.0.0-0
    dependencies:
      '@babel/compat-data': 7.21.0
      '@babel/core': 7.21.3
      '@babel/helper-compilation-targets': 7.20.7(@babel/core@7.21.3)
      '@babel/helper-plugin-utils': 7.20.2
      '@babel/plugin-syntax-object-rest-spread': 7.8.3(@babel/core@7.21.3)
      '@babel/plugin-transform-parameters': 7.20.3(@babel/core@7.21.3)
    dev: true

  /@babel/plugin-proposal-optional-catch-binding@7.18.6(@babel/core@7.21.3):
    resolution: {integrity: sha512-Q40HEhs9DJQyaZfUjjn6vE8Cv4GmMHCYuMGIWUnlxH6400VGxOuwWsPt4FxXxJkC/5eOzgn0z21M9gMT4MOhbw==}
    engines: {node: '>=6.9.0'}
    peerDependencies:
      '@babel/core': ^7.0.0-0
    dependencies:
      '@babel/core': 7.21.3
      '@babel/helper-plugin-utils': 7.20.2
      '@babel/plugin-syntax-optional-catch-binding': 7.8.3(@babel/core@7.21.3)
    dev: true

  /@babel/plugin-proposal-optional-chaining@7.18.9(@babel/core@7.21.3):
    resolution: {integrity: sha512-v5nwt4IqBXihxGsW2QmCWMDS3B3bzGIk/EQVZz2ei7f3NJl8NzAJVvUmpDW5q1CRNY+Beb/k58UAH1Km1N411w==}
    engines: {node: '>=6.9.0'}
    peerDependencies:
      '@babel/core': ^7.0.0-0
    dependencies:
      '@babel/core': 7.21.3
      '@babel/helper-plugin-utils': 7.20.2
      '@babel/helper-skip-transparent-expression-wrappers': 7.20.0
      '@babel/plugin-syntax-optional-chaining': 7.8.3(@babel/core@7.21.3)
    dev: true

  /@babel/plugin-proposal-private-methods@7.18.6(@babel/core@7.21.3):
    resolution: {integrity: sha512-nutsvktDItsNn4rpGItSNV2sz1XwS+nfU0Rg8aCx3W3NOKVzdMjJRu0O5OkgDp3ZGICSTbgRpxZoWsxoKRvbeA==}
    engines: {node: '>=6.9.0'}
    peerDependencies:
      '@babel/core': ^7.0.0-0
    dependencies:
      '@babel/core': 7.21.3
      '@babel/helper-create-class-features-plugin': 7.19.0(@babel/core@7.21.3)
      '@babel/helper-plugin-utils': 7.20.2
    transitivePeerDependencies:
      - supports-color
    dev: true

  /@babel/plugin-proposal-private-property-in-object@7.18.6(@babel/core@7.21.3):
    resolution: {integrity: sha512-9Rysx7FOctvT5ouj5JODjAFAkgGoudQuLPamZb0v1TGLpapdNaftzifU8NTWQm0IRjqoYypdrSmyWgkocDQ8Dw==}
    engines: {node: '>=6.9.0'}
    peerDependencies:
      '@babel/core': ^7.0.0-0
    dependencies:
      '@babel/core': 7.21.3
      '@babel/helper-annotate-as-pure': 7.18.6
      '@babel/helper-create-class-features-plugin': 7.19.0(@babel/core@7.21.3)
      '@babel/helper-plugin-utils': 7.20.2
      '@babel/plugin-syntax-private-property-in-object': 7.14.5(@babel/core@7.21.3)
    transitivePeerDependencies:
      - supports-color
    dev: true

  /@babel/plugin-proposal-unicode-property-regex@7.18.6(@babel/core@7.21.3):
    resolution: {integrity: sha512-2BShG/d5yoZyXZfVePH91urL5wTG6ASZU9M4o03lKK8u8UW1y08OMttBSOADTcJrnPMpvDXRG3G8fyLh4ovs8w==}
    engines: {node: '>=4'}
    peerDependencies:
      '@babel/core': ^7.0.0-0
    dependencies:
      '@babel/core': 7.21.3
      '@babel/helper-create-regexp-features-plugin': 7.19.0(@babel/core@7.21.3)
      '@babel/helper-plugin-utils': 7.20.2
    dev: true

  /@babel/plugin-syntax-async-generators@7.8.4(@babel/core@7.21.3):
    resolution: {integrity: sha512-tycmZxkGfZaxhMRbXlPXuVFpdWlXpir2W4AMhSJgRKzk/eDlIXOhb2LHWoLpDF7TEHylV5zNhykX6KAgHJmTNw==}
    peerDependencies:
      '@babel/core': ^7.0.0-0
    dependencies:
      '@babel/core': 7.21.3
      '@babel/helper-plugin-utils': 7.20.2
    dev: true

  /@babel/plugin-syntax-bigint@7.8.3(@babel/core@7.21.3):
    resolution: {integrity: sha512-wnTnFlG+YxQm3vDxpGE57Pj0srRU4sHE/mDkt1qv2YJJSeUAec2ma4WLUnUPeKjyrfntVwe/N6dCXpU+zL3Npg==}
    peerDependencies:
      '@babel/core': ^7.0.0-0
    dependencies:
      '@babel/core': 7.21.3
      '@babel/helper-plugin-utils': 7.20.2
    dev: true

  /@babel/plugin-syntax-class-properties@7.12.13(@babel/core@7.21.3):
    resolution: {integrity: sha512-fm4idjKla0YahUNgFNLCB0qySdsoPiZP3iQE3rky0mBUtMZ23yDJ9SJdg6dXTSDnulOVqiF3Hgr9nbXvXTQZYA==}
    peerDependencies:
      '@babel/core': ^7.0.0-0
    dependencies:
      '@babel/core': 7.21.3
      '@babel/helper-plugin-utils': 7.20.2
    dev: true

  /@babel/plugin-syntax-class-static-block@7.14.5(@babel/core@7.21.3):
    resolution: {integrity: sha512-b+YyPmr6ldyNnM6sqYeMWE+bgJcJpO6yS4QD7ymxgH34GBPNDM/THBh8iunyvKIZztiwLH4CJZ0RxTk9emgpjw==}
    engines: {node: '>=6.9.0'}
    peerDependencies:
      '@babel/core': ^7.0.0-0
    dependencies:
      '@babel/core': 7.21.3
      '@babel/helper-plugin-utils': 7.20.2
    dev: true

  /@babel/plugin-syntax-dynamic-import@7.8.3(@babel/core@7.21.3):
    resolution: {integrity: sha512-5gdGbFon+PszYzqs83S3E5mpi7/y/8M9eC90MRTZfduQOYW76ig6SOSPNe41IG5LoP3FGBn2N0RjVDSQiS94kQ==}
    peerDependencies:
      '@babel/core': ^7.0.0-0
    dependencies:
      '@babel/core': 7.21.3
      '@babel/helper-plugin-utils': 7.20.2
    dev: true

  /@babel/plugin-syntax-export-namespace-from@7.8.3(@babel/core@7.21.3):
    resolution: {integrity: sha512-MXf5laXo6c1IbEbegDmzGPwGNTsHZmEy6QGznu5Sh2UCWvueywb2ee+CCE4zQiZstxU9BMoQO9i6zUFSY0Kj0Q==}
    peerDependencies:
      '@babel/core': ^7.0.0-0
    dependencies:
      '@babel/core': 7.21.3
      '@babel/helper-plugin-utils': 7.20.2
    dev: true

  /@babel/plugin-syntax-import-assertions@7.20.0(@babel/core@7.21.3):
    resolution: {integrity: sha512-IUh1vakzNoWalR8ch/areW7qFopR2AEw03JlG7BbrDqmQ4X3q9uuipQwSGrUn7oGiemKjtSLDhNtQHzMHr1JdQ==}
    engines: {node: '>=6.9.0'}
    peerDependencies:
      '@babel/core': ^7.0.0-0
    dependencies:
      '@babel/core': 7.21.3
      '@babel/helper-plugin-utils': 7.20.2
    dev: true

  /@babel/plugin-syntax-import-meta@7.10.4(@babel/core@7.21.3):
    resolution: {integrity: sha512-Yqfm+XDx0+Prh3VSeEQCPU81yC+JWZ2pDPFSS4ZdpfZhp4MkFMaDC1UqseovEKwSUpnIL7+vK+Clp7bfh0iD7g==}
    peerDependencies:
      '@babel/core': ^7.0.0-0
    dependencies:
      '@babel/core': 7.21.3
      '@babel/helper-plugin-utils': 7.20.2
    dev: true

  /@babel/plugin-syntax-json-strings@7.8.3(@babel/core@7.21.3):
    resolution: {integrity: sha512-lY6kdGpWHvjoe2vk4WrAapEuBR69EMxZl+RoGRhrFGNYVK8mOPAW8VfbT/ZgrFbXlDNiiaxQnAtgVCZ6jv30EA==}
    peerDependencies:
      '@babel/core': ^7.0.0-0
    dependencies:
      '@babel/core': 7.21.3
      '@babel/helper-plugin-utils': 7.20.2
    dev: true

  /@babel/plugin-syntax-jsx@7.18.6(@babel/core@7.19.1):
    resolution: {integrity: sha512-6mmljtAedFGTWu2p/8WIORGwy+61PLgOMPOdazc7YoJ9ZCWUyFy3A6CpPkRKLKD1ToAesxX8KGEViAiLo9N+7Q==}
    engines: {node: '>=6.9.0'}
    peerDependencies:
      '@babel/core': ^7.0.0-0
    dependencies:
      '@babel/core': 7.19.1
      '@babel/helper-plugin-utils': 7.20.2
    dev: true

  /@babel/plugin-syntax-jsx@7.18.6(@babel/core@7.21.3):
    resolution: {integrity: sha512-6mmljtAedFGTWu2p/8WIORGwy+61PLgOMPOdazc7YoJ9ZCWUyFy3A6CpPkRKLKD1ToAesxX8KGEViAiLo9N+7Q==}
    engines: {node: '>=6.9.0'}
    peerDependencies:
      '@babel/core': ^7.0.0-0
    dependencies:
      '@babel/core': 7.21.3
      '@babel/helper-plugin-utils': 7.20.2
    dev: true

  /@babel/plugin-syntax-logical-assignment-operators@7.10.4(@babel/core@7.21.3):
    resolution: {integrity: sha512-d8waShlpFDinQ5MtvGU9xDAOzKH47+FFoney2baFIoMr952hKOLp1HR7VszoZvOsV/4+RRszNY7D17ba0te0ig==}
    peerDependencies:
      '@babel/core': ^7.0.0-0
    dependencies:
      '@babel/core': 7.21.3
      '@babel/helper-plugin-utils': 7.20.2
    dev: true

  /@babel/plugin-syntax-nullish-coalescing-operator@7.8.3(@babel/core@7.21.3):
    resolution: {integrity: sha512-aSff4zPII1u2QD7y+F8oDsz19ew4IGEJg9SVW+bqwpwtfFleiQDMdzA/R+UlWDzfnHFCxxleFT0PMIrR36XLNQ==}
    peerDependencies:
      '@babel/core': ^7.0.0-0
    dependencies:
      '@babel/core': 7.21.3
      '@babel/helper-plugin-utils': 7.20.2
    dev: true

  /@babel/plugin-syntax-numeric-separator@7.10.4(@babel/core@7.21.3):
    resolution: {integrity: sha512-9H6YdfkcK/uOnY/K7/aA2xpzaAgkQn37yzWUMRK7OaPOqOpGS1+n0H5hxT9AUw9EsSjPW8SVyMJwYRtWs3X3ug==}
    peerDependencies:
      '@babel/core': ^7.0.0-0
    dependencies:
      '@babel/core': 7.21.3
      '@babel/helper-plugin-utils': 7.20.2
    dev: true

  /@babel/plugin-syntax-object-rest-spread@7.8.3(@babel/core@7.21.3):
    resolution: {integrity: sha512-XoqMijGZb9y3y2XskN+P1wUGiVwWZ5JmoDRwx5+3GmEplNyVM2s2Dg8ILFQm8rWM48orGy5YpI5Bl8U1y7ydlA==}
    peerDependencies:
      '@babel/core': ^7.0.0-0
    dependencies:
      '@babel/core': 7.21.3
      '@babel/helper-plugin-utils': 7.20.2
    dev: true

  /@babel/plugin-syntax-optional-catch-binding@7.8.3(@babel/core@7.21.3):
    resolution: {integrity: sha512-6VPD0Pc1lpTqw0aKoeRTMiB+kWhAoT24PA+ksWSBrFtl5SIRVpZlwN3NNPQjehA2E/91FV3RjLWoVTglWcSV3Q==}
    peerDependencies:
      '@babel/core': ^7.0.0-0
    dependencies:
      '@babel/core': 7.21.3
      '@babel/helper-plugin-utils': 7.20.2
    dev: true

  /@babel/plugin-syntax-optional-chaining@7.8.3(@babel/core@7.21.3):
    resolution: {integrity: sha512-KoK9ErH1MBlCPxV0VANkXW2/dw4vlbGDrFgz8bmUsBGYkFRcbRwMh6cIJubdPrkxRwuGdtCk0v/wPTKbQgBjkg==}
    peerDependencies:
      '@babel/core': ^7.0.0-0
    dependencies:
      '@babel/core': 7.21.3
      '@babel/helper-plugin-utils': 7.20.2
    dev: true

  /@babel/plugin-syntax-private-property-in-object@7.14.5(@babel/core@7.21.3):
    resolution: {integrity: sha512-0wVnp9dxJ72ZUJDV27ZfbSj6iHLoytYZmh3rFcxNnvsJF3ktkzLDZPy/mA17HGsaQT3/DQsWYX1f1QGWkCoVUg==}
    engines: {node: '>=6.9.0'}
    peerDependencies:
      '@babel/core': ^7.0.0-0
    dependencies:
      '@babel/core': 7.21.3
      '@babel/helper-plugin-utils': 7.20.2
    dev: true

  /@babel/plugin-syntax-top-level-await@7.14.5(@babel/core@7.21.3):
    resolution: {integrity: sha512-hx++upLv5U1rgYfwe1xBQUhRmU41NEvpUvrp8jkrSCdvGSnM5/qdRMtylJ6PG5OFkBaHkbTAKTnd3/YyESRHFw==}
    engines: {node: '>=6.9.0'}
    peerDependencies:
      '@babel/core': ^7.0.0-0
    dependencies:
      '@babel/core': 7.21.3
      '@babel/helper-plugin-utils': 7.20.2
    dev: true

  /@babel/plugin-syntax-typescript@7.20.0(@babel/core@7.19.1):
    resolution: {integrity: sha512-rd9TkG+u1CExzS4SM1BlMEhMXwFLKVjOAFFCDx9PbX5ycJWDoWMcwdJH9RhkPu1dOgn5TrxLot/Gx6lWFuAUNQ==}
    engines: {node: '>=6.9.0'}
    peerDependencies:
      '@babel/core': ^7.0.0-0
    dependencies:
      '@babel/core': 7.19.1
      '@babel/helper-plugin-utils': 7.20.2
    dev: true

  /@babel/plugin-syntax-typescript@7.20.0(@babel/core@7.21.3):
    resolution: {integrity: sha512-rd9TkG+u1CExzS4SM1BlMEhMXwFLKVjOAFFCDx9PbX5ycJWDoWMcwdJH9RhkPu1dOgn5TrxLot/Gx6lWFuAUNQ==}
    engines: {node: '>=6.9.0'}
    peerDependencies:
      '@babel/core': ^7.0.0-0
    dependencies:
      '@babel/core': 7.21.3
      '@babel/helper-plugin-utils': 7.20.2
    dev: true

  /@babel/plugin-transform-arrow-functions@7.18.6(@babel/core@7.21.3):
    resolution: {integrity: sha512-9S9X9RUefzrsHZmKMbDXxweEH+YlE8JJEuat9FdvW9Qh1cw7W64jELCtWNkPBPX5En45uy28KGvA/AySqUh8CQ==}
    engines: {node: '>=6.9.0'}
    peerDependencies:
      '@babel/core': ^7.0.0-0
    dependencies:
      '@babel/core': 7.21.3
      '@babel/helper-plugin-utils': 7.20.2
    dev: true

  /@babel/plugin-transform-async-to-generator@7.18.6(@babel/core@7.21.3):
    resolution: {integrity: sha512-ARE5wZLKnTgPW7/1ftQmSi1CmkqqHo2DNmtztFhvgtOWSDfq0Cq9/9L+KnZNYSNrydBekhW3rwShduf59RoXag==}
    engines: {node: '>=6.9.0'}
    peerDependencies:
      '@babel/core': ^7.0.0-0
    dependencies:
      '@babel/core': 7.21.3
      '@babel/helper-module-imports': 7.18.6
      '@babel/helper-plugin-utils': 7.20.2
      '@babel/helper-remap-async-to-generator': 7.18.9(@babel/core@7.21.3)
    transitivePeerDependencies:
      - supports-color
    dev: true

  /@babel/plugin-transform-block-scoped-functions@7.18.6(@babel/core@7.21.3):
    resolution: {integrity: sha512-ExUcOqpPWnliRcPqves5HJcJOvHvIIWfuS4sroBUenPuMdmW+SMHDakmtS7qOo13sVppmUijqeTv7qqGsvURpQ==}
    engines: {node: '>=6.9.0'}
    peerDependencies:
      '@babel/core': ^7.0.0-0
    dependencies:
      '@babel/core': 7.21.3
      '@babel/helper-plugin-utils': 7.20.2
    dev: true

  /@babel/plugin-transform-block-scoping@7.20.2(@babel/core@7.21.3):
    resolution: {integrity: sha512-y5V15+04ry69OV2wULmwhEA6jwSWXO1TwAtIwiPXcvHcoOQUqpyMVd2bDsQJMW8AurjulIyUV8kDqtjSwHy1uQ==}
    engines: {node: '>=6.9.0'}
    peerDependencies:
      '@babel/core': ^7.0.0-0
    dependencies:
      '@babel/core': 7.21.3
      '@babel/helper-plugin-utils': 7.20.2
    dev: true

  /@babel/plugin-transform-classes@7.20.2(@babel/core@7.21.3):
    resolution: {integrity: sha512-9rbPp0lCVVoagvtEyQKSo5L8oo0nQS/iif+lwlAz29MccX2642vWDlSZK+2T2buxbopotId2ld7zZAzRfz9j1g==}
    engines: {node: '>=6.9.0'}
    peerDependencies:
      '@babel/core': ^7.0.0-0
    dependencies:
      '@babel/core': 7.21.3
      '@babel/helper-annotate-as-pure': 7.18.6
      '@babel/helper-compilation-targets': 7.20.7(@babel/core@7.21.3)
      '@babel/helper-environment-visitor': 7.18.9
      '@babel/helper-function-name': 7.21.0
      '@babel/helper-optimise-call-expression': 7.18.6
      '@babel/helper-plugin-utils': 7.20.2
      '@babel/helper-replace-supers': 7.19.1
      '@babel/helper-split-export-declaration': 7.18.6
      globals: 11.12.0
    transitivePeerDependencies:
      - supports-color
    dev: true

  /@babel/plugin-transform-computed-properties@7.18.9(@babel/core@7.21.3):
    resolution: {integrity: sha512-+i0ZU1bCDymKakLxn5srGHrsAPRELC2WIbzwjLhHW9SIE1cPYkLCL0NlnXMZaM1vhfgA2+M7hySk42VBvrkBRw==}
    engines: {node: '>=6.9.0'}
    peerDependencies:
      '@babel/core': ^7.0.0-0
    dependencies:
      '@babel/core': 7.21.3
      '@babel/helper-plugin-utils': 7.20.2
    dev: true

  /@babel/plugin-transform-destructuring@7.20.2(@babel/core@7.21.3):
    resolution: {integrity: sha512-mENM+ZHrvEgxLTBXUiQ621rRXZes3KWUv6NdQlrnr1TkWVw+hUjQBZuP2X32qKlrlG2BzgR95gkuCRSkJl8vIw==}
    engines: {node: '>=6.9.0'}
    peerDependencies:
      '@babel/core': ^7.0.0-0
    dependencies:
      '@babel/core': 7.21.3
      '@babel/helper-plugin-utils': 7.20.2
    dev: true

  /@babel/plugin-transform-dotall-regex@7.18.6(@babel/core@7.21.3):
    resolution: {integrity: sha512-6S3jpun1eEbAxq7TdjLotAsl4WpQI9DxfkycRcKrjhQYzU87qpXdknpBg/e+TdcMehqGnLFi7tnFUBR02Vq6wg==}
    engines: {node: '>=6.9.0'}
    peerDependencies:
      '@babel/core': ^7.0.0-0
    dependencies:
      '@babel/core': 7.21.3
      '@babel/helper-create-regexp-features-plugin': 7.19.0(@babel/core@7.21.3)
      '@babel/helper-plugin-utils': 7.20.2
    dev: true

  /@babel/plugin-transform-duplicate-keys@7.18.9(@babel/core@7.21.3):
    resolution: {integrity: sha512-d2bmXCtZXYc59/0SanQKbiWINadaJXqtvIQIzd4+hNwkWBgyCd5F/2t1kXoUdvPMrxzPvhK6EMQRROxsue+mfw==}
    engines: {node: '>=6.9.0'}
    peerDependencies:
      '@babel/core': ^7.0.0-0
    dependencies:
      '@babel/core': 7.21.3
      '@babel/helper-plugin-utils': 7.20.2
    dev: true

  /@babel/plugin-transform-exponentiation-operator@7.18.6(@babel/core@7.21.3):
    resolution: {integrity: sha512-wzEtc0+2c88FVR34aQmiz56dxEkxr2g8DQb/KfaFa1JYXOFVsbhvAonFN6PwVWj++fKmku8NP80plJ5Et4wqHw==}
    engines: {node: '>=6.9.0'}
    peerDependencies:
      '@babel/core': ^7.0.0-0
    dependencies:
      '@babel/core': 7.21.3
      '@babel/helper-builder-binary-assignment-operator-visitor': 7.18.9
      '@babel/helper-plugin-utils': 7.20.2
    dev: true

  /@babel/plugin-transform-for-of@7.18.8(@babel/core@7.21.3):
    resolution: {integrity: sha512-yEfTRnjuskWYo0k1mHUqrVWaZwrdq8AYbfrpqULOJOaucGSp4mNMVps+YtA8byoevxS/urwU75vyhQIxcCgiBQ==}
    engines: {node: '>=6.9.0'}
    peerDependencies:
      '@babel/core': ^7.0.0-0
    dependencies:
      '@babel/core': 7.21.3
      '@babel/helper-plugin-utils': 7.20.2
    dev: true

  /@babel/plugin-transform-function-name@7.18.9(@babel/core@7.21.3):
    resolution: {integrity: sha512-WvIBoRPaJQ5yVHzcnJFor7oS5Ls0PYixlTYE63lCj2RtdQEl15M68FXQlxnG6wdraJIXRdR7KI+hQ7q/9QjrCQ==}
    engines: {node: '>=6.9.0'}
    peerDependencies:
      '@babel/core': ^7.0.0-0
    dependencies:
      '@babel/core': 7.21.3
      '@babel/helper-compilation-targets': 7.20.7(@babel/core@7.21.3)
      '@babel/helper-function-name': 7.21.0
      '@babel/helper-plugin-utils': 7.20.2
    dev: true

  /@babel/plugin-transform-literals@7.18.9(@babel/core@7.21.3):
    resolution: {integrity: sha512-IFQDSRoTPnrAIrI5zoZv73IFeZu2dhu6irxQjY9rNjTT53VmKg9fenjvoiOWOkJ6mm4jKVPtdMzBY98Fp4Z4cg==}
    engines: {node: '>=6.9.0'}
    peerDependencies:
      '@babel/core': ^7.0.0-0
    dependencies:
      '@babel/core': 7.21.3
      '@babel/helper-plugin-utils': 7.20.2
    dev: true

  /@babel/plugin-transform-member-expression-literals@7.18.6(@babel/core@7.21.3):
    resolution: {integrity: sha512-qSF1ihLGO3q+/g48k85tUjD033C29TNTVB2paCwZPVmOsjn9pClvYYrM2VeJpBY2bcNkuny0YUyTNRyRxJ54KA==}
    engines: {node: '>=6.9.0'}
    peerDependencies:
      '@babel/core': ^7.0.0-0
    dependencies:
      '@babel/core': 7.21.3
      '@babel/helper-plugin-utils': 7.20.2
    dev: true

  /@babel/plugin-transform-modules-amd@7.19.6(@babel/core@7.21.3):
    resolution: {integrity: sha512-uG3od2mXvAtIFQIh0xrpLH6r5fpSQN04gIVovl+ODLdUMANokxQLZnPBHcjmv3GxRjnqwLuHvppjjcelqUFZvg==}
    engines: {node: '>=6.9.0'}
    peerDependencies:
      '@babel/core': ^7.0.0-0
    dependencies:
      '@babel/core': 7.21.3
      '@babel/helper-module-transforms': 7.21.2
      '@babel/helper-plugin-utils': 7.20.2
    transitivePeerDependencies:
      - supports-color
    dev: true

  /@babel/plugin-transform-modules-commonjs@7.19.6(@babel/core@7.21.3):
    resolution: {integrity: sha512-8PIa1ym4XRTKuSsOUXqDG0YaOlEuTVvHMe5JCfgBMOtHvJKw/4NGovEGN33viISshG/rZNVrACiBmPQLvWN8xQ==}
    engines: {node: '>=6.9.0'}
    peerDependencies:
      '@babel/core': ^7.0.0-0
    dependencies:
      '@babel/core': 7.21.3
      '@babel/helper-module-transforms': 7.21.2
      '@babel/helper-plugin-utils': 7.20.2
      '@babel/helper-simple-access': 7.20.2
    transitivePeerDependencies:
      - supports-color
    dev: true

  /@babel/plugin-transform-modules-systemjs@7.19.6(@babel/core@7.21.3):
    resolution: {integrity: sha512-fqGLBepcc3kErfR9R3DnVpURmckXP7gj7bAlrTQyBxrigFqszZCkFkcoxzCp2v32XmwXLvbw+8Yq9/b+QqksjQ==}
    engines: {node: '>=6.9.0'}
    peerDependencies:
      '@babel/core': ^7.0.0-0
    dependencies:
      '@babel/core': 7.21.3
      '@babel/helper-hoist-variables': 7.18.6
      '@babel/helper-module-transforms': 7.21.2
      '@babel/helper-plugin-utils': 7.20.2
      '@babel/helper-validator-identifier': 7.19.1
    transitivePeerDependencies:
      - supports-color
    dev: true

  /@babel/plugin-transform-modules-umd@7.18.6(@babel/core@7.21.3):
    resolution: {integrity: sha512-dcegErExVeXcRqNtkRU/z8WlBLnvD4MRnHgNs3MytRO1Mn1sHRyhbcpYbVMGclAqOjdW+9cfkdZno9dFdfKLfQ==}
    engines: {node: '>=6.9.0'}
    peerDependencies:
      '@babel/core': ^7.0.0-0
    dependencies:
      '@babel/core': 7.21.3
      '@babel/helper-module-transforms': 7.21.2
      '@babel/helper-plugin-utils': 7.20.2
    transitivePeerDependencies:
      - supports-color
    dev: true

  /@babel/plugin-transform-named-capturing-groups-regex@7.19.1(@babel/core@7.21.3):
    resolution: {integrity: sha512-oWk9l9WItWBQYS4FgXD4Uyy5kq898lvkXpXQxoJEY1RnvPk4R/Dvu2ebXU9q8lP+rlMwUQTFf2Ok6d78ODa0kw==}
    engines: {node: '>=6.9.0'}
    peerDependencies:
      '@babel/core': ^7.0.0
    dependencies:
      '@babel/core': 7.21.3
      '@babel/helper-create-regexp-features-plugin': 7.19.0(@babel/core@7.21.3)
      '@babel/helper-plugin-utils': 7.20.2
    dev: true

  /@babel/plugin-transform-new-target@7.18.6(@babel/core@7.21.3):
    resolution: {integrity: sha512-DjwFA/9Iu3Z+vrAn+8pBUGcjhxKguSMlsFqeCKbhb9BAV756v0krzVK04CRDi/4aqmk8BsHb4a/gFcaA5joXRw==}
    engines: {node: '>=6.9.0'}
    peerDependencies:
      '@babel/core': ^7.0.0-0
    dependencies:
      '@babel/core': 7.21.3
      '@babel/helper-plugin-utils': 7.20.2
    dev: true

  /@babel/plugin-transform-object-super@7.18.6(@babel/core@7.21.3):
    resolution: {integrity: sha512-uvGz6zk+pZoS1aTZrOvrbj6Pp/kK2mp45t2B+bTDre2UgsZZ8EZLSJtUg7m/no0zOJUWgFONpB7Zv9W2tSaFlA==}
    engines: {node: '>=6.9.0'}
    peerDependencies:
      '@babel/core': ^7.0.0-0
    dependencies:
      '@babel/core': 7.21.3
      '@babel/helper-plugin-utils': 7.20.2
      '@babel/helper-replace-supers': 7.19.1
    transitivePeerDependencies:
      - supports-color
    dev: true

  /@babel/plugin-transform-parameters@7.20.3(@babel/core@7.21.3):
    resolution: {integrity: sha512-oZg/Fpx0YDrj13KsLyO8I/CX3Zdw7z0O9qOd95SqcoIzuqy/WTGWvePeHAnZCN54SfdyjHcb1S30gc8zlzlHcA==}
    engines: {node: '>=6.9.0'}
    peerDependencies:
      '@babel/core': ^7.0.0-0
    dependencies:
      '@babel/core': 7.21.3
      '@babel/helper-plugin-utils': 7.20.2
    dev: true

  /@babel/plugin-transform-property-literals@7.18.6(@babel/core@7.21.3):
    resolution: {integrity: sha512-cYcs6qlgafTud3PAzrrRNbQtfpQ8+y/+M5tKmksS9+M1ckbH6kzY8MrexEM9mcA6JDsukE19iIRvAyYl463sMg==}
    engines: {node: '>=6.9.0'}
    peerDependencies:
      '@babel/core': ^7.0.0-0
    dependencies:
      '@babel/core': 7.21.3
      '@babel/helper-plugin-utils': 7.20.2
    dev: true

  /@babel/plugin-transform-regenerator@7.18.6(@babel/core@7.21.3):
    resolution: {integrity: sha512-poqRI2+qiSdeldcz4wTSTXBRryoq3Gc70ye7m7UD5Ww0nE29IXqMl6r7Nd15WBgRd74vloEMlShtH6CKxVzfmQ==}
    engines: {node: '>=6.9.0'}
    peerDependencies:
      '@babel/core': ^7.0.0-0
    dependencies:
      '@babel/core': 7.21.3
      '@babel/helper-plugin-utils': 7.20.2
      regenerator-transform: 0.15.1
    dev: true

  /@babel/plugin-transform-reserved-words@7.18.6(@babel/core@7.21.3):
    resolution: {integrity: sha512-oX/4MyMoypzHjFrT1CdivfKZ+XvIPMFXwwxHp/r0Ddy2Vuomt4HDFGmft1TAY2yiTKiNSsh3kjBAzcM8kSdsjA==}
    engines: {node: '>=6.9.0'}
    peerDependencies:
      '@babel/core': ^7.0.0-0
    dependencies:
      '@babel/core': 7.21.3
      '@babel/helper-plugin-utils': 7.20.2
    dev: true

  /@babel/plugin-transform-shorthand-properties@7.18.6(@babel/core@7.21.3):
    resolution: {integrity: sha512-eCLXXJqv8okzg86ywZJbRn19YJHU4XUa55oz2wbHhaQVn/MM+XhukiT7SYqp/7o00dg52Rj51Ny+Ecw4oyoygw==}
    engines: {node: '>=6.9.0'}
    peerDependencies:
      '@babel/core': ^7.0.0-0
    dependencies:
      '@babel/core': 7.21.3
      '@babel/helper-plugin-utils': 7.20.2
    dev: true

  /@babel/plugin-transform-spread@7.19.0(@babel/core@7.21.3):
    resolution: {integrity: sha512-RsuMk7j6n+r752EtzyScnWkQyuJdli6LdO5Klv8Yx0OfPVTcQkIUfS8clx5e9yHXzlnhOZF3CbQ8C2uP5j074w==}
    engines: {node: '>=6.9.0'}
    peerDependencies:
      '@babel/core': ^7.0.0-0
    dependencies:
      '@babel/core': 7.21.3
      '@babel/helper-plugin-utils': 7.20.2
      '@babel/helper-skip-transparent-expression-wrappers': 7.20.0
    dev: true

  /@babel/plugin-transform-sticky-regex@7.18.6(@babel/core@7.21.3):
    resolution: {integrity: sha512-kfiDrDQ+PBsQDO85yj1icueWMfGfJFKN1KCkndygtu/C9+XUfydLC8Iv5UYJqRwy4zk8EcplRxEOeLyjq1gm6Q==}
    engines: {node: '>=6.9.0'}
    peerDependencies:
      '@babel/core': ^7.0.0-0
    dependencies:
      '@babel/core': 7.21.3
      '@babel/helper-plugin-utils': 7.20.2
    dev: true

  /@babel/plugin-transform-template-literals@7.18.9(@babel/core@7.21.3):
    resolution: {integrity: sha512-S8cOWfT82gTezpYOiVaGHrCbhlHgKhQt8XH5ES46P2XWmX92yisoZywf5km75wv5sYcXDUCLMmMxOLCtthDgMA==}
    engines: {node: '>=6.9.0'}
    peerDependencies:
      '@babel/core': ^7.0.0-0
    dependencies:
      '@babel/core': 7.21.3
      '@babel/helper-plugin-utils': 7.20.2
    dev: true

  /@babel/plugin-transform-typeof-symbol@7.18.9(@babel/core@7.21.3):
    resolution: {integrity: sha512-SRfwTtF11G2aemAZWivL7PD+C9z52v9EvMqH9BuYbabyPuKUvSWks3oCg6041pT925L4zVFqaVBeECwsmlguEw==}
    engines: {node: '>=6.9.0'}
    peerDependencies:
      '@babel/core': ^7.0.0-0
    dependencies:
      '@babel/core': 7.21.3
      '@babel/helper-plugin-utils': 7.20.2
    dev: true

  /@babel/plugin-transform-typescript@7.19.1(@babel/core@7.19.1):
    resolution: {integrity: sha512-+ILcOU+6mWLlvCwnL920m2Ow3wWx3Wo8n2t5aROQmV55GZt+hOiLvBaa3DNzRjSEHa1aauRs4/YLmkCfFkhhRQ==}
    engines: {node: '>=6.9.0'}
    peerDependencies:
      '@babel/core': ^7.0.0-0
    dependencies:
      '@babel/core': 7.19.1
      '@babel/helper-create-class-features-plugin': 7.19.0(@babel/core@7.19.1)
      '@babel/helper-plugin-utils': 7.20.2
      '@babel/plugin-syntax-typescript': 7.20.0(@babel/core@7.19.1)
    transitivePeerDependencies:
      - supports-color
    dev: true

  /@babel/plugin-transform-typescript@7.19.1(@babel/core@7.21.3):
    resolution: {integrity: sha512-+ILcOU+6mWLlvCwnL920m2Ow3wWx3Wo8n2t5aROQmV55GZt+hOiLvBaa3DNzRjSEHa1aauRs4/YLmkCfFkhhRQ==}
    engines: {node: '>=6.9.0'}
    peerDependencies:
      '@babel/core': ^7.0.0-0
    dependencies:
      '@babel/core': 7.21.3
      '@babel/helper-create-class-features-plugin': 7.19.0(@babel/core@7.21.3)
      '@babel/helper-plugin-utils': 7.20.2
      '@babel/plugin-syntax-typescript': 7.20.0(@babel/core@7.21.3)
    transitivePeerDependencies:
      - supports-color
    dev: true

  /@babel/plugin-transform-typescript@7.21.3(@babel/core@7.21.3):
    resolution: {integrity: sha512-RQxPz6Iqt8T0uw/WsJNReuBpWpBqs/n7mNo18sKLoTbMp+UrEekhH+pKSVC7gWz+DNjo9gryfV8YzCiT45RgMw==}
    engines: {node: '>=6.9.0'}
    peerDependencies:
      '@babel/core': ^7.0.0-0
    dependencies:
      '@babel/core': 7.21.3
      '@babel/helper-annotate-as-pure': 7.18.6
      '@babel/helper-create-class-features-plugin': 7.21.0(@babel/core@7.21.3)
      '@babel/helper-plugin-utils': 7.20.2
      '@babel/plugin-syntax-typescript': 7.20.0(@babel/core@7.21.3)
    transitivePeerDependencies:
      - supports-color
    dev: true

  /@babel/plugin-transform-unicode-escapes@7.18.10(@babel/core@7.21.3):
    resolution: {integrity: sha512-kKAdAI+YzPgGY/ftStBFXTI1LZFju38rYThnfMykS+IXy8BVx+res7s2fxf1l8I35DV2T97ezo6+SGrXz6B3iQ==}
    engines: {node: '>=6.9.0'}
    peerDependencies:
      '@babel/core': ^7.0.0-0
    dependencies:
      '@babel/core': 7.21.3
      '@babel/helper-plugin-utils': 7.20.2
    dev: true

  /@babel/plugin-transform-unicode-regex@7.18.6(@babel/core@7.21.3):
    resolution: {integrity: sha512-gE7A6Lt7YLnNOL3Pb9BNeZvi+d8l7tcRrG4+pwJjK9hD2xX4mEvjlQW60G9EEmfXVYRPv9VRQcyegIVHCql/AA==}
    engines: {node: '>=6.9.0'}
    peerDependencies:
      '@babel/core': ^7.0.0-0
    dependencies:
      '@babel/core': 7.21.3
      '@babel/helper-create-regexp-features-plugin': 7.19.0(@babel/core@7.21.3)
      '@babel/helper-plugin-utils': 7.20.2
    dev: true

  /@babel/preset-env@7.20.2(@babel/core@7.21.3):
    resolution: {integrity: sha512-1G0efQEWR1EHkKvKHqbG+IN/QdgwfByUpM5V5QroDzGV2t3S/WXNQd693cHiHTlCFMpr9B6FkPFXDA2lQcKoDg==}
    engines: {node: '>=6.9.0'}
    peerDependencies:
      '@babel/core': ^7.0.0-0
    dependencies:
      '@babel/compat-data': 7.21.0
      '@babel/core': 7.21.3
      '@babel/helper-compilation-targets': 7.20.7(@babel/core@7.21.3)
      '@babel/helper-plugin-utils': 7.20.2
      '@babel/helper-validator-option': 7.21.0
      '@babel/plugin-bugfix-safari-id-destructuring-collision-in-function-expression': 7.18.6(@babel/core@7.21.3)
      '@babel/plugin-bugfix-v8-spread-parameters-in-optional-chaining': 7.18.9(@babel/core@7.21.3)
      '@babel/plugin-proposal-async-generator-functions': 7.20.1(@babel/core@7.21.3)
      '@babel/plugin-proposal-class-properties': 7.18.6(@babel/core@7.21.3)
      '@babel/plugin-proposal-class-static-block': 7.18.6(@babel/core@7.21.3)
      '@babel/plugin-proposal-dynamic-import': 7.18.6(@babel/core@7.21.3)
      '@babel/plugin-proposal-export-namespace-from': 7.18.9(@babel/core@7.21.3)
      '@babel/plugin-proposal-json-strings': 7.18.6(@babel/core@7.21.3)
      '@babel/plugin-proposal-logical-assignment-operators': 7.18.9(@babel/core@7.21.3)
      '@babel/plugin-proposal-nullish-coalescing-operator': 7.18.6(@babel/core@7.21.3)
      '@babel/plugin-proposal-numeric-separator': 7.18.6(@babel/core@7.21.3)
      '@babel/plugin-proposal-object-rest-spread': 7.20.2(@babel/core@7.21.3)
      '@babel/plugin-proposal-optional-catch-binding': 7.18.6(@babel/core@7.21.3)
      '@babel/plugin-proposal-optional-chaining': 7.18.9(@babel/core@7.21.3)
      '@babel/plugin-proposal-private-methods': 7.18.6(@babel/core@7.21.3)
      '@babel/plugin-proposal-private-property-in-object': 7.18.6(@babel/core@7.21.3)
      '@babel/plugin-proposal-unicode-property-regex': 7.18.6(@babel/core@7.21.3)
      '@babel/plugin-syntax-async-generators': 7.8.4(@babel/core@7.21.3)
      '@babel/plugin-syntax-class-properties': 7.12.13(@babel/core@7.21.3)
      '@babel/plugin-syntax-class-static-block': 7.14.5(@babel/core@7.21.3)
      '@babel/plugin-syntax-dynamic-import': 7.8.3(@babel/core@7.21.3)
      '@babel/plugin-syntax-export-namespace-from': 7.8.3(@babel/core@7.21.3)
      '@babel/plugin-syntax-import-assertions': 7.20.0(@babel/core@7.21.3)
      '@babel/plugin-syntax-json-strings': 7.8.3(@babel/core@7.21.3)
      '@babel/plugin-syntax-logical-assignment-operators': 7.10.4(@babel/core@7.21.3)
      '@babel/plugin-syntax-nullish-coalescing-operator': 7.8.3(@babel/core@7.21.3)
      '@babel/plugin-syntax-numeric-separator': 7.10.4(@babel/core@7.21.3)
      '@babel/plugin-syntax-object-rest-spread': 7.8.3(@babel/core@7.21.3)
      '@babel/plugin-syntax-optional-catch-binding': 7.8.3(@babel/core@7.21.3)
      '@babel/plugin-syntax-optional-chaining': 7.8.3(@babel/core@7.21.3)
      '@babel/plugin-syntax-private-property-in-object': 7.14.5(@babel/core@7.21.3)
      '@babel/plugin-syntax-top-level-await': 7.14.5(@babel/core@7.21.3)
      '@babel/plugin-transform-arrow-functions': 7.18.6(@babel/core@7.21.3)
      '@babel/plugin-transform-async-to-generator': 7.18.6(@babel/core@7.21.3)
      '@babel/plugin-transform-block-scoped-functions': 7.18.6(@babel/core@7.21.3)
      '@babel/plugin-transform-block-scoping': 7.20.2(@babel/core@7.21.3)
      '@babel/plugin-transform-classes': 7.20.2(@babel/core@7.21.3)
      '@babel/plugin-transform-computed-properties': 7.18.9(@babel/core@7.21.3)
      '@babel/plugin-transform-destructuring': 7.20.2(@babel/core@7.21.3)
      '@babel/plugin-transform-dotall-regex': 7.18.6(@babel/core@7.21.3)
      '@babel/plugin-transform-duplicate-keys': 7.18.9(@babel/core@7.21.3)
      '@babel/plugin-transform-exponentiation-operator': 7.18.6(@babel/core@7.21.3)
      '@babel/plugin-transform-for-of': 7.18.8(@babel/core@7.21.3)
      '@babel/plugin-transform-function-name': 7.18.9(@babel/core@7.21.3)
      '@babel/plugin-transform-literals': 7.18.9(@babel/core@7.21.3)
      '@babel/plugin-transform-member-expression-literals': 7.18.6(@babel/core@7.21.3)
      '@babel/plugin-transform-modules-amd': 7.19.6(@babel/core@7.21.3)
      '@babel/plugin-transform-modules-commonjs': 7.19.6(@babel/core@7.21.3)
      '@babel/plugin-transform-modules-systemjs': 7.19.6(@babel/core@7.21.3)
      '@babel/plugin-transform-modules-umd': 7.18.6(@babel/core@7.21.3)
      '@babel/plugin-transform-named-capturing-groups-regex': 7.19.1(@babel/core@7.21.3)
      '@babel/plugin-transform-new-target': 7.18.6(@babel/core@7.21.3)
      '@babel/plugin-transform-object-super': 7.18.6(@babel/core@7.21.3)
      '@babel/plugin-transform-parameters': 7.20.3(@babel/core@7.21.3)
      '@babel/plugin-transform-property-literals': 7.18.6(@babel/core@7.21.3)
      '@babel/plugin-transform-regenerator': 7.18.6(@babel/core@7.21.3)
      '@babel/plugin-transform-reserved-words': 7.18.6(@babel/core@7.21.3)
      '@babel/plugin-transform-shorthand-properties': 7.18.6(@babel/core@7.21.3)
      '@babel/plugin-transform-spread': 7.19.0(@babel/core@7.21.3)
      '@babel/plugin-transform-sticky-regex': 7.18.6(@babel/core@7.21.3)
      '@babel/plugin-transform-template-literals': 7.18.9(@babel/core@7.21.3)
      '@babel/plugin-transform-typeof-symbol': 7.18.9(@babel/core@7.21.3)
      '@babel/plugin-transform-unicode-escapes': 7.18.10(@babel/core@7.21.3)
      '@babel/plugin-transform-unicode-regex': 7.18.6(@babel/core@7.21.3)
      '@babel/preset-modules': 0.1.5(@babel/core@7.21.3)
      '@babel/types': 7.21.3
      babel-plugin-polyfill-corejs2: 0.3.3(@babel/core@7.21.3)
      babel-plugin-polyfill-corejs3: 0.6.0(@babel/core@7.21.3)
      babel-plugin-polyfill-regenerator: 0.4.1(@babel/core@7.21.3)
      core-js-compat: 3.26.1
      semver: 6.3.0
    transitivePeerDependencies:
      - supports-color
    dev: true

  /@babel/preset-modules@0.1.5(@babel/core@7.21.3):
    resolution: {integrity: sha512-A57th6YRG7oR3cq/yt/Y84MvGgE0eJG2F1JLhKuyG+jFxEgrd/HAMJatiFtmOiZurz+0DkrvbheCLaV5f2JfjA==}
    peerDependencies:
      '@babel/core': ^7.0.0-0
    dependencies:
      '@babel/core': 7.21.3
      '@babel/helper-plugin-utils': 7.20.2
      '@babel/plugin-proposal-unicode-property-regex': 7.18.6(@babel/core@7.21.3)
      '@babel/plugin-transform-dotall-regex': 7.18.6(@babel/core@7.21.3)
      '@babel/types': 7.21.3
      esutils: 2.0.3
    dev: true

  /@babel/preset-typescript@7.16.7(@babel/core@7.21.3):
    resolution: {integrity: sha512-WbVEmgXdIyvzB77AQjGBEyYPZx+8tTsO50XtfozQrkW8QB2rLJpH2lgx0TRw5EJrBxOZQ+wCcyPVQvS8tjEHpQ==}
    engines: {node: '>=6.9.0'}
    peerDependencies:
      '@babel/core': ^7.0.0-0
    dependencies:
      '@babel/core': 7.21.3
      '@babel/helper-plugin-utils': 7.19.0
      '@babel/helper-validator-option': 7.18.6
      '@babel/plugin-transform-typescript': 7.19.1(@babel/core@7.21.3)
    transitivePeerDependencies:
      - supports-color
    dev: true

  /@babel/preset-typescript@7.18.6(@babel/core@7.19.1):
    resolution: {integrity: sha512-s9ik86kXBAnD760aybBucdpnLsAt0jK1xqJn2juOn9lkOvSHV60os5hxoVJsPzMQxvnUJFAlkont2DvvaYEBtQ==}
    engines: {node: '>=6.9.0'}
    peerDependencies:
      '@babel/core': ^7.0.0-0
    dependencies:
      '@babel/core': 7.19.1
      '@babel/helper-plugin-utils': 7.19.0
      '@babel/helper-validator-option': 7.18.6
      '@babel/plugin-transform-typescript': 7.19.1(@babel/core@7.19.1)
    transitivePeerDependencies:
      - supports-color
    dev: true

  /@babel/preset-typescript@7.21.0(@babel/core@7.21.3):
    resolution: {integrity: sha512-myc9mpoVA5m1rF8K8DgLEatOYFDpwC+RkMkjZ0Du6uI62YvDe8uxIEYVs/VCdSJ097nlALiU/yBC7//3nI+hNg==}
    engines: {node: '>=6.9.0'}
    peerDependencies:
      '@babel/core': ^7.0.0-0
    dependencies:
      '@babel/core': 7.21.3
      '@babel/helper-plugin-utils': 7.20.2
      '@babel/helper-validator-option': 7.21.0
      '@babel/plugin-transform-typescript': 7.21.3(@babel/core@7.21.3)
    transitivePeerDependencies:
      - supports-color
    dev: true

  /@babel/runtime@7.21.0:
    resolution: {integrity: sha512-xwII0//EObnq89Ji5AKYQaRYiW/nZ3llSv29d49IuxPhKbtJoLP+9QUUZ4nVragQVtaVGeZrpB+ZtG/Pdy/POw==}
    engines: {node: '>=6.9.0'}
    dependencies:
      regenerator-runtime: 0.13.11

  /@babel/template@7.18.10:
    resolution: {integrity: sha512-TI+rCtooWHr3QJ27kJxfjutghu44DLnasDMwpDqCXVTal9RLp3RSYNh4NdBrRP2cQAoG9A8juOQl6P6oZG4JxA==}
    engines: {node: '>=6.9.0'}
    dependencies:
      '@babel/code-frame': 7.18.6
      '@babel/parser': 7.21.3
      '@babel/types': 7.21.3
    dev: true

  /@babel/template@7.20.7:
    resolution: {integrity: sha512-8SegXApWe6VoNw0r9JHpSteLKTpTiLZ4rMlGIm9JQ18KiCtyQiAMEazujAHrUS5flrcqYZa75ukev3P6QmUwUw==}
    engines: {node: '>=6.9.0'}
    dependencies:
      '@babel/code-frame': 7.18.6
      '@babel/parser': 7.21.3
      '@babel/types': 7.21.3
    dev: true

  /@babel/traverse@7.17.3:
    resolution: {integrity: sha512-5irClVky7TxRWIRtxlh2WPUUOLhcPN06AGgaQSB8AEwuyEBgJVuJ5imdHm5zxk8w0QS5T+tDfnDxAlhWjpb7cw==}
    engines: {node: '>=6.9.0'}
    dependencies:
      '@babel/code-frame': 7.18.6
      '@babel/generator': 7.17.7
      '@babel/helper-environment-visitor': 7.18.9
      '@babel/helper-function-name': 7.21.0
      '@babel/helper-hoist-variables': 7.18.6
      '@babel/helper-split-export-declaration': 7.18.6
      '@babel/parser': 7.21.3
      '@babel/types': 7.21.3
      debug: 4.3.4
      globals: 11.12.0
    transitivePeerDependencies:
      - supports-color
    dev: true

  /@babel/traverse@7.19.1:
    resolution: {integrity: sha512-0j/ZfZMxKukDaag2PtOPDbwuELqIar6lLskVPPJDjXMXjfLb1Obo/1yjxIGqqAJrmfaTIY3z2wFLAQ7qSkLsuA==}
    engines: {node: '>=6.9.0'}
    dependencies:
      '@babel/code-frame': 7.18.6
      '@babel/generator': 7.21.3
      '@babel/helper-environment-visitor': 7.18.9
      '@babel/helper-function-name': 7.21.0
      '@babel/helper-hoist-variables': 7.18.6
      '@babel/helper-split-export-declaration': 7.18.6
      '@babel/parser': 7.21.3
      '@babel/types': 7.21.3
      debug: 4.3.4
      globals: 11.12.0
    transitivePeerDependencies:
      - supports-color
    dev: true

  /@babel/traverse@7.21.3:
    resolution: {integrity: sha512-XLyopNeaTancVitYZe2MlUEvgKb6YVVPXzofHgqHijCImG33b/uTurMS488ht/Hbsb2XK3U2BnSTxKVNGV3nGQ==}
    engines: {node: '>=6.9.0'}
    dependencies:
      '@babel/code-frame': 7.18.6
      '@babel/generator': 7.21.3
      '@babel/helper-environment-visitor': 7.18.9
      '@babel/helper-function-name': 7.21.0
      '@babel/helper-hoist-variables': 7.18.6
      '@babel/helper-split-export-declaration': 7.18.6
      '@babel/parser': 7.21.3
      '@babel/types': 7.21.3
      debug: 4.3.4
      globals: 11.12.0
    transitivePeerDependencies:
      - supports-color
    dev: true

  /@babel/types@7.17.0:
    resolution: {integrity: sha512-TmKSNO4D5rzhL5bjWFcVHHLETzfQ/AmbKpKPOSjlP0WoHZ6L911fgoOKY4Alp/emzG4cHJdyN49zpgkbXFEHHw==}
    engines: {node: '>=6.9.0'}
    dependencies:
      '@babel/helper-validator-identifier': 7.19.1
      to-fast-properties: 2.0.0
    dev: true

  /@babel/types@7.19.0:
    resolution: {integrity: sha512-YuGopBq3ke25BVSiS6fgF49Ul9gH1x70Bcr6bqRLjWCkcX8Hre1/5+z+IiWOIerRMSSEfGZVB9z9kyq7wVs9YA==}
    engines: {node: '>=6.9.0'}
    dependencies:
      '@babel/helper-string-parser': 7.19.4
      '@babel/helper-validator-identifier': 7.19.1
      to-fast-properties: 2.0.0
    dev: true

  /@babel/types@7.21.3:
    resolution: {integrity: sha512-sBGdETxC+/M4o/zKC0sl6sjWv62WFR/uzxrJ6uYyMLZOUlPnwzw0tKgVHOXxaAd5l2g8pEDM5RZ495GPQI77kg==}
    engines: {node: '>=6.9.0'}
    dependencies:
      '@babel/helper-string-parser': 7.19.4
      '@babel/helper-validator-identifier': 7.19.1
      to-fast-properties: 2.0.0
    dev: true

  /@bcoe/v8-coverage@0.2.3:
    resolution: {integrity: sha512-0hYQ8SB4Db5zvZB4axdMHGwEaQjkZzFjQiN9LVYvIFB2nSUHW9tYpxWriPrWDASIxiaXax83REcLxuSdnGPZtw==}
    dev: true

  /@emotion/hash@0.9.1:
    resolution: {integrity: sha512-gJB6HLm5rYwSLI6PQa+X1t5CFGrv1J1TWG+sOyMCeKz2ojaj6Fnl/rZEspogG+cvqbt4AE/2eIyD2QfLKTBNlQ==}
    dev: false

  /@esbuild/android-arm64@0.17.15:
    resolution: {integrity: sha512-0kOB6Y7Br3KDVgHeg8PRcvfLkq+AccreK///B4Z6fNZGr/tNHX0z2VywCc7PTeWp+bPvjA5WMvNXltHw5QjAIA==}
    engines: {node: '>=12'}
    cpu: [arm64]
    os: [android]
    requiresBuild: true
    dev: true
    optional: true

  /@esbuild/android-arm@0.15.18:
    resolution: {integrity: sha512-5GT+kcs2WVGjVs7+boataCkO5Fg0y4kCjzkB5bAip7H4jfnOS3dA6KPiww9W1OEKTKeAcUVhdZGvgI65OXmUnw==}
    engines: {node: '>=12'}
    cpu: [arm]
    os: [android]
    requiresBuild: true
    dev: true
    optional: true

  /@esbuild/android-arm@0.17.15:
    resolution: {integrity: sha512-sRSOVlLawAktpMvDyJIkdLI/c/kdRTOqo8t6ImVxg8yT7LQDUYV5Rp2FKeEosLr6ZCja9UjYAzyRSxGteSJPYg==}
    engines: {node: '>=12'}
    cpu: [arm]
    os: [android]
    requiresBuild: true
    dev: true
    optional: true

  /@esbuild/android-x64@0.17.15:
    resolution: {integrity: sha512-MzDqnNajQZ63YkaUWVl9uuhcWyEyh69HGpMIrf+acR4otMkfLJ4sUCxqwbCyPGicE9dVlrysI3lMcDBjGiBBcQ==}
    engines: {node: '>=12'}
    cpu: [x64]
    os: [android]
    requiresBuild: true
    dev: true
    optional: true

  /@esbuild/darwin-arm64@0.17.15:
    resolution: {integrity: sha512-7siLjBc88Z4+6qkMDxPT2juf2e8SJxmsbNVKFY2ifWCDT72v5YJz9arlvBw5oB4W/e61H1+HDB/jnu8nNg0rLA==}
    engines: {node: '>=12'}
    cpu: [arm64]
    os: [darwin]
    requiresBuild: true
    dev: true
    optional: true

  /@esbuild/darwin-x64@0.17.15:
    resolution: {integrity: sha512-NbImBas2rXwYI52BOKTW342Tm3LTeVlaOQ4QPZ7XuWNKiO226DisFk/RyPk3T0CKZkKMuU69yOvlapJEmax7cg==}
    engines: {node: '>=12'}
    cpu: [x64]
    os: [darwin]
    requiresBuild: true
    dev: true
    optional: true

  /@esbuild/freebsd-arm64@0.17.15:
    resolution: {integrity: sha512-Xk9xMDjBVG6CfgoqlVczHAdJnCs0/oeFOspFap5NkYAmRCT2qTn1vJWA2f419iMtsHSLm+O8B6SLV/HlY5cYKg==}
    engines: {node: '>=12'}
    cpu: [arm64]
    os: [freebsd]
    requiresBuild: true
    dev: true
    optional: true

  /@esbuild/freebsd-x64@0.17.15:
    resolution: {integrity: sha512-3TWAnnEOdclvb2pnfsTWtdwthPfOz7qAfcwDLcfZyGJwm1SRZIMOeB5FODVhnM93mFSPsHB9b/PmxNNbSnd0RQ==}
    engines: {node: '>=12'}
    cpu: [x64]
    os: [freebsd]
    requiresBuild: true
    dev: true
    optional: true

  /@esbuild/linux-arm64@0.17.15:
    resolution: {integrity: sha512-T0MVnYw9KT6b83/SqyznTs/3Jg2ODWrZfNccg11XjDehIved2oQfrX/wVuev9N936BpMRaTR9I1J0tdGgUgpJA==}
    engines: {node: '>=12'}
    cpu: [arm64]
    os: [linux]
    requiresBuild: true
    dev: true
    optional: true

  /@esbuild/linux-arm@0.17.15:
    resolution: {integrity: sha512-MLTgiXWEMAMr8nmS9Gigx43zPRmEfeBfGCwxFQEMgJ5MC53QKajaclW6XDPjwJvhbebv+RzK05TQjvH3/aM4Xw==}
    engines: {node: '>=12'}
    cpu: [arm]
    os: [linux]
    requiresBuild: true
    dev: true
    optional: true

  /@esbuild/linux-ia32@0.17.15:
    resolution: {integrity: sha512-wp02sHs015T23zsQtU4Cj57WiteiuASHlD7rXjKUyAGYzlOKDAjqK6bk5dMi2QEl/KVOcsjwL36kD+WW7vJt8Q==}
    engines: {node: '>=12'}
    cpu: [ia32]
    os: [linux]
    requiresBuild: true
    dev: true
    optional: true

  /@esbuild/linux-loong64@0.14.54:
    resolution: {integrity: sha512-bZBrLAIX1kpWelV0XemxBZllyRmM6vgFQQG2GdNb+r3Fkp0FOh1NJSvekXDs7jq70k4euu1cryLMfU+mTXlEpw==}
    engines: {node: '>=12'}
    cpu: [loong64]
    os: [linux]
    requiresBuild: true
    dev: true
    optional: true

  /@esbuild/linux-loong64@0.15.18:
    resolution: {integrity: sha512-L4jVKS82XVhw2nvzLg/19ClLWg0y27ulRwuP7lcyL6AbUWB5aPglXY3M21mauDQMDfRLs8cQmeT03r/+X3cZYQ==}
    engines: {node: '>=12'}
    cpu: [loong64]
    os: [linux]
    requiresBuild: true
    dev: true
    optional: true

  /@esbuild/linux-loong64@0.17.15:
    resolution: {integrity: sha512-k7FsUJjGGSxwnBmMh8d7IbObWu+sF/qbwc+xKZkBe/lTAF16RqxRCnNHA7QTd3oS2AfGBAnHlXL67shV5bBThQ==}
    engines: {node: '>=12'}
    cpu: [loong64]
    os: [linux]
    requiresBuild: true
    dev: true
    optional: true

  /@esbuild/linux-mips64el@0.17.15:
    resolution: {integrity: sha512-ZLWk6czDdog+Q9kE/Jfbilu24vEe/iW/Sj2d8EVsmiixQ1rM2RKH2n36qfxK4e8tVcaXkvuV3mU5zTZviE+NVQ==}
    engines: {node: '>=12'}
    cpu: [mips64el]
    os: [linux]
    requiresBuild: true
    dev: true
    optional: true

  /@esbuild/linux-ppc64@0.17.15:
    resolution: {integrity: sha512-mY6dPkIRAiFHRsGfOYZC8Q9rmr8vOBZBme0/j15zFUKM99d4ILY4WpOC7i/LqoY+RE7KaMaSfvY8CqjJtuO4xg==}
    engines: {node: '>=12'}
    cpu: [ppc64]
    os: [linux]
    requiresBuild: true
    dev: true
    optional: true

  /@esbuild/linux-riscv64@0.17.15:
    resolution: {integrity: sha512-EcyUtxffdDtWjjwIH8sKzpDRLcVtqANooMNASO59y+xmqqRYBBM7xVLQhqF7nksIbm2yHABptoioS9RAbVMWVA==}
    engines: {node: '>=12'}
    cpu: [riscv64]
    os: [linux]
    requiresBuild: true
    dev: true
    optional: true

  /@esbuild/linux-s390x@0.17.15:
    resolution: {integrity: sha512-BuS6Jx/ezxFuHxgsfvz7T4g4YlVrmCmg7UAwboeyNNg0OzNzKsIZXpr3Sb/ZREDXWgt48RO4UQRDBxJN3B9Rbg==}
    engines: {node: '>=12'}
    cpu: [s390x]
    os: [linux]
    requiresBuild: true
    dev: true
    optional: true

  /@esbuild/linux-x64@0.17.15:
    resolution: {integrity: sha512-JsdS0EgEViwuKsw5tiJQo9UdQdUJYuB+Mf6HxtJSPN35vez1hlrNb1KajvKWF5Sa35j17+rW1ECEO9iNrIXbNg==}
    engines: {node: '>=12'}
    cpu: [x64]
    os: [linux]
    requiresBuild: true
    dev: true
    optional: true

  /@esbuild/netbsd-x64@0.17.15:
    resolution: {integrity: sha512-R6fKjtUysYGym6uXf6qyNephVUQAGtf3n2RCsOST/neIwPqRWcnc3ogcielOd6pT+J0RDR1RGcy0ZY7d3uHVLA==}
    engines: {node: '>=12'}
    cpu: [x64]
    os: [netbsd]
    requiresBuild: true
    dev: true
    optional: true

  /@esbuild/openbsd-x64@0.17.15:
    resolution: {integrity: sha512-mVD4PGc26b8PI60QaPUltYKeSX0wxuy0AltC+WCTFwvKCq2+OgLP4+fFd+hZXzO2xW1HPKcytZBdjqL6FQFa7w==}
    engines: {node: '>=12'}
    cpu: [x64]
    os: [openbsd]
    requiresBuild: true
    dev: true
    optional: true

  /@esbuild/sunos-x64@0.17.15:
    resolution: {integrity: sha512-U6tYPovOkw3459t2CBwGcFYfFRjivcJJc1WC8Q3funIwX8x4fP+R6xL/QuTPNGOblbq/EUDxj9GU+dWKX0oWlQ==}
    engines: {node: '>=12'}
    cpu: [x64]
    os: [sunos]
    requiresBuild: true
    dev: true
    optional: true

  /@esbuild/win32-arm64@0.17.15:
    resolution: {integrity: sha512-W+Z5F++wgKAleDABemiyXVnzXgvRFs+GVKThSI+mGgleLWluv0D7Diz4oQpgdpNzh4i2nNDzQtWbjJiqutRp6Q==}
    engines: {node: '>=12'}
    cpu: [arm64]
    os: [win32]
    requiresBuild: true
    dev: true
    optional: true

  /@esbuild/win32-ia32@0.17.15:
    resolution: {integrity: sha512-Muz/+uGgheShKGqSVS1KsHtCyEzcdOn/W/Xbh6H91Etm+wiIfwZaBn1W58MeGtfI8WA961YMHFYTthBdQs4t+w==}
    engines: {node: '>=12'}
    cpu: [ia32]
    os: [win32]
    requiresBuild: true
    dev: true
    optional: true

  /@esbuild/win32-x64@0.17.15:
    resolution: {integrity: sha512-DjDa9ywLUUmjhV2Y9wUTIF+1XsmuFGvZoCmOWkli1XcNAh5t25cc7fgsCx4Zi/Uurep3TTLyDiKATgGEg61pkA==}
    engines: {node: '>=12'}
    cpu: [x64]
    os: [win32]
    requiresBuild: true
    dev: true
    optional: true

  /@eslint-community/eslint-utils@4.4.0(eslint@8.23.1):
    resolution: {integrity: sha512-1/sA4dwrzBAyeUoQ6oxahHKmrZvsnLCg4RfxW3ZFGGmQkSNQPFNLV9CUEFQP1x9EYXHTo5p6xdhZM1Ne9p/AfA==}
    engines: {node: ^12.22.0 || ^14.17.0 || >=16.0.0}
    peerDependencies:
      eslint: ^6.0.0 || ^7.0.0 || >=8.0.0
    dependencies:
      eslint: 8.23.1
      eslint-visitor-keys: 3.4.0
    dev: true

  /@eslint-community/eslint-utils@4.4.0(eslint@8.38.0):
    resolution: {integrity: sha512-1/sA4dwrzBAyeUoQ6oxahHKmrZvsnLCg4RfxW3ZFGGmQkSNQPFNLV9CUEFQP1x9EYXHTo5p6xdhZM1Ne9p/AfA==}
    engines: {node: ^12.22.0 || ^14.17.0 || >=16.0.0}
    peerDependencies:
      eslint: ^6.0.0 || ^7.0.0 || >=8.0.0
    dependencies:
      eslint: 8.38.0
      eslint-visitor-keys: 3.4.0
    dev: true

  /@eslint-community/regexpp@4.5.0:
    resolution: {integrity: sha512-vITaYzIcNmjn5tF5uxcZ/ft7/RXGrMUIS9HalWckEOF6ESiwXKoMzAQf2UW0aVd6rnOeExTJVd5hmWXucBKGXQ==}
    engines: {node: ^12.0.0 || ^14.0.0 || >=16.0.0}
    dev: true

  /@eslint/eslintrc@1.3.2:
    resolution: {integrity: sha512-AXYd23w1S/bv3fTs3Lz0vjiYemS08jWkI3hYyS9I1ry+0f+Yjs1wm+sU0BS8qDOPrBIkp4qHYC16I8uVtpLajQ==}
    engines: {node: ^12.22.0 || ^14.17.0 || >=16.0.0}
    dependencies:
      ajv: 6.12.6
      debug: 4.3.4
      espree: 9.5.1
      globals: 13.20.0
      ignore: 5.2.0
      import-fresh: 3.3.0
      js-yaml: 4.1.0
      minimatch: 3.1.2
      strip-json-comments: 3.1.1
    transitivePeerDependencies:
      - supports-color
    dev: true

  /@eslint/eslintrc@2.0.2:
    resolution: {integrity: sha512-3W4f5tDUra+pA+FzgugqL2pRimUTDJWKr7BINqOpkZrC0uYI0NIc0/JFgBROCU07HR6GieA5m3/rsPIhDmCXTQ==}
    engines: {node: ^12.22.0 || ^14.17.0 || >=16.0.0}
    dependencies:
      ajv: 6.12.6
      debug: 4.3.4
      espree: 9.5.1
      globals: 13.20.0
      ignore: 5.2.0
      import-fresh: 3.3.0
      js-yaml: 4.1.0
      minimatch: 3.1.2
      strip-json-comments: 3.1.1
    transitivePeerDependencies:
      - supports-color
    dev: true

  /@eslint/js@8.38.0:
    resolution: {integrity: sha512-IoD2MfUnOV58ghIHCiil01PcohxjbYR/qCxsoC+xNgUwh1EY8jOOrYmu3d3a71+tJJ23uscEV4X2HJWMsPJu4g==}
    engines: {node: ^12.22.0 || ^14.17.0 || >=16.0.0}
    dev: true

  /@floating-ui/core@1.1.0:
    resolution: {integrity: sha512-zbsLwtnHo84w1Kc8rScAo5GMk1GdecSlrflIbfnEBJwvTSj1SL6kkOYV+nHraMCPEy+RNZZUaZyL8JosDGCtGQ==}
    dev: false

  /@floating-ui/dom@1.1.0:
    resolution: {integrity: sha512-TSogMPVxbRe77QCj1dt8NmRiJasPvuc+eT5jnJ6YpLqgOD2zXc5UA3S1qwybN+GVCDNdKfpKy1oj8RpzLJvh6A==}
    dependencies:
      '@floating-ui/core': 1.1.0
    dev: false

  /@fontsource/inter@4.5.12:
    resolution: {integrity: sha512-bGKk4/8tube/nCk8hav0ZDBVbzJzc7m0Vt4xF5p15IN4YImwGdtKG38Oq5bU8xHNS+VfvbFFCepgQNj7Pr/Lvg==}
    dev: false

  /@fontsource/jetbrains-mono@4.5.12:
    resolution: {integrity: sha512-LJF1ala1/u+wXZmESFqIk08FA9yGX4/uAAleCHmXUMgEjvNAYFHUQQ7eK5hQQoBOwh99cU5suTrqYqEkgzwzPA==}
    dev: false

  /@fontsource/open-sans@4.5.11:
    resolution: {integrity: sha512-nG0gmbx4pSr8wltdG/ZdlS6OrsMK40Wt6iyuLTKHEf0TQfzKRMlWaskZHdeuWCwS6WUgqHKMf9KSwGdxPfapOg==}
    dev: false

  /@hcaptcha/types@1.0.2:
    resolution: {integrity: sha512-0f//oG8XZrqaLZ+ggjcqF99t91w5UEpv61CJWu57WWsN6AZ1PXqqzXmcgTlr3RhlNe2zjymYZTkPeyqiek/DEQ==}
    dev: false

  /@humanwhocodes/config-array@0.10.4:
    resolution: {integrity: sha512-mXAIHxZT3Vcpg83opl1wGlVZ9xydbfZO3r5YfRSH6Gpp2J/PfdBP0wbDa2sO6/qRbcalpoevVyW6A/fI6LfeMw==}
    engines: {node: '>=10.10.0'}
    dependencies:
      '@humanwhocodes/object-schema': 1.2.1
      debug: 4.3.4
      minimatch: 3.1.2
    transitivePeerDependencies:
      - supports-color
    dev: true

  /@humanwhocodes/config-array@0.11.8:
    resolution: {integrity: sha512-UybHIJzJnR5Qc/MsD9Kr+RpO2h+/P1GhOwdiLPXK5TWk5sgTdu88bTD9UP+CKbPPh5Rni1u0GjAdYQLemG8g+g==}
    engines: {node: '>=10.10.0'}
    dependencies:
      '@humanwhocodes/object-schema': 1.2.1
      debug: 4.3.4
      minimatch: 3.1.2
    transitivePeerDependencies:
      - supports-color
    dev: true

  /@humanwhocodes/gitignore-to-minimatch@1.0.2:
    resolution: {integrity: sha512-rSqmMJDdLFUsyxR6FMtD00nfQKKLFb1kv+qBbOVKqErvloEIJLo5bDTJTQNTYgeyp78JsA7u/NPi5jT1GR/MuA==}
    dev: true

  /@humanwhocodes/module-importer@1.0.1:
    resolution: {integrity: sha512-bxveV4V8v5Yb4ncFTT3rPSgZBOpCkjfK0y4oVVVJwIuDVBRMDXrPyXRL988i5ap9m9bnyEEjWfm5WkBmtffLfA==}
    engines: {node: '>=12.22'}
    dev: true

  /@humanwhocodes/object-schema@1.2.1:
    resolution: {integrity: sha512-ZnQMnLV4e7hDlUvw8H+U8ASL02SS2Gn6+9Ac3wGGLIe7+je2AeAOxPY+izIPJDfFDb7eDjev0Us8MO1iFRN8hA==}
    dev: true

  /@insertish/oapi@0.1.18:
    resolution: {integrity: sha512-LZLUk3WmzUjCM0quensexvQx/Kk1MpFBtCLJRnRrPOiaFT37JpOmWUFlrdu0sPS6B9wi2edEBeLcsnIiq85WMA==}
    hasBin: true
    dependencies:
      typescript: 4.8.3
    optionalDependencies:
      axios: 0.26.1
      openapi-typescript: 5.4.1
    transitivePeerDependencies:
      - debug
    dev: false

  /@istanbuljs/load-nyc-config@1.1.0:
    resolution: {integrity: sha512-VjeHSlIzpv/NyD3N0YuHfXOPDIixcA1q2ZV98wsMqcYlPmv2n3Yb2lYP9XMElnaFVXg5A7YLTeLu6V84uQDjmQ==}
    engines: {node: '>=8'}
    dependencies:
      camelcase: 5.3.1
      find-up: 4.1.0
      get-package-type: 0.1.0
      js-yaml: 3.14.1
      resolve-from: 5.0.0
    dev: true

  /@istanbuljs/schema@0.1.3:
    resolution: {integrity: sha512-ZXRY4jNvVgSVQ8DL3LTcakaAtXwTVUxE81hslsyD2AtoXW/wVob10HkOJ1X/pAlcI7D+2YoZKg5do8G/w6RYgA==}
    engines: {node: '>=8'}
    dev: true

  /@jest/console@27.5.1:
    resolution: {integrity: sha512-kZ/tNpS3NXn0mlXXXPNuDZnb4c0oZ20r4K5eemM2k30ZC3G0T02nXUvyhf5YdbXWHPEJLc9qGLxEZ216MdL+Zg==}
    engines: {node: ^10.13.0 || ^12.13.0 || ^14.15.0 || >=15.0.0}
    dependencies:
      '@jest/types': 27.5.1
      '@types/node': 18.15.13
      chalk: 4.1.2
      jest-message-util: 27.5.1
      jest-util: 27.5.1
      slash: 3.0.0
    dev: true

  /@jest/core@27.5.1:
    resolution: {integrity: sha512-AK6/UTrvQD0Cd24NSqmIA6rKsu0tKIxfiCducZvqxYdmMisOYAsdItspT+fQDQYARPf8XgjAFZi0ogW2agH5nQ==}
    engines: {node: ^10.13.0 || ^12.13.0 || ^14.15.0 || >=15.0.0}
    peerDependencies:
      node-notifier: ^8.0.1 || ^9.0.0 || ^10.0.0
    peerDependenciesMeta:
      node-notifier:
        optional: true
    dependencies:
      '@jest/console': 27.5.1
      '@jest/reporters': 27.5.1
      '@jest/test-result': 27.5.1
      '@jest/transform': 27.5.1
      '@jest/types': 27.5.1
      '@types/node': 18.15.13
      ansi-escapes: 4.3.2
      chalk: 4.1.2
      emittery: 0.8.1
      exit: 0.1.2
      graceful-fs: 4.2.10
      jest-changed-files: 27.5.1
      jest-config: 27.5.1
      jest-haste-map: 27.5.1
      jest-message-util: 27.5.1
      jest-regex-util: 27.5.1
      jest-resolve: 27.5.1
      jest-resolve-dependencies: 27.5.1
      jest-runner: 27.5.1
      jest-runtime: 27.5.1
      jest-snapshot: 27.5.1
      jest-util: 27.5.1
      jest-validate: 27.5.1
      jest-watcher: 27.5.1
      micromatch: 4.0.5
      rimraf: 3.0.2
      slash: 3.0.0
      strip-ansi: 6.0.1
    transitivePeerDependencies:
      - bufferutil
      - canvas
      - supports-color
      - ts-node
      - utf-8-validate
    dev: true

  /@jest/environment@27.5.1:
    resolution: {integrity: sha512-/WQjhPJe3/ghaol/4Bq480JKXV/Rfw8nQdN7f41fM8VDHLcxKXou6QyXAh3EFr9/bVG3x74z1NWDkP87EiY8gA==}
    engines: {node: ^10.13.0 || ^12.13.0 || ^14.15.0 || >=15.0.0}
    dependencies:
      '@jest/fake-timers': 27.5.1
      '@jest/types': 27.5.1
      '@types/node': 18.15.13
      jest-mock: 27.5.1
    dev: true

  /@jest/expect-utils@29.5.0:
    resolution: {integrity: sha512-fmKzsidoXQT2KwnrwE0SQq3uj8Z763vzR8LnLBwC2qYWEFpjX8daRsk6rHUM1QvNlEW/UJXNXm59ztmJJWs2Mg==}
    engines: {node: ^14.15.0 || ^16.10.0 || >=18.0.0}
    dependencies:
      jest-get-type: 29.4.3
    dev: true

  /@jest/fake-timers@27.5.1:
    resolution: {integrity: sha512-/aPowoolwa07k7/oM3aASneNeBGCmGQsc3ugN4u6s4C/+s5M64MFo/+djTdiwcbQlRfFElGuDXWzaWj6QgKObQ==}
    engines: {node: ^10.13.0 || ^12.13.0 || ^14.15.0 || >=15.0.0}
    dependencies:
      '@jest/types': 27.5.1
      '@sinonjs/fake-timers': 8.1.0
      '@types/node': 18.15.13
      jest-message-util: 27.5.1
      jest-mock: 27.5.1
      jest-util: 27.5.1
    dev: true

  /@jest/globals@27.5.1:
    resolution: {integrity: sha512-ZEJNB41OBQQgGzgyInAv0UUfDDj3upmHydjieSxFvTRuZElrx7tXg/uVQ5hYVEwiXs3+aMsAeEc9X7xiSKCm4Q==}
    engines: {node: ^10.13.0 || ^12.13.0 || ^14.15.0 || >=15.0.0}
    dependencies:
      '@jest/environment': 27.5.1
      '@jest/types': 27.5.1
      expect: 27.5.1
    dev: true

  /@jest/reporters@27.5.1:
    resolution: {integrity: sha512-cPXh9hWIlVJMQkVk84aIvXuBB4uQQmFqZiacloFuGiP3ah1sbCxCosidXFDfqG8+6fO1oR2dTJTlsOy4VFmUfw==}
    engines: {node: ^10.13.0 || ^12.13.0 || ^14.15.0 || >=15.0.0}
    peerDependencies:
      node-notifier: ^8.0.1 || ^9.0.0 || ^10.0.0
    peerDependenciesMeta:
      node-notifier:
        optional: true
    dependencies:
      '@bcoe/v8-coverage': 0.2.3
      '@jest/console': 27.5.1
      '@jest/test-result': 27.5.1
      '@jest/transform': 27.5.1
      '@jest/types': 27.5.1
      '@types/node': 18.15.13
      chalk: 4.1.2
      collect-v8-coverage: 1.0.1
      exit: 0.1.2
      glob: 7.2.3
      graceful-fs: 4.2.10
      istanbul-lib-coverage: 3.2.0
      istanbul-lib-instrument: 5.2.1
      istanbul-lib-report: 3.0.0
      istanbul-lib-source-maps: 4.0.1
      istanbul-reports: 3.1.5
      jest-haste-map: 27.5.1
      jest-resolve: 27.5.1
      jest-util: 27.5.1
      jest-worker: 27.5.1
      slash: 3.0.0
      source-map: 0.6.1
      string-length: 4.0.2
      terminal-link: 2.1.1
      v8-to-istanbul: 8.1.1
    transitivePeerDependencies:
      - supports-color
    dev: true

  /@jest/schemas@29.4.3:
    resolution: {integrity: sha512-VLYKXQmtmuEz6IxJsrZwzG9NvtkQsWNnWMsKxqWNu3+CnfzJQhp0WDDKWLVV9hLKr0l3SLLFRqcYHjhtyuDVxg==}
    engines: {node: ^14.15.0 || ^16.10.0 || >=18.0.0}
    dependencies:
      '@sinclair/typebox': 0.25.24
    dev: true

  /@jest/source-map@27.5.1:
    resolution: {integrity: sha512-y9NIHUYF3PJRlHk98NdC/N1gl88BL08aQQgu4k4ZopQkCw9t9cV8mtl3TV8b/YCB8XaVTFrmUTAJvjsntDireg==}
    engines: {node: ^10.13.0 || ^12.13.0 || ^14.15.0 || >=15.0.0}
    dependencies:
      callsites: 3.1.0
      graceful-fs: 4.2.10
      source-map: 0.6.1
    dev: true

  /@jest/test-result@27.5.1:
    resolution: {integrity: sha512-EW35l2RYFUcUQxFJz5Cv5MTOxlJIQs4I7gxzi2zVU7PJhOwfYq1MdC5nhSmYjX1gmMmLPvB3sIaC+BkcHRBfag==}
    engines: {node: ^10.13.0 || ^12.13.0 || ^14.15.0 || >=15.0.0}
    dependencies:
      '@jest/console': 27.5.1
      '@jest/types': 27.5.1
      '@types/istanbul-lib-coverage': 2.0.4
      collect-v8-coverage: 1.0.1
    dev: true

  /@jest/test-sequencer@27.5.1:
    resolution: {integrity: sha512-LCheJF7WB2+9JuCS7VB/EmGIdQuhtqjRNI9A43idHv3E4KltCTsPsLxvdaubFHSYwY/fNjMWjl6vNRhDiN7vpQ==}
    engines: {node: ^10.13.0 || ^12.13.0 || ^14.15.0 || >=15.0.0}
    dependencies:
      '@jest/test-result': 27.5.1
      graceful-fs: 4.2.10
      jest-haste-map: 27.5.1
      jest-runtime: 27.5.1
    transitivePeerDependencies:
      - supports-color
    dev: true

  /@jest/transform@27.5.1:
    resolution: {integrity: sha512-ipON6WtYgl/1329g5AIJVbUuEh0wZVbdpGwC99Jw4LwuoBNS95MVphU6zOeD9pDkon+LLbFL7lOQRapbB8SCHw==}
    engines: {node: ^10.13.0 || ^12.13.0 || ^14.15.0 || >=15.0.0}
    dependencies:
      '@babel/core': 7.21.3
      '@jest/types': 27.5.1
      babel-plugin-istanbul: 6.1.1
      chalk: 4.1.2
      convert-source-map: 1.9.0
      fast-json-stable-stringify: 2.1.0
      graceful-fs: 4.2.10
      jest-haste-map: 27.5.1
      jest-regex-util: 27.5.1
      jest-util: 27.5.1
      micromatch: 4.0.5
      pirates: 4.0.5
      slash: 3.0.0
      source-map: 0.6.1
      write-file-atomic: 3.0.3
    transitivePeerDependencies:
      - supports-color
    dev: true

  /@jest/types@27.5.1:
    resolution: {integrity: sha512-Cx46iJ9QpwQTjIdq5VJu2QTMMs3QlEjI0x1QbBP5W1+nMzyc2XmimiRR/CbX9TO0cPTeUlxWMOu8mslYsJ8DEw==}
    engines: {node: ^10.13.0 || ^12.13.0 || ^14.15.0 || >=15.0.0}
    dependencies:
      '@types/istanbul-lib-coverage': 2.0.4
      '@types/istanbul-reports': 3.0.1
      '@types/node': 18.15.13
      '@types/yargs': 16.0.4
      chalk: 4.1.2
    dev: true

  /@jest/types@29.5.0:
    resolution: {integrity: sha512-qbu7kN6czmVRc3xWFQcAN03RAUamgppVUdXrvl1Wr3jlNF93o9mJbGcDWrwGB6ht44u7efB1qCFgVQmca24Uog==}
    engines: {node: ^14.15.0 || ^16.10.0 || >=18.0.0}
    dependencies:
      '@jest/schemas': 29.4.3
      '@types/istanbul-lib-coverage': 2.0.4
      '@types/istanbul-reports': 3.0.1
      '@types/node': 18.15.13
      '@types/yargs': 17.0.23
      chalk: 4.1.2
    dev: true

  /@jridgewell/gen-mapping@0.1.1:
    resolution: {integrity: sha512-sQXCasFk+U8lWYEe66WxRDOE9PjVz4vSM51fTu3Hw+ClTpUSQb718772vH3pyS5pShp6lvQM7SxgIDXXXmOX7w==}
    engines: {node: '>=6.0.0'}
    dependencies:
      '@jridgewell/set-array': 1.1.2
      '@jridgewell/sourcemap-codec': 1.4.14
    dev: true

  /@jridgewell/gen-mapping@0.3.2:
    resolution: {integrity: sha512-mh65xKQAzI6iBcFzwv28KVWSmCkdRBWoOh+bYQGW3+6OZvbbN3TqMGo5hqYxQniRcH9F2VZIoJCm4pa3BPDK/A==}
    engines: {node: '>=6.0.0'}
    dependencies:
      '@jridgewell/set-array': 1.1.2
      '@jridgewell/sourcemap-codec': 1.4.14
      '@jridgewell/trace-mapping': 0.3.17
    dev: true

  /@jridgewell/resolve-uri@3.1.0:
    resolution: {integrity: sha512-F2msla3tad+Mfht5cJq7LSXcdudKTWCVYUgw6pLFOOHSTtZlj6SWNYAp+AhuqLmWdBO2X5hPrLcu8cVP8fy28w==}
    engines: {node: '>=6.0.0'}
    dev: true

  /@jridgewell/set-array@1.1.2:
    resolution: {integrity: sha512-xnkseuNADM0gt2bs+BvhO0p78Mk762YnZdsuzFV018NoG1Sj1SCQvpSqa7XUaTam5vAGasABV9qXASMKnFMwMw==}
    engines: {node: '>=6.0.0'}
    dev: true

  /@jridgewell/source-map@0.3.2:
    resolution: {integrity: sha512-m7O9o2uR8k2ObDysZYzdfhb08VuEml5oWGiosa1VdaPZ/A6QyPkAJuwN0Q1lhULOf6B7MtQmHENS743hWtCrgw==}
    dependencies:
      '@jridgewell/gen-mapping': 0.3.2
      '@jridgewell/trace-mapping': 0.3.17
    dev: true

  /@jridgewell/sourcemap-codec@1.4.14:
    resolution: {integrity: sha512-XPSJHWmi394fuUuzDnGz1wiKqWfo1yXecHQMRf2l6hztTO+nPru658AyDngaBe7isIxEkRsPR3FZh+s7iVa4Uw==}
    dev: true

  /@jridgewell/trace-mapping@0.3.17:
    resolution: {integrity: sha512-MCNzAp77qzKca9+W/+I0+sEpaUnZoeasnghNeVc41VZCEKaCH73Vq3BZZ/SzWIgrqE4H4ceI+p+b6C0mHf9T4g==}
    dependencies:
      '@jridgewell/resolve-uri': 3.1.0
      '@jridgewell/sourcemap-codec': 1.4.14
    dev: true

  /@material-design-icons/svg@0.14.8:
    resolution: {integrity: sha512-2Y7ERLQ+dgxZUPhDSxHSXnPKxSh3c0rC7zAK5404DkmoKq0j8ftSoKv21/3yVUH04+eUquojHC5DZ+t4dQdOBg==}
    dev: false

  /@material/material-color-utilities@0.2.6:
    resolution: {integrity: sha512-pMdkH7PvuJQS1q9igiPFfrS04Zu1feDXOVV69uWe2kr+RcK+7v3OylIYMwJDIwip1pFdGyTY4KkMy6vPIA/uSw==}
    dev: false

  /@minht11/solid-virtual-container@0.2.1(solid-js@1.7.3):
    resolution: {integrity: sha512-HvQWx1uE5NWwx9WsN4waFtmyOjhZKMA/3vBf+j3zGsRfi556LCUk4oOmqZcOvIB5nEpHezvuZ8oUlwxigdO3Xg==}
    peerDependencies:
      solid-js: '>= 1.0.0'
    dependencies:
      solid-js: 1.7.3
    dev: false

  /@motionone/animation@10.15.1:
    resolution: {integrity: sha512-mZcJxLjHor+bhcPuIFErMDNyrdb2vJur8lSfMCsuCB4UyV8ILZLvK+t+pg56erv8ud9xQGK/1OGPt10agPrCyQ==}
    dependencies:
      '@motionone/easing': 10.15.1
      '@motionone/types': 10.15.1
      '@motionone/utils': 10.15.1
      tslib: 2.4.1
    dev: false

  /@motionone/dom@10.15.3:
    resolution: {integrity: sha512-FQ7a2zMBXc1UeU8CG9G3yDpst55fbb0+C9A0VGfwOITitBCzigKZnXRgsRSWWR+FW57GSc13eGQxtYB0lKG0Ng==}
    dependencies:
      '@motionone/animation': 10.15.1
      '@motionone/generators': 10.15.1
      '@motionone/types': 10.15.1
      '@motionone/utils': 10.15.1
      hey-listen: 1.0.8
      tslib: 2.4.1
    dev: false

  /@motionone/easing@10.15.1:
    resolution: {integrity: sha512-6hIHBSV+ZVehf9dcKZLT7p5PEKHGhDwky2k8RKkmOvUoYP3S+dXsKupyZpqx5apjd9f+php4vXk4LuS+ADsrWw==}
    dependencies:
      '@motionone/utils': 10.15.1
      tslib: 2.4.1
    dev: false

  /@motionone/generators@10.15.1:
    resolution: {integrity: sha512-67HLsvHJbw6cIbLA/o+gsm7h+6D4Sn7AUrB/GPxvujse1cGZ38F5H7DzoH7PhX+sjvtDnt2IhFYF2Zp1QTMKWQ==}
    dependencies:
      '@motionone/types': 10.15.1
      '@motionone/utils': 10.15.1
      tslib: 2.4.1
    dev: false

  /@motionone/solid@10.15.4(solid-js@1.7.3):
    resolution: {integrity: sha512-7dMGjNRxgrwXfzoHRngth12pD0qONHgjLk/+5q5H6HqOmkPtUciipZSRmixXPMI3UgDzcstHhNpVbNhzZWZvcg==}
    peerDependencies:
      solid-js: ^1.5.0
    dependencies:
      '@motionone/dom': 10.15.3
      '@motionone/utils': 10.15.1
      '@solid-primitives/props': 3.0.1(solid-js@1.7.3)
      solid-js: 1.7.3
      tslib: 2.4.1
    dev: false

  /@motionone/types@10.15.1:
    resolution: {integrity: sha512-iIUd/EgUsRZGrvW0jqdst8st7zKTzS9EsKkP+6c6n4MPZoQHwiHuVtTQLD6Kp0bsBLhNzKIBlHXponn/SDT4hA==}
    dev: false

  /@motionone/utils@10.15.1:
    resolution: {integrity: sha512-p0YncgU+iklvYr/Dq4NobTRdAPv9PveRDUXabPEeOjBLSO/1FNB2phNTZxOxpi1/GZwYpAoECEa0Wam+nsmhSw==}
    dependencies:
      '@motionone/types': 10.15.1
      hey-listen: 1.0.8
      tslib: 2.4.1
    dev: false

  /@mxssfd/typedoc-theme@1.1.1(typedoc@0.24.1):
    resolution: {integrity: sha512-XhXy2MDoMJFeHgbE0cTxpB3K8AizQMJcm6gvf9lqNwfN6+ZfDnmIZub6lCuDgpL0O0fvckKTq7fGSP6XIU/17Q==}
    engines: {node: '>= 14'}
    peerDependencies:
      typedoc: ^0.24.1
    dependencies:
      typedoc: 0.24.1(typescript@5.0.4)
    dev: false

  /@nodelib/fs.scandir@2.1.5:
    resolution: {integrity: sha512-vq24Bq3ym5HEQm2NKCr3yXDwjc7vTsEThRDnkp2DK9p1uqLR+DHurm/NOTo0KG7HYHU7eppKZj3MyqYuMBf62g==}
    engines: {node: '>= 8'}
    dependencies:
      '@nodelib/fs.stat': 2.0.5
      run-parallel: 1.2.0
    dev: true

  /@nodelib/fs.stat@2.0.5:
    resolution: {integrity: sha512-RkhPPp2zrqDAQA/2jNhnztcPAlv64XdhIp7a7454A5ovI7Bukxgt7MX7udwAu3zg1DcpPU0rz3VV1SeaqvY4+A==}
    engines: {node: '>= 8'}
    dev: true

  /@nodelib/fs.walk@1.2.8:
    resolution: {integrity: sha512-oGB+UxlgWcgQkgwo8GcEGwemoTFt3FIO9ababBmaGwXIoBKZ+GTy0pP185beGg7Llih/NSHSV2XAs1lnznocSg==}
    engines: {node: '>= 8'}
    dependencies:
      '@nodelib/fs.scandir': 2.1.5
      fastq: 1.13.0
    dev: true

  /@octokit/app@13.1.8:
    resolution: {integrity: sha512-bCncePMguVyFpdBbnceFKfmPOuUD94T189GuQ0l00ZcQ+mX4hyPqnaWJlsXE2HSdA71eV7p8GPDZ+ErplTkzow==}
    engines: {node: '>= 14'}
    dependencies:
      '@octokit/auth-app': 4.0.13
      '@octokit/auth-unauthenticated': 3.0.5
      '@octokit/core': 4.2.4
      '@octokit/oauth-app': 4.2.4
      '@octokit/plugin-paginate-rest': 6.1.2(@octokit/core@4.2.4)
      '@octokit/types': 9.3.2
      '@octokit/webhooks': 10.9.1
    transitivePeerDependencies:
      - encoding
    dev: false

  /@octokit/auth-app@4.0.13:
    resolution: {integrity: sha512-NBQkmR/Zsc+8fWcVIFrwDgNXS7f4XDrkd9LHdi9DPQw1NdGHLviLzRO2ZBwTtepnwHXW5VTrVU9eFGijMUqllg==}
    engines: {node: '>= 14'}
    dependencies:
      '@octokit/auth-oauth-app': 5.0.6
      '@octokit/auth-oauth-user': 2.1.2
      '@octokit/request': 6.2.8
      '@octokit/request-error': 3.0.3
      '@octokit/types': 9.3.2
      deprecation: 2.3.1
      lru-cache: 9.1.2
      universal-github-app-jwt: 1.1.1
      universal-user-agent: 6.0.0
    transitivePeerDependencies:
      - encoding
    dev: false

  /@octokit/auth-oauth-app@5.0.6:
    resolution: {integrity: sha512-SxyfIBfeFcWd9Z/m1xa4LENTQ3l1y6Nrg31k2Dcb1jS5ov7pmwMJZ6OGX8q3K9slRgVpeAjNA1ipOAMHkieqyw==}
    engines: {node: '>= 14'}
    dependencies:
      '@octokit/auth-oauth-device': 4.0.5
      '@octokit/auth-oauth-user': 2.1.2
      '@octokit/request': 6.2.8
      '@octokit/types': 9.3.2
      '@types/btoa-lite': 1.0.0
      btoa-lite: 1.0.0
      universal-user-agent: 6.0.0
    transitivePeerDependencies:
      - encoding
    dev: false

  /@octokit/auth-oauth-device@4.0.5:
    resolution: {integrity: sha512-XyhoWRTzf2ZX0aZ52a6Ew5S5VBAfwwx1QnC2Np6Et3MWQpZjlREIcbcvVZtkNuXp6Z9EeiSLSDUqm3C+aMEHzQ==}
    engines: {node: '>= 14'}
    dependencies:
      '@octokit/oauth-methods': 2.0.6
      '@octokit/request': 6.2.8
      '@octokit/types': 9.3.2
      universal-user-agent: 6.0.0
    transitivePeerDependencies:
      - encoding
    dev: false

  /@octokit/auth-oauth-user@2.1.2:
    resolution: {integrity: sha512-kkRqNmFe7s5GQcojE3nSlF+AzYPpPv7kvP/xYEnE57584pixaFBH8Vovt+w5Y3E4zWUEOxjdLItmBTFAWECPAg==}
    engines: {node: '>= 14'}
    dependencies:
      '@octokit/auth-oauth-device': 4.0.5
      '@octokit/oauth-methods': 2.0.6
      '@octokit/request': 6.2.8
      '@octokit/types': 9.3.2
      btoa-lite: 1.0.0
      universal-user-agent: 6.0.0
    transitivePeerDependencies:
      - encoding
    dev: false

  /@octokit/auth-token@3.0.4:
    resolution: {integrity: sha512-TWFX7cZF2LXoCvdmJWY7XVPi74aSY0+FfBZNSXEXFkMpjcqsQwDSYVv5FhRFaI0V1ECnwbz4j59T/G+rXNWaIQ==}
    engines: {node: '>= 14'}
    dev: false

  /@octokit/auth-unauthenticated@3.0.5:
    resolution: {integrity: sha512-yH2GPFcjrTvDWPwJWWCh0tPPtTL5SMgivgKPA+6v/XmYN6hGQkAto8JtZibSKOpf8ipmeYhLNWQ2UgW0GYILCw==}
    engines: {node: '>= 14'}
    dependencies:
      '@octokit/request-error': 3.0.3
      '@octokit/types': 9.3.2
    dev: false

  /@octokit/core@4.2.4:
    resolution: {integrity: sha512-rYKilwgzQ7/imScn3M9/pFfUf4I1AZEH3KhyJmtPdE2zfaXAn2mFfUy4FbKewzc2We5y/LlKLj36fWJLKC2SIQ==}
    engines: {node: '>= 14'}
    dependencies:
      '@octokit/auth-token': 3.0.4
      '@octokit/graphql': 5.0.6
      '@octokit/request': 6.2.8
      '@octokit/request-error': 3.0.3
      '@octokit/types': 9.3.2
      before-after-hook: 2.2.3
      universal-user-agent: 6.0.0
    transitivePeerDependencies:
      - encoding
    dev: false

  /@octokit/endpoint@7.0.6:
    resolution: {integrity: sha512-5L4fseVRUsDFGR00tMWD/Trdeeihn999rTMGRMC1G/Ldi1uWlWJzI98H4Iak5DB/RVvQuyMYKqSK/R6mbSOQyg==}
    engines: {node: '>= 14'}
    dependencies:
      '@octokit/types': 9.3.2
      is-plain-object: 5.0.0
      universal-user-agent: 6.0.0
    dev: false

  /@octokit/graphql@5.0.6:
    resolution: {integrity: sha512-Fxyxdy/JH0MnIB5h+UQ3yCoh1FG4kWXfFKkpWqjZHw/p+Kc8Y44Hu/kCgNBT6nU1shNumEchmW/sUO1JuQnPcw==}
    engines: {node: '>= 14'}
    dependencies:
      '@octokit/request': 6.2.8
      '@octokit/types': 9.3.2
      universal-user-agent: 6.0.0
    transitivePeerDependencies:
      - encoding
    dev: false

  /@octokit/oauth-app@4.2.4:
    resolution: {integrity: sha512-iuOVFrmm5ZKNavRtYu5bZTtmlKLc5uVgpqTfMEqYYf2OkieV6VdxKZAb5qLVdEPL8LU2lMWcGpavPBV835cgoA==}
    engines: {node: '>= 14'}
    dependencies:
      '@octokit/auth-oauth-app': 5.0.6
      '@octokit/auth-oauth-user': 2.1.2
      '@octokit/auth-unauthenticated': 3.0.5
      '@octokit/core': 4.2.4
      '@octokit/oauth-authorization-url': 5.0.0
      '@octokit/oauth-methods': 2.0.6
      '@types/aws-lambda': 8.10.119
      fromentries: 1.3.2
      universal-user-agent: 6.0.0
    transitivePeerDependencies:
      - encoding
    dev: false

  /@octokit/oauth-authorization-url@5.0.0:
    resolution: {integrity: sha512-y1WhN+ERDZTh0qZ4SR+zotgsQUE1ysKnvBt1hvDRB2WRzYtVKQjn97HEPzoehh66Fj9LwNdlZh+p6TJatT0zzg==}
    engines: {node: '>= 14'}
    dev: false

  /@octokit/oauth-methods@2.0.6:
    resolution: {integrity: sha512-l9Uml2iGN2aTWLZcm8hV+neBiFXAQ9+3sKiQe/sgumHlL6HDg0AQ8/l16xX/5jJvfxueqTW5CWbzd0MjnlfHZw==}
    engines: {node: '>= 14'}
    dependencies:
      '@octokit/oauth-authorization-url': 5.0.0
      '@octokit/request': 6.2.8
      '@octokit/request-error': 3.0.3
      '@octokit/types': 9.3.2
      btoa-lite: 1.0.0
    transitivePeerDependencies:
      - encoding
    dev: false

  /@octokit/openapi-types@18.0.0:
    resolution: {integrity: sha512-V8GImKs3TeQRxRtXFpG2wl19V7444NIOTDF24AWuIbmNaNYOQMWRbjcGDXV5B+0n887fgDcuMNOmlul+k+oJtw==}
    dev: false

  /@octokit/plugin-paginate-rest@6.1.2(@octokit/core@4.2.4):
    resolution: {integrity: sha512-qhrmtQeHU/IivxucOV1bbI/xZyC/iOBhclokv7Sut5vnejAIAEXVcGQeRpQlU39E0WwK9lNvJHphHri/DB6lbQ==}
    engines: {node: '>= 14'}
    peerDependencies:
      '@octokit/core': '>=4'
    dependencies:
      '@octokit/core': 4.2.4
      '@octokit/tsconfig': 1.0.2
      '@octokit/types': 9.3.2
    dev: false

  /@octokit/plugin-rest-endpoint-methods@7.2.3(@octokit/core@4.2.4):
    resolution: {integrity: sha512-I5Gml6kTAkzVlN7KCtjOM+Ruwe/rQppp0QU372K1GP7kNOYEKe8Xn5BW4sE62JAHdwpq95OQK/qGNyKQMUzVgA==}
    engines: {node: '>= 14'}
    peerDependencies:
      '@octokit/core': '>=3'
    dependencies:
      '@octokit/core': 4.2.4
      '@octokit/types': 10.0.0
    dev: false

  /@octokit/plugin-retry@4.1.6(@octokit/core@4.2.4):
    resolution: {integrity: sha512-obkYzIgEC75r8+9Pnfiiqy3y/x1bc3QLE5B7qvv9wi9Kj0R5tGQFC6QMBg1154WQ9lAVypuQDGyp3hNpp15gQQ==}
    engines: {node: '>= 14'}
    peerDependencies:
      '@octokit/core': '>=3'
    dependencies:
      '@octokit/core': 4.2.4
      '@octokit/types': 9.3.2
      bottleneck: 2.19.5
    dev: false

  /@octokit/plugin-throttling@5.2.3(@octokit/core@4.2.4):
    resolution: {integrity: sha512-C9CFg9mrf6cugneKiaI841iG8DOv6P5XXkjmiNNut+swePxQ7RWEdAZRp5rJoE1hjsIqiYcKa/ZkOQ+ujPI39Q==}
    engines: {node: '>= 14'}
    peerDependencies:
      '@octokit/core': ^4.0.0
    dependencies:
      '@octokit/core': 4.2.4
      '@octokit/types': 9.3.2
      bottleneck: 2.19.5
    dev: false

  /@octokit/request-error@3.0.3:
    resolution: {integrity: sha512-crqw3V5Iy2uOU5Np+8M/YexTlT8zxCfI+qu+LxUB7SZpje4Qmx3mub5DfEKSO8Ylyk0aogi6TYdf6kxzh2BguQ==}
    engines: {node: '>= 14'}
    dependencies:
      '@octokit/types': 9.3.2
      deprecation: 2.3.1
      once: 1.4.0
    dev: false

  /@octokit/request@6.2.8:
    resolution: {integrity: sha512-ow4+pkVQ+6XVVsekSYBzJC0VTVvh/FCTUUgTsboGq+DTeWdyIFV8WSCdo0RIxk6wSkBTHqIK1mYuY7nOBXOchw==}
    engines: {node: '>= 14'}
    dependencies:
      '@octokit/endpoint': 7.0.6
      '@octokit/request-error': 3.0.3
      '@octokit/types': 9.3.2
      is-plain-object: 5.0.0
      node-fetch: 2.6.12
      universal-user-agent: 6.0.0
    transitivePeerDependencies:
      - encoding
    dev: false

  /@octokit/tsconfig@1.0.2:
    resolution: {integrity: sha512-I0vDR0rdtP8p2lGMzvsJzbhdOWy405HcGovrspJ8RRibHnyRgggUSNO5AIox5LmqiwmatHKYsvj6VGFHkqS7lA==}
    dev: false

  /@octokit/types@10.0.0:
    resolution: {integrity: sha512-Vm8IddVmhCgU1fxC1eyinpwqzXPEYu0NrYzD3YZjlGjyftdLBTeqNblRC0jmJmgxbJIsQlyogVeGnrNaaMVzIg==}
    dependencies:
      '@octokit/openapi-types': 18.0.0
    dev: false

  /@octokit/types@9.3.2:
    resolution: {integrity: sha512-D4iHGTdAnEEVsB8fl95m1hiz7D5YiRdQ9b/OEb3BYRVwbLsGHcRVPz+u+BgRLNk0Q0/4iZCBqDN96j2XNxfXrA==}
    dependencies:
      '@octokit/openapi-types': 18.0.0
    dev: false

  /@octokit/webhooks-methods@3.0.3:
    resolution: {integrity: sha512-2vM+DCNTJ5vL62O5LagMru6XnYhV4fJslK+5YUkTa6rWlW2S+Tqs1lF9Wr9OGqHfVwpBj3TeztWfVON/eUoW1Q==}
    engines: {node: '>= 14'}
    dev: false

  /@octokit/webhooks-types@6.11.0:
    resolution: {integrity: sha512-AanzbulOHljrku1NGfafxdpTCfw2ENaWzH01N2vqQM+cUFbk868Cgh0xylz0JIM9BoKbfI++bdD6EYX0Q/UTEw==}
    dev: false

  /@octokit/webhooks@10.9.1:
    resolution: {integrity: sha512-5NXU4VfsNOo2VSU/SrLrpPH2Z1ZVDOWFcET4EpnEBX1uh/v8Uz65UVuHIRx5TZiXhnWyRE9AO1PXHa+M/iWwZA==}
    engines: {node: '>= 14'}
    dependencies:
      '@octokit/request-error': 3.0.3
      '@octokit/webhooks-methods': 3.0.3
      '@octokit/webhooks-types': 6.11.0
      aggregate-error: 3.1.0
    dev: false

  /@playwright/test@1.29.1:
    resolution: {integrity: sha512-iQxk2DX5U9wOGV3+/Jh9OHPsw5H3mleUL2S4BgQuwtlAfK3PnKvn38m4Rg9zIViGHVW24opSm99HQm/UFLEy6w==}
    engines: {node: '>=14'}
    hasBin: true
    dependencies:
      '@types/node': 18.15.13
      playwright-core: 1.29.1
    dev: false

  /@rollup/plugin-babel@5.3.1(@babel/core@7.21.3)(rollup@2.79.1):
    resolution: {integrity: sha512-WFfdLWU/xVWKeRQnKmIAQULUI7Il0gZnBIH/ZFO069wYIfPu+8zrfp/KMW0atmELoRDq8FbiP3VCss9MhCut7Q==}
    engines: {node: '>= 10.0.0'}
    peerDependencies:
      '@babel/core': ^7.0.0
      '@types/babel__core': ^7.1.9
      rollup: ^1.20.0||^2.0.0
    peerDependenciesMeta:
      '@types/babel__core':
        optional: true
    dependencies:
      '@babel/core': 7.21.3
      '@babel/helper-module-imports': 7.18.6
      '@rollup/pluginutils': 3.1.0(rollup@2.79.1)
      rollup: 2.79.1
    dev: true

  /@rollup/plugin-node-resolve@11.2.1(rollup@2.79.1):
    resolution: {integrity: sha512-yc2n43jcqVyGE2sqV5/YCmocy9ArjVAP/BeXyTtADTBBX6V0e5UMqwO8CdQ0kzjb6zu5P1qMzsScCMRvE9OlVg==}
    engines: {node: '>= 10.0.0'}
    peerDependencies:
      rollup: ^1.20.0||^2.0.0
    dependencies:
      '@rollup/pluginutils': 3.1.0(rollup@2.79.1)
      '@types/resolve': 1.17.1
      builtin-modules: 3.3.0
      deepmerge: 4.2.2
      is-module: 1.0.0
      resolve: 1.22.1
      rollup: 2.79.1
    dev: true

  /@rollup/plugin-replace@2.4.2(rollup@2.79.1):
    resolution: {integrity: sha512-IGcu+cydlUMZ5En85jxHH4qj2hta/11BHq95iHEyb2sbgiN0eCdzvUcHw5gt9pBL5lTi4JDYJ1acCoMGpTvEZg==}
    peerDependencies:
      rollup: ^1.20.0 || ^2.0.0
    dependencies:
      '@rollup/pluginutils': 3.1.0(rollup@2.79.1)
      magic-string: 0.25.9
      rollup: 2.79.1
    dev: true

  /@rollup/plugin-replace@5.0.2(rollup@3.20.2):
    resolution: {integrity: sha512-M9YXNekv/C/iHHK+cvORzfRYfPbq0RDD8r0G+bMiTXjNGKulPnCT9O3Ss46WfhI6ZOCgApOP7xAdmCQJ+U2LAA==}
    engines: {node: '>=14.0.0'}
    peerDependencies:
      rollup: ^1.20.0||^2.0.0||^3.0.0
    peerDependenciesMeta:
      rollup:
        optional: true
    dependencies:
      '@rollup/pluginutils': 5.0.2(rollup@3.20.2)
      magic-string: 0.27.0
      rollup: 3.20.2
    dev: true

  /@rollup/pluginutils@3.1.0(rollup@2.79.1):
    resolution: {integrity: sha512-GksZ6pr6TpIjHm8h9lSQ8pi8BE9VeubNT0OMJ3B5uZJ8pz73NPiqOtCog/x2/QzM1ENChPKxMDhiQuRHsqc+lg==}
    engines: {node: '>= 8.0.0'}
    peerDependencies:
      rollup: ^1.20.0||^2.0.0
    dependencies:
      '@types/estree': 0.0.39
      estree-walker: 1.0.1
      picomatch: 2.3.1
      rollup: 2.79.1
    dev: true

  /@rollup/pluginutils@5.0.2(rollup@3.20.2):
    resolution: {integrity: sha512-pTd9rIsP92h+B6wWwFbW8RkZv4hiR/xKsqre4SIuAOaOEQRxi0lqLke9k2/7WegC85GgUs9pjmOjCUi3In4vwA==}
    engines: {node: '>=14.0.0'}
    peerDependencies:
      rollup: ^1.20.0||^2.0.0||^3.0.0
    peerDependenciesMeta:
      rollup:
        optional: true
    dependencies:
      '@types/estree': 1.0.0
      estree-walker: 2.0.2
      picomatch: 2.3.1
      rollup: 3.20.2
    dev: true

  /@sentry/browser@7.38.0:
    resolution: {integrity: sha512-rPJr+2jRYL29PeMYA2JgzYKTZQx6bc3T9evbAdIh0n+popSjpVyOpOMV/3l6A7KZeeix3dpp6eUZUxTJukqriQ==}
    engines: {node: '>=8'}
    dependencies:
      '@sentry/core': 7.38.0
      '@sentry/replay': 7.38.0
      '@sentry/types': 7.38.0
      '@sentry/utils': 7.38.0
      tslib: 1.14.1
    dev: false

  /@sentry/core@7.38.0:
    resolution: {integrity: sha512-+hXh/SO3Ie6WC2b+wi01xLhyVREdkRXS5QBmCiv3z2ks2HvYXp7PoKSXJvNKiwCP+pBD+enOnM1YEzM2yEy5yw==}
    engines: {node: '>=8'}
    dependencies:
      '@sentry/types': 7.38.0
      '@sentry/utils': 7.38.0
      tslib: 1.14.1
    dev: false

  /@sentry/replay@7.38.0:
    resolution: {integrity: sha512-Ai78/OIYedny605x8uS0n/a5uj7qnuevogGD6agLat9lGc8DFvC07m2iS+EFyGOwtQzyDlRYJvYkHL8peR3crQ==}
    engines: {node: '>=12'}
    dependencies:
      '@sentry/core': 7.38.0
      '@sentry/types': 7.38.0
      '@sentry/utils': 7.38.0
    dev: false

  /@sentry/tracing@7.38.0:
    resolution: {integrity: sha512-ejXJp8oOT64MVtBzqdECUUaNzKbpu25St8Klub1i4Sm7xO+ZjDQDI4TIHvWojZvtkwQ3F4jcsCclc8KuyJunyQ==}
    engines: {node: '>=8'}
    dependencies:
      '@sentry/core': 7.38.0
      '@sentry/types': 7.38.0
      '@sentry/utils': 7.38.0
      tslib: 1.14.1
    dev: false

  /@sentry/types@7.38.0:
    resolution: {integrity: sha512-NKOALR6pNUMzUrsk2m+dkPrO8uGNvNh1LD0BCPswKNjC2qHo1h1mDGCgBmF9+EWyii8ZoACTIsxvsda+MBf97Q==}
    engines: {node: '>=8'}
    dev: false

  /@sentry/utils@7.38.0:
    resolution: {integrity: sha512-MgbI3YmYuyyhUtvcXkgGBqjOW+nuLLNGUdWCK+C4kObf8VbLt3dSE/7SEMT6TSHLYQmxs2BxFgx5Agn97m68kQ==}
    engines: {node: '>=8'}
    dependencies:
      '@sentry/types': 7.38.0
      tslib: 1.14.1
    dev: false

  /@sinclair/typebox@0.25.24:
    resolution: {integrity: sha512-XJfwUVUKDHF5ugKwIcxEgc9k8b7HbznCp6eUfWgu710hMPNIO4aw4/zB5RogDQz8nd6gyCDpU9O/m6qYEWY6yQ==}
    dev: true

  /@sinonjs/commons@1.8.5:
    resolution: {integrity: sha512-rTpCA0wG1wUxglBSFdMMY0oTrKYvgf4fNgv/sXbfCVAdf+FnPBdKJR/7XbpTCwbCrvCbdPYnlWaUUYz4V2fPDA==}
    dependencies:
      type-detect: 4.0.8
    dev: true

  /@sinonjs/fake-timers@8.1.0:
    resolution: {integrity: sha512-OAPJUAtgeINhh/TAlUID4QTs53Njm7xzddaVlEs/SXwgtiD1tW22zAB/W1wdqfrpmikgaWQ9Fw6Ws+hsiRm5Vg==}
    dependencies:
      '@sinonjs/commons': 1.8.5
    dev: true

  /@solid-devtools/debugger@0.18.1(solid-js@1.7.3):
    resolution: {integrity: sha512-PFbf3+t5ua/v9HpnYOo24NIIM/pf/ZUFYF26YWy8qq2ddRbkKL87nmG5gDGvtgK7lVV3GM3O01fdq4YnSG1SYg==}
    peerDependencies:
      solid-js: ^1.6.2
    dependencies:
      '@solid-devtools/shared': 0.10.6(solid-js@1.7.3)
      '@solid-primitives/bounds': 0.0.105(solid-js@1.7.3)
      '@solid-primitives/cursor': 0.0.103(solid-js@1.7.3)
      '@solid-primitives/event-bus': 0.1.6(solid-js@1.7.3)
      '@solid-primitives/event-listener': 2.2.13(solid-js@1.7.3)
      '@solid-primitives/keyboard': 1.2.3(solid-js@1.7.3)
      '@solid-primitives/platform': 0.0.102(solid-js@1.7.3)
      '@solid-primitives/scheduled': 1.3.2(solid-js@1.7.3)
      '@solid-primitives/utils': 4.0.0(solid-js@1.7.3)
      solid-js: 1.7.3
      type-fest: 3.12.0
    dev: true

  /@solid-devtools/debugger@0.22.1(solid-js@1.7.3):
    resolution: {integrity: sha512-y/8Y7rKZPqP5cN4uHVySTHtX5KSfYcKnBVzmVmzaiZhqzQwqu6goc7EgSq3hM1MJYkcLWcfBodMTdJpa4LqhHQ==}
    peerDependencies:
      solid-js: ^1.7.0
    dependencies:
      '@solid-devtools/shared': 0.12.0(solid-js@1.7.3)
      '@solid-primitives/bounds': 0.0.111(solid-js@1.7.3)
      '@solid-primitives/cursor': 0.0.109(solid-js@1.7.3)
      '@solid-primitives/event-bus': 1.0.7(solid-js@1.7.3)
      '@solid-primitives/event-listener': 2.2.13(solid-js@1.7.3)
      '@solid-primitives/keyboard': 1.2.3(solid-js@1.7.3)
      '@solid-primitives/platform': 0.0.105(solid-js@1.7.3)
      '@solid-primitives/rootless': 1.4.1(solid-js@1.7.3)
      '@solid-primitives/scheduled': 1.3.2(solid-js@1.7.3)
      '@solid-primitives/static-store': 0.0.2(solid-js@1.7.3)
      '@solid-primitives/utils': 6.2.0(solid-js@1.7.3)
      solid-js: 1.7.3
      type-fest: 3.12.0
    dev: false

  /@solid-devtools/frontend@0.9.2(solid-js@1.7.3):
    resolution: {integrity: sha512-CQh52p0OBxqk68LmznfbmbugzHIxZOeIqdouX4OfFotaAipHg+3JVmT9z8Ne6pvoQuEGWBPAYQrQU5LPIkGmHw==}
    peerDependencies:
      solid-js: ^1.7.0
    dependencies:
      '@solid-devtools/debugger': 0.22.1(solid-js@1.7.3)
      '@solid-devtools/shared': 0.12.0(solid-js@1.7.3)
      '@solid-primitives/context': 0.2.1(solid-js@1.7.3)
      '@solid-primitives/cursor': 0.0.109(solid-js@1.7.3)
      '@solid-primitives/date': 2.0.14(solid-js@1.7.3)
      '@solid-primitives/event-bus': 1.0.7(solid-js@1.7.3)
      '@solid-primitives/event-listener': 2.2.13(solid-js@1.7.3)
      '@solid-primitives/immutable': 0.1.10(solid-js@1.7.3)
      '@solid-primitives/jsx-parser': 0.2.0(solid-js@1.7.3)
      '@solid-primitives/keyboard': 1.2.3(solid-js@1.7.3)
      '@solid-primitives/keyed': 1.2.0(solid-js@1.7.3)
      '@solid-primitives/media': 2.2.3(solid-js@1.7.3)
      '@solid-primitives/mouse': 2.0.14(solid-js@1.7.3)
      '@solid-primitives/props': 3.1.6(solid-js@1.7.3)
      '@solid-primitives/range': 0.1.14(solid-js@1.7.3)
      '@solid-primitives/resize-observer': 2.0.18(solid-js@1.7.3)
      '@solid-primitives/scheduled': 1.3.2(solid-js@1.7.3)
      '@solid-primitives/static-store': 0.0.2(solid-js@1.7.3)
      '@solid-primitives/styles': 0.0.108(solid-js@1.7.3)
      '@solid-primitives/timer': 1.3.7(solid-js@1.7.3)
      '@solid-primitives/utils': 6.2.0(solid-js@1.7.3)
      '@vanilla-extract/css': 1.11.1
      '@vanilla-extract/dynamic': 2.0.3
      '@vanilla-extract/private': 1.0.3
      clsx: 1.2.1
      csstype: 3.1.2
      solid-headless: 0.13.1(solid-js@1.7.3)
      solid-js: 1.7.3
      type-fest: 3.12.0
    dev: false

  /@solid-devtools/overlay@0.27.3(solid-js@1.7.3):
    resolution: {integrity: sha512-Y7huPTzuz0iMaB83FuhlRpm1YdnYPJYOSHOJH130RL8RWIUYCnD9L2hc+liN7MaO0n0KSFZqMdemoXGkNn6ASA==}
    peerDependencies:
      solid-js: ^1.7.0
    dependencies:
      '@solid-devtools/debugger': 0.22.1(solid-js@1.7.3)
      '@solid-devtools/frontend': 0.9.2(solid-js@1.7.3)
      '@solid-devtools/shared': 0.12.0(solid-js@1.7.3)
      '@solid-primitives/cursor': 0.0.109(solid-js@1.7.3)
      '@solid-primitives/event-listener': 2.2.13(solid-js@1.7.3)
      '@solid-primitives/media': 2.2.3(solid-js@1.7.3)
      '@solid-primitives/utils': 6.2.0(solid-js@1.7.3)
      solid-js: 1.7.3
    dev: false

  /@solid-devtools/shared@0.10.6(solid-js@1.7.3):
    resolution: {integrity: sha512-UfLERQMxULRl2GoNc/Y1fMkRp71uTk/56dksowRLMdsyFpH3vqKr3+AHfm/2tXI/XeRAvXsXhC90zpVff5y+Hg==}
    peerDependencies:
      solid-js: ^1.6.2
    dependencies:
      '@solid-primitives/event-bus': 0.1.6(solid-js@1.7.3)
      '@solid-primitives/event-listener': 2.2.13(solid-js@1.7.3)
      '@solid-primitives/media': 2.2.3(solid-js@1.7.3)
      '@solid-primitives/refs': 0.3.7(solid-js@1.7.3)
      '@solid-primitives/rootless': 1.4.1(solid-js@1.7.3)
      '@solid-primitives/scheduled': 1.3.2(solid-js@1.7.3)
      '@solid-primitives/styles': 0.0.101(solid-js@1.7.3)
      '@solid-primitives/utils': 4.0.0(solid-js@1.7.3)
      solid-js: 1.7.3
      type-fest: 3.12.0
    dev: true

  /@solid-devtools/shared@0.12.0(solid-js@1.7.3):
    resolution: {integrity: sha512-BQk2rLyKfNxfp+Y+3o/ZbPqO0TnM4pRJZwxoUthxHL6wM7AN6es4asQpoMnLJjvV/mjdFMzNVrqTnuDAoJuEmA==}
    peerDependencies:
      solid-js: ^1.7.0
    dependencies:
      '@solid-primitives/event-bus': 1.0.7(solid-js@1.7.3)
      '@solid-primitives/event-listener': 2.2.13(solid-js@1.7.3)
      '@solid-primitives/media': 2.2.3(solid-js@1.7.3)
      '@solid-primitives/refs': 1.0.4(solid-js@1.7.3)
      '@solid-primitives/rootless': 1.4.1(solid-js@1.7.3)
      '@solid-primitives/scheduled': 1.3.2(solid-js@1.7.3)
      '@solid-primitives/static-store': 0.0.2(solid-js@1.7.3)
      '@solid-primitives/styles': 0.0.108(solid-js@1.7.3)
      '@solid-primitives/utils': 6.2.0(solid-js@1.7.3)
      solid-js: 1.7.3
    dev: false

  /@solid-devtools/transform@0.10.4(solid-js@1.7.3)(vite@4.2.1):
    resolution: {integrity: sha512-r8JzHMmBFgaFy+FQVQdvNpTX8L3zwuiW1/puV3VHyaw1FpODmdmkbOnQgUQgHqN/X1LLPzTMtVGKLcDmJJOQbQ==}
    deprecated: vite plugin has been moved entirely to 'solid-devtools' pacakge.
    peerDependencies:
      solid-js: ^1.6.2
      vite: ^2.2.3 || ^3.0.0 || ^4.0.0
    dependencies:
      '@babel/core': 7.21.3
      '@babel/plugin-syntax-typescript': 7.20.0(@babel/core@7.21.3)
      '@babel/types': 7.21.3
      '@solid-devtools/debugger': 0.18.1(solid-js@1.7.3)
      '@solid-devtools/shared': 0.10.6(solid-js@1.7.3)
      solid-js: 1.7.3
      vite: 4.2.1
    transitivePeerDependencies:
      - supports-color
    dev: true

  /@solid-primitives/bounds@0.0.105(solid-js@1.7.3):
    resolution: {integrity: sha512-a2ZRuZayXV1/kSKx8cEOR5pIs2zKAF9lS3Gj/r7uHmBQBmn25GYCYOwj4LbLQbqqbumZr2eJO+/wDyi4UOX5pw==}
    peerDependencies:
      solid-js: ^1.6.0
    dependencies:
      '@solid-primitives/event-listener': 2.2.13(solid-js@1.7.3)
      '@solid-primitives/resize-observer': 2.0.18(solid-js@1.7.3)
      '@solid-primitives/utils': 4.0.0(solid-js@1.7.3)
      solid-js: 1.7.3
    dev: true

  /@solid-primitives/bounds@0.0.111(solid-js@1.7.3):
    resolution: {integrity: sha512-9JdG6oAbTJr5cA2tLrVfchixpY37KOuFrjvw1pBSLf7PUbIN6c7AvvWhSI4Q5njvLwWWZG0NdcpCZ4VwXYst/g==}
    peerDependencies:
      solid-js: ^1.6.12
    dependencies:
      '@solid-primitives/event-listener': 2.2.13(solid-js@1.7.3)
      '@solid-primitives/resize-observer': 2.0.18(solid-js@1.7.3)
      '@solid-primitives/static-store': 0.0.2(solid-js@1.7.3)
      '@solid-primitives/utils': 6.2.0(solid-js@1.7.3)
      solid-js: 1.7.3
    dev: false

  /@solid-primitives/context@0.2.1(solid-js@1.7.3):
    resolution: {integrity: sha512-XIIwCOWpRKDersgkR9LNFXaJHIV8QlCFo/tq5bV0cAOZklcwOFcqi2bN+uWgEIQSWGjWXU2kc1H1/TzgYzVDlg==}
    peerDependencies:
      solid-js: ^1.6.12
    dependencies:
      solid-js: 1.7.3
    dev: false

  /@solid-primitives/cursor@0.0.103(solid-js@1.7.3):
    resolution: {integrity: sha512-bb5x5lCimBf7R2VqrrMVcP2y/aGTMjNj7fjvY+RvTAC3/WtG/odqeYwka4lCBV27pX9TiJCKtNS6mVTigdfLMA==}
    peerDependencies:
      solid-js: ^1.6.0
    dependencies:
      '@solid-primitives/utils': 4.0.0(solid-js@1.7.3)
      solid-js: 1.7.3
    dev: true

  /@solid-primitives/cursor@0.0.109(solid-js@1.7.3):
    resolution: {integrity: sha512-HcEWiF/R8FAlPYOylIh1tDqlYETdbJ7VWWyZdNtkMX7eT/DfAUqp+ycHeUr8tKJ0Ds967ZskGh+5bufg8Cm+zw==}
    peerDependencies:
      solid-js: ^1.6.12
    dependencies:
      '@solid-primitives/utils': 6.2.0(solid-js@1.7.3)
      solid-js: 1.7.3
    dev: false

  /@solid-primitives/date@2.0.14(solid-js@1.7.3):
    resolution: {integrity: sha512-BwTR6L9FCrsPaJ+U4r0i2YWbtg/VX5msqM8qTMrwQouqYEuPP0Ajp8yP63CrlTxTDGKz5Dsbr7ENSSIfMp52vQ==}
    peerDependencies:
      solid-js: ^1.6.12
    dependencies:
      '@solid-primitives/memo': 1.3.1(solid-js@1.7.3)
      '@solid-primitives/timer': 1.3.7(solid-js@1.7.3)
      '@solid-primitives/utils': 6.2.0(solid-js@1.7.3)
      solid-js: 1.7.3
    dev: false

  /@solid-primitives/event-bus@0.1.6(solid-js@1.7.3):
    resolution: {integrity: sha512-UGtBU5zDyjSYnX0BjaYFcs1XfRD6BDN6VEJi4ydxePaUEKlloOG53BsLZjFgTux8cMEmJAaHjoJQH3/SBt3zcw==}
    peerDependencies:
      solid-js: ^1.6.0
    dependencies:
      '@solid-primitives/immutable': 0.1.10(solid-js@1.7.3)
      '@solid-primitives/utils': 5.5.2(solid-js@1.7.3)
      solid-js: 1.7.3
    dev: true

  /@solid-primitives/event-bus@1.0.7(solid-js@1.7.3):
    resolution: {integrity: sha512-RMDR4tgOUdiWB7rEFO1XnlnbwOy6MrbrjdYwinDEaEWmXB5aJBFqTuoTw/SDbrckTu1rLe/g0tbCin/vgHWmRw==}
    peerDependencies:
      solid-js: ^1.6.12
    dependencies:
      '@solid-primitives/utils': 6.2.0(solid-js@1.7.3)
      solid-js: 1.7.3
    dev: false

  /@solid-primitives/event-listener@2.2.13(solid-js@1.7.3):
    resolution: {integrity: sha512-8GtVEq0ECZoa5Klo1jjfGPfwg0zVJ8TNnNkWu8FqRkh0CkhbhCVJAKwjleem9K/qL6zUDfJihLjhqGBTBbb+8w==}
    peerDependencies:
      solid-js: ^1.6.12
    dependencies:
      '@solid-primitives/utils': 6.2.0(solid-js@1.7.3)
      solid-js: 1.7.3

  /@solid-primitives/i18n@1.1.1(solid-js@1.7.3):
    resolution: {integrity: sha512-ywIJ4MADZ25of6X/hgPTd6UNWbgM6X/ZNJStIexAlaLi9fFWw1yFRP/cllSBabEfMoCWgOETgoT16JQzxZlphg==}
    peerDependencies:
      solid-js: ^1.3.1
    dependencies:
      solid-js: 1.7.3
    dev: false

  /@solid-primitives/immutable@0.1.10(solid-js@1.7.3):
    resolution: {integrity: sha512-5XkiiBGSuUaoG2HFei1bG2eDyUwsj/b6IBP7ggm4UMU5mM/APz1u7e3rzMyPn5zVqnHT3oRSbj3UDPNYb5Y9Qg==}
    peerDependencies:
      solid-js: ^1.6.12
    dependencies:
      '@solid-primitives/utils': 6.2.0(solid-js@1.7.3)
      solid-js: 1.7.3

  /@solid-primitives/jsx-parser@0.2.0(solid-js@1.7.3):
    resolution: {integrity: sha512-9xB4sBGudGHgAhEBPOmFq8iupZJxKXlmixxxJzv3AqzgM3VGRLAfyjPW73pYgswxrHldzt4fc2AdT/ZUje75zg==}
    deprecated: Package renamed to @solid-primitives/jsx-tokenizer
    peerDependencies:
      solid-js: ^1.6.0
    dependencies:
      '@solid-primitives/utils': 5.5.2(solid-js@1.7.3)
      solid-js: 1.7.3
    dev: false

  /@solid-primitives/keyboard@1.2.3(solid-js@1.7.3):
    resolution: {integrity: sha512-8EBUk1lARIXVhSs9H2t0rclCuyX1y56Kf9J8VVmlPDSh1L+nSIU0wcDGVeVy3HWG6W8pRoRD7kwlQvXhdW2LAQ==}
    peerDependencies:
      solid-js: ^1.6.12
    dependencies:
      '@solid-primitives/event-listener': 2.2.13(solid-js@1.7.3)
      '@solid-primitives/rootless': 1.4.1(solid-js@1.7.3)
      '@solid-primitives/utils': 6.2.0(solid-js@1.7.3)
      solid-js: 1.7.3

  /@solid-primitives/keyed@1.2.0(solid-js@1.7.3):
    resolution: {integrity: sha512-0DuTeJdxWjCTu73XnDZs24JzfXckBnpvCfQ6Mf/kTPKkMZJh7tjkBnZEk48ckrE9xmwat9stIdfrBmZctsepIw==}
    peerDependencies:
      solid-js: ^1.6.12
    dependencies:
      solid-js: 1.7.3
    dev: false

  /@solid-primitives/map@0.4.3(solid-js@1.7.3):
    resolution: {integrity: sha512-9cpa8MjhLNg+PTVQaIhDUuc192kXoyIAbSCGNTxjzqq7u4OwakhvZlt4C3rIkvLX6yThNlC4IBhOnOSpos5DQA==}
    peerDependencies:
      solid-js: ^1.6.12
    dependencies:
      '@solid-primitives/trigger': 1.0.5(solid-js@1.7.3)
      solid-js: 1.7.3
    dev: false

  /@solid-primitives/media@2.2.3(solid-js@1.7.3):
    resolution: {integrity: sha512-xhKaTJjH6e65OL706/hA38WWitafbJCm/Zpv7qAn4cy/cgxZ39Cl0bPdYzZhUlkJvTt8YVT0IBcOBLKlJVaPRg==}
    peerDependencies:
      solid-js: ^1.6.12
    dependencies:
      '@solid-primitives/event-listener': 2.2.13(solid-js@1.7.3)
      '@solid-primitives/rootless': 1.4.1(solid-js@1.7.3)
      '@solid-primitives/static-store': 0.0.4(solid-js@1.7.3)
      '@solid-primitives/utils': 6.2.0(solid-js@1.7.3)
      solid-js: 1.7.3

  /@solid-primitives/memo@1.3.1(solid-js@1.7.3):
    resolution: {integrity: sha512-5Hnu6oJDjcQObJQpVJFH+2JNG5Bl6J1OgWpRr9X8eVsHk0KIcKbZTujP/Eyx7e5fH+0mR17O2LsAMYw0xK/YWw==}
    peerDependencies:
      solid-js: ^1.6.12
    dependencies:
      '@solid-primitives/scheduled': 1.3.2(solid-js@1.7.3)
      '@solid-primitives/utils': 6.2.0(solid-js@1.7.3)
      solid-js: 1.7.3
    dev: false

  /@solid-primitives/mouse@2.0.14(solid-js@1.7.3):
    resolution: {integrity: sha512-96qRl1LNMglIyBiiZdNG/4e4QSp6CFfW/l81wBKes9HMwPNZcF9TNcrZMQfMteFte1AyjXY4oiO4fqhlsKp2Gw==}
    peerDependencies:
      solid-js: ^1.6.12
    dependencies:
      '@solid-primitives/event-listener': 2.2.13(solid-js@1.7.3)
      '@solid-primitives/rootless': 1.4.1(solid-js@1.7.3)
      '@solid-primitives/static-store': 0.0.4(solid-js@1.7.3)
      '@solid-primitives/utils': 6.2.0(solid-js@1.7.3)
      solid-js: 1.7.3
    dev: false

  /@solid-primitives/platform@0.0.102(solid-js@1.7.3):
    resolution: {integrity: sha512-1eZA1/HYOhmlZ9LrrGot+LUi/ypO2NXqfB+9F1WY98dGNDMz9pG9k+X7kg2YDJTUHDGbzY7WrsBRyAE8LurE7Q==}
    peerDependencies:
      solid-js: ^1.5.0
    dependencies:
      solid-js: 1.7.3
    dev: true

  /@solid-primitives/platform@0.0.105(solid-js@1.7.3):
    resolution: {integrity: sha512-GULqmMc5vNsLSsIxIEYYxJv/6ypGKG+ig9hzSi4lxVPfooX6Go6txDlhv53woUSvaG939ceZGRq+X5uADMed6g==}
    peerDependencies:
      solid-js: ^1.6.12
    dependencies:
      solid-js: 1.7.3
    dev: false

  /@solid-primitives/props@3.0.1(solid-js@1.7.3):
    resolution: {integrity: sha512-5v27ex4KxxnIbgze1lXPEXHO/ebbtEjL6idkhezH/7jHpjunl8PYabpDgoGO16tb8DawcZWOAXa7waWqWPAe/A==}
    peerDependencies:
      solid-js: ^1.6.0
    dependencies:
      '@solid-primitives/utils': 4.0.0(solid-js@1.7.3)
      solid-js: 1.7.3
    dev: false

  /@solid-primitives/props@3.1.6(solid-js@1.7.3):
    resolution: {integrity: sha512-ChtvXBDxASR+zZgH0ysoBstbVJdqJk6LITb78CScgHd+Uc8C6eaHKLmhNeuVCd36FGAuyj9vylDHe2GhmFlecA==}
    peerDependencies:
      solid-js: ^1.6.12
    dependencies:
      '@solid-primitives/utils': 6.2.0(solid-js@1.7.3)
      solid-js: 1.7.3
    dev: false

  /@solid-primitives/range@0.1.14(solid-js@1.7.3):
    resolution: {integrity: sha512-ghjFL7oxVspVkN5D70ycZMAGFUcogot328PxlcIaTYvMglHINpBWOr/SNNXYE8THG5RGpuFw69hraTRiNmnuJQ==}
    peerDependencies:
      solid-js: ^1.6.12
    dependencies:
      '@solid-primitives/utils': 6.2.0(solid-js@1.7.3)
      solid-js: 1.7.3
    dev: false

  /@solid-primitives/refs@0.3.7(solid-js@1.7.3):
    resolution: {integrity: sha512-aqidj/Sw5b2FvXgvNP8zH5HC2jEzDbFju+xRUCxZguaBmDJJyzec12fpZ9JV6SiWCyk08nZ/N4rfPNQnt1af1Q==}
    peerDependencies:
      solid-js: ^1.6.0
    dependencies:
      '@solid-primitives/immutable': 0.1.10(solid-js@1.7.3)
      '@solid-primitives/rootless': 1.4.1(solid-js@1.7.3)
      '@solid-primitives/utils': 5.5.2(solid-js@1.7.3)
      solid-js: 1.7.3
    dev: true

  /@solid-primitives/refs@1.0.4(solid-js@1.7.3):
    resolution: {integrity: sha512-BxZKkct0OIyADWIoA9UITm+3G5Xb3IkOa0nZd40SgOK5DtMqpXFIEPUkJ/woPB90WqlM9UvvuiJHUyAjMeAmCw==}
    peerDependencies:
      solid-js: ^1.6.12
    dependencies:
      '@solid-primitives/utils': 6.2.0(solid-js@1.7.3)
      solid-js: 1.7.3
    dev: false

  /@solid-primitives/resize-observer@2.0.18(solid-js@1.7.3):
    resolution: {integrity: sha512-k4jTqa2hQc1HBLGUUSy69ziVJF2xlBzglUp2Saeor7RrZiWudODGyoUMdNAY+PN3iH4zyH4eEa/Fs+9kIrREig==}
    peerDependencies:
      solid-js: ^1.6.12
    dependencies:
      '@solid-primitives/event-listener': 2.2.13(solid-js@1.7.3)
      '@solid-primitives/rootless': 1.4.1(solid-js@1.7.3)
      '@solid-primitives/static-store': 0.0.4(solid-js@1.7.3)
      '@solid-primitives/utils': 6.2.0(solid-js@1.7.3)
      solid-js: 1.7.3

  /@solid-primitives/rootless@1.4.1(solid-js@1.7.3):
    resolution: {integrity: sha512-h7VBUk8usD76Eh1a4wT17PcGtIRxGPlLuJ4Mf7roCNu46W5cc9DAoz8M6XebuZWVKeUkML/JuPMZQSV0mLo2Fw==}
    peerDependencies:
      solid-js: ^1.6.12
    dependencies:
      '@solid-primitives/utils': 6.2.0(solid-js@1.7.3)
      solid-js: 1.7.3

  /@solid-primitives/scheduled@1.3.2(solid-js@1.7.3):
    resolution: {integrity: sha512-2rDCyYNjI9zBqpdmJG8sN8h90gbe2hSqRdj1OMmKp3qEbKVCrXXswLmrbBuNBi/uow6f8AHR9uheb7LWQ3ojcw==}
    peerDependencies:
      solid-js: ^1.6.12
    dependencies:
      solid-js: 1.7.3

  /@solid-primitives/script-loader@1.1.1(solid-js@1.7.3):
    resolution: {integrity: sha512-2Ut4DCQJW54i2A+GhWY7Db4xENS6pu9dzPtSonDopVEGI54biC+NvyHvXw++inU3WNpaxtJH7S8Q+OxiYV7HpA==}
    peerDependencies:
      solid-js: ^1.3.1
    dependencies:
      solid-js: 1.7.3
    dev: false

  /@solid-primitives/set@0.4.3(solid-js@1.7.3):
    resolution: {integrity: sha512-n/owKQy/76IWPLZkvLSWZ+0Ji4fndvQ6vj4idXEm5vS8hj/xvGHP2Fw6uBf2XrijGr3BVuSuq9zvnaGjIAB12w==}
    peerDependencies:
      solid-js: ^1.6.12
    dependencies:
      '@solid-primitives/trigger': 1.0.5(solid-js@1.7.3)
      solid-js: 1.7.3
    dev: false

  /@solid-primitives/static-store@0.0.2(solid-js@1.7.3):
    resolution: {integrity: sha512-JR51MmoZbFWE7fmzm0NnfS4RuLHpzXpPqAb7RJu3fHDGHp+q7v4KylseULcailINzDIosHQXbpiDQlj2Lx9zbQ==}
    peerDependencies:
      solid-js: ^1.6.12
    dependencies:
      '@solid-primitives/utils': 6.2.0(solid-js@1.7.3)
      solid-js: 1.7.3
    dev: false

  /@solid-primitives/static-store@0.0.4(solid-js@1.7.3):
    resolution: {integrity: sha512-NcLtDNA6H+Z9LmqaUe4SKfMx0YbszIMXEqfV15cB34t5XyEeOM5TihYwsVJ/dpkmpHYzflm0SwAL+P9uwyzvWQ==}
    peerDependencies:
      solid-js: ^1.6.12
    dependencies:
      '@solid-primitives/utils': 6.2.0(solid-js@1.7.3)
      solid-js: 1.7.3

  /@solid-primitives/styles@0.0.101(solid-js@1.7.3):
    resolution: {integrity: sha512-tHkeUMntlS/w+/zDzXJv82hhMy3J3q7tVV3ZTbahRo0hZienAM8ZJrCYZNK/fu2px8NHVSZFRufxv9qhIclPTw==}
    peerDependencies:
      solid-js: ^1.5.0
    dependencies:
      '@solid-primitives/rootless': 1.4.1(solid-js@1.7.3)
      solid-js: 1.7.3
    dev: true

  /@solid-primitives/styles@0.0.108(solid-js@1.7.3):
    resolution: {integrity: sha512-kdCWJ3seO4Z0dluBuApuaD+kYLnVCFZIAJGhfhS2POtjLRAmKc/VFwimIn48PUCwoa6vmVS52V1GIw51nK/85g==}
    peerDependencies:
      solid-js: ^1.6.12
    dependencies:
      '@solid-primitives/rootless': 1.4.1(solid-js@1.7.3)
      '@solid-primitives/utils': 6.2.0(solid-js@1.7.3)
      solid-js: 1.7.3
    dev: false

  /@solid-primitives/timer@1.3.7(solid-js@1.7.3):
    resolution: {integrity: sha512-zS3qA7WVZYsW7+iTdk2M4W1wpMvRhdcMnO23Tcd+nX3YD7eMvjOnO15Oz2mymyfl/OC2ZgM1L5ec66GayEvPwQ==}
    peerDependencies:
      solid-js: ^1.6.12
    dependencies:
      solid-js: 1.7.3
    dev: false

  /@solid-primitives/trigger@1.0.5(solid-js@1.7.3):
    resolution: {integrity: sha512-NAnLYmUFPvJoH05qBf90IEcSTROM+woFdqcGgGmlcYcewewLNLIuJDB69CvPvM+O9yHvRk7UXcpapV25iXcoDQ==}
    peerDependencies:
      solid-js: ^1.6.12
    dependencies:
      '@solid-primitives/utils': 6.2.0(solid-js@1.7.3)
      solid-js: 1.7.3
    dev: false

  /@solid-primitives/utils@4.0.0(solid-js@1.7.3):
    resolution: {integrity: sha512-fGsJy8Z8YiwogpiezD7TWjI62UCb0JAHJWdoXWGrggrn4bfToZotKkabiB0IVFMkWVE1ZcrkvZT3bkmqGnK0ng==}
    peerDependencies:
      solid-js: ^1.6.0
    dependencies:
      solid-js: 1.7.3

  /@solid-primitives/utils@5.5.2(solid-js@1.7.3):
    resolution: {integrity: sha512-L52ig3eHKU6CqbPCKJIb4lweBuINHBOERcE1duApyKozEN8+zCqEKwD1Qo9ljKeEzJTBGWClxNpwEiNTUWTGvg==}
    peerDependencies:
      solid-js: ^1.6.12
    dependencies:
      solid-js: 1.7.3

  /@solid-primitives/utils@6.2.0(solid-js@1.7.3):
    resolution: {integrity: sha512-T62WlLwKkbmicsw/xpwMQyv9MmZRSaVyutXfS5icc9v0cb8qGMUxRxr5LVvZHYQCZ9DEFboZB0r711xsbVBbeA==}
    peerDependencies:
      solid-js: ^1.6.12
    dependencies:
      solid-js: 1.7.3

  /@solidjs/router@0.8.2(solid-js@1.7.3):
    resolution: {integrity: sha512-gUKW+LZqxtX6y/Aw6JKyy4gQ9E7dLqp513oB9pSYJR1HM5c56Pf7eijzyXX+b3WuXig18Cxqah4tMtF0YGu80w==}
    peerDependencies:
      solid-js: ^1.5.3
    dependencies:
      solid-js: 1.7.3
    dev: false

  /@solidjs/testing-library@0.7.0(solid-js@1.7.3):
    resolution: {integrity: sha512-mTSINHdcLc6rn9xWWJfzPkY0zyKtLb7QAM2CouVw2QvNZ0mgfk3z2tpaprismlE/YLn+I3ij4BqiV3ocvI+hIQ==}
    engines: {node: '>= 14'}
    peerDependencies:
      solid-js: '>=1.0.0'
    dependencies:
      '@testing-library/dom': 9.2.0
      solid-js: 1.7.3
    dev: true

  /@surma/rollup-plugin-off-main-thread@2.2.3:
    resolution: {integrity: sha512-lR8q/9W7hZpMWweNiAKU7NQerBnzQQLvi8qnTDU/fxItPhtZVMbPV3lbCwjhIlNBe9Bbr5V+KHshvWmVSG9cxQ==}
    dependencies:
      ejs: 3.1.9
      json5: 2.2.3
      magic-string: 0.25.9
      string.prototype.matchall: 4.0.8
    dev: true

  /@testing-library/dom@9.2.0:
    resolution: {integrity: sha512-xTEnpUKiV/bMyEsE5bT4oYA0x0Z/colMtxzUY8bKyPXBNLn/e0V4ZjBZkEhms0xE4pv9QsPfSRu9AWS4y5wGvA==}
    engines: {node: '>=14'}
    dependencies:
      '@babel/code-frame': 7.18.6
      '@babel/runtime': 7.21.0
      '@types/aria-query': 5.0.1
      aria-query: 5.1.3
      chalk: 4.1.2
      dom-accessibility-api: 0.5.16
      lz-string: 1.5.0
      pretty-format: 27.5.1
    dev: true

  /@testing-library/jest-dom@5.16.5:
    resolution: {integrity: sha512-N5ixQ2qKpi5OLYfwQmUb/5mSV9LneAcaUfp32pn4yCnpb8r/Yz0pXFPck21dIicKmi+ta5WRAknkZCfA8refMA==}
    engines: {node: '>=8', npm: '>=6', yarn: '>=1'}
    dependencies:
      '@adobe/css-tools': 4.2.0
      '@babel/runtime': 7.21.0
      '@types/testing-library__jest-dom': 5.14.5
      aria-query: 5.1.3
      chalk: 3.0.0
      css.escape: 1.5.1
      dom-accessibility-api: 0.5.16
      lodash: 4.17.21
      redent: 3.0.0
    dev: true

  /@thisbeyond/solid-dnd@0.7.1(solid-js@1.7.3):
    resolution: {integrity: sha512-+hlm84MfCNtZOi12tUf0WL2aBYyIhOCTA+lbT3hiJXmVnMRws0Rq1Y6WjQ5A43Xn/gvzzO9K7O+WK+t9UHTR4Q==}
    peerDependencies:
      solid-js: ^1.5
    dependencies:
      solid-js: 1.7.3
    dev: false

  /@tootallnate/once@1.1.2:
    resolution: {integrity: sha512-RbzJvlNzmRq5c3O09UipeuXno4tA1FE6ikOjxZK0tuxVv3412l64l5t1W5pj4+rJq9vpkm/kwiR07aZXnsKPxw==}
    engines: {node: '>= 6'}
    dev: true

  /@tootallnate/once@2.0.0:
    resolution: {integrity: sha512-XCuKFP5PS55gnMVu3dty8KPatLqUoy/ZYzDzAGCQ8JNFCkLXzmI7vNHCR+XpbZaMWQK/vQubr7PkYq8g470J/A==}
    engines: {node: '>= 10'}
    dev: true

  /@trivago/prettier-plugin-sort-imports@4.1.1(prettier@2.8.7):
    resolution: {integrity: sha512-dQ2r2uzNr1x6pJsuh/8x0IRA3CBUB+pWEW3J/7N98axqt7SQSm+2fy0FLNXvXGg77xEDC7KHxJlHfLYyi7PDcw==}
    peerDependencies:
      '@vue/compiler-sfc': 3.x
      prettier: 2.x
    peerDependenciesMeta:
      '@vue/compiler-sfc':
        optional: true
    dependencies:
      '@babel/generator': 7.17.7
      '@babel/parser': 7.21.3
      '@babel/traverse': 7.17.3
      '@babel/types': 7.17.0
      javascript-natural-sort: 0.7.1
      lodash: 4.17.21
      prettier: 2.8.7
    transitivePeerDependencies:
      - supports-color
    dev: true

  /@trysound/sax@0.2.0:
    resolution: {integrity: sha512-L7z9BgrNEcYyUYtF+HaEfiS5ebkh9jXqbszz7pC0hRBPaatV0XjSD3+eHrpqFemQfgwiFF0QPIarnIihIDn7OA==}
    engines: {node: '>=10.13.0'}
    dev: true

  /@types/aria-query@5.0.1:
    resolution: {integrity: sha512-XTIieEY+gvJ39ChLcB4If5zHtPxt3Syj5rgZR+e1ctpmK8NjPf0zFqsz4JpLJT0xla9GFDKjy8Cpu331nrmE1Q==}
    dev: true

  /@types/aws-lambda@8.10.119:
    resolution: {integrity: sha512-Vqm22aZrCvCd6I5g1SvpW151jfqwTzEZ7XJ3yZ6xaZG31nUEOEyzzVImjRcsN8Wi/QyPxId/x8GTtgIbsy8kEw==}
    dev: false

  /@types/babel__core@7.1.20:
    resolution: {integrity: sha512-PVb6Bg2QuscZ30FvOU7z4guG6c926D9YRvOxEaelzndpMsvP+YM74Q/dAFASpg2l6+XLalxSGxcq/lrgYWZtyQ==}
    dependencies:
      '@babel/parser': 7.21.3
      '@babel/types': 7.21.3
      '@types/babel__generator': 7.6.4
      '@types/babel__template': 7.4.1
      '@types/babel__traverse': 7.18.2
    dev: true

  /@types/babel__core@7.20.0:
    resolution: {integrity: sha512-+n8dL/9GWblDO0iU6eZAwEIJVr5DWigtle+Q6HLOrh/pdbXOhOtqzq8VPPE2zvNJzSKY4vH/z3iT3tn0A3ypiQ==}
    dependencies:
      '@babel/parser': 7.21.3
      '@babel/types': 7.21.3
      '@types/babel__generator': 7.6.4
      '@types/babel__template': 7.4.1
      '@types/babel__traverse': 7.18.3
    dev: true

  /@types/babel__generator@7.6.4:
    resolution: {integrity: sha512-tFkciB9j2K755yrTALxD44McOrk+gfpIpvC3sxHjRawj6PfnQxrse4Clq5y/Rq+G3mrBurMax/lG8Qn2t9mSsg==}
    dependencies:
      '@babel/types': 7.21.3
    dev: true

  /@types/babel__template@7.4.1:
    resolution: {integrity: sha512-azBFKemX6kMg5Io+/rdGT0dkGreboUVR0Cdm3fz9QJWpaQGJRQXl7C+6hOTCZcMll7KFyEQpgbYI2lHdsS4U7g==}
    dependencies:
      '@babel/parser': 7.21.3
      '@babel/types': 7.21.3
    dev: true

  /@types/babel__traverse@7.18.2:
    resolution: {integrity: sha512-FcFaxOr2V5KZCviw1TnutEMVUVsGt4D2hP1TAfXZAMKuHYW3xQhe3jTxNPWutgCJ3/X1c5yX8ZoGVEItxKbwBg==}
    dependencies:
      '@babel/types': 7.21.3
    dev: true

  /@types/babel__traverse@7.18.3:
    resolution: {integrity: sha512-1kbcJ40lLB7MHsj39U4Sh1uTd2E7rLEa79kmDpI6cy+XiXsteB3POdQomoq4FxszMrO3ZYchkhYJw7A2862b3w==}
    dependencies:
      '@babel/types': 7.21.3
    dev: true

  /@types/btoa-lite@1.0.0:
    resolution: {integrity: sha512-wJsiX1tosQ+J5+bY5LrSahHxr2wT+uME5UDwdN1kg4frt40euqA+wzECkmq4t5QbveHiJepfdThgQrPw6KiSlg==}
    dev: false

  /@types/chai-subset@1.3.3:
    resolution: {integrity: sha512-frBecisrNGz+F4T6bcc+NLeolfiojh5FxW2klu669+8BARtyQv2C/GkNW6FUodVe4BroGMP/wER/YDGc7rEllw==}
    dependencies:
      '@types/chai': 4.3.4
    dev: true

  /@types/chai@4.3.3:
    resolution: {integrity: sha512-hC7OMnszpxhZPduX+m+nrx+uFoLkWOMiR4oa/AZF3MuSETYTZmFfJAHqZEM8MVlvfG7BEUcgvtwoCTxBp6hm3g==}
    dev: true

  /@types/chai@4.3.4:
    resolution: {integrity: sha512-KnRanxnpfpjUTqTCXslZSEdLfXExwgNxYPdiO2WGUj8+HDjFi8R3k5RVKPeSCzLjCcshCAtVO2QBbVuAV4kTnw==}
    dev: true

  /@types/debug@4.1.7:
    resolution: {integrity: sha512-9AonUzyTjXXhEOa0DnqpzZi6VHlqKMswga9EXjpXnnqxwLtdvPPtlO8evrI5D9S6asFRCQ6v+wpiUKbw+vKqyg==}
    dependencies:
      '@types/ms': 0.7.31
    dev: false

  /@types/estree@0.0.39:
    resolution: {integrity: sha512-EYNwp3bU+98cpU4lAWYYL7Zz+2gryWH1qbdDTidVd6hkiR6weksdbMadyXKXNPEkQFhXM+hVO9ZygomHXp+AIw==}
    dev: true

  /@types/estree@1.0.0:
    resolution: {integrity: sha512-WulqXMDUTYAXCjZnk6JtIHPigp55cVtDgDrO2gHRwhyJto21+1zbVCtOYB2L1F9w4qCQ0rOGWBnBe0FNTiEJIQ==}
    dev: true

  /@types/graceful-fs@4.1.5:
    resolution: {integrity: sha512-anKkLmZZ+xm4p8JWBf4hElkM4XR+EZeA2M9BAkkTldmcyDY4mbdIJnRghDJH3Ov5ooY7/UAoENtmdMSkaAd7Cw==}
    dependencies:
      '@types/node': 18.15.13
    dev: true

  /@types/hast@2.3.4:
    resolution: {integrity: sha512-wLEm0QvaoawEDoTRwzTXp4b4jpwiJDvR5KMnFnVodm3scufTlBOWRD6N1OBf9TZMhjlNsSfcO5V+7AF4+Vy+9g==}
    dependencies:
      '@types/unist': 2.0.6

  /@types/istanbul-lib-coverage@2.0.4:
    resolution: {integrity: sha512-z/QT1XN4K4KYuslS23k62yDIDLwLFkzxOuMplDtObz0+y7VqJCaO2o+SPwHCvLFZh7xazvvoor2tA/hPz9ee7g==}
    dev: true

  /@types/istanbul-lib-report@3.0.0:
    resolution: {integrity: sha512-plGgXAPfVKFoYfa9NpYDAkseG+g6Jr294RqeqcqDixSbU34MZVJRi/P+7Y8GDpzkEwLaGZZOpKIEmeVZNtKsrg==}
    dependencies:
      '@types/istanbul-lib-coverage': 2.0.4
    dev: true

  /@types/istanbul-reports@3.0.1:
    resolution: {integrity: sha512-c3mAZEuK0lvBp8tmuL74XRKn1+y2dcwOUpH7x4WrF6gk1GIgiluDRgMYQtw2OFcBvAJWlt6ASU3tSqxp0Uu0Aw==}
    dependencies:
      '@types/istanbul-lib-report': 3.0.0
    dev: true

  /@types/jest@27.5.2:
    resolution: {integrity: sha512-mpT8LJJ4CMeeahobofYWIjFo0xonRS/HfxnVEPMPFSQdGUt1uHCnoPT7Zhb+sjDU2wz0oKV0OLUR0WzrHNgfeA==}
    dependencies:
      jest-matcher-utils: 27.5.1
      pretty-format: 27.5.1
    dev: true

  /@types/jest@29.5.0:
    resolution: {integrity: sha512-3Emr5VOl/aoBwnWcH/EFQvlSAmjV+XtV9GGu5mwdYew5vhQh0IUZx/60x0TzHDu09Bi7HMx10t/namdJw5QIcg==}
    dependencies:
      expect: 29.5.0
      pretty-format: 29.5.0
    dev: true

  /@types/json-schema@7.0.11:
    resolution: {integrity: sha512-wOuvG1SN4Us4rez+tylwwwCV1psiNVOkJeM3AUWUNWg/jDQY2+HE/444y5gc+jBmRqASOm2Oeh5c1axHobwRKQ==}
    dev: true

  /@types/jsonwebtoken@9.0.2:
    resolution: {integrity: sha512-drE6uz7QBKq1fYqqoFKTDRdFCPHd5TCub75BM+D+cMx7NU9hUz7SESLfC2fSCXVFMO5Yj8sOWHuGqPgjc+fz0Q==}
    dependencies:
      '@types/node': 18.15.13
    dev: false

  /@types/katex@0.11.1:
    resolution: {integrity: sha512-DUlIj2nk0YnJdlWgsFuVKcX27MLW0KbKmGVoUHmFr+74FYYNUDAaj9ZqTADvsbE8rfxuVmSFc7KczYn5Y09ozg==}
    dev: false

  /@types/lodash.defaultsdeep@4.6.7:
    resolution: {integrity: sha512-D+AUxs64qehDMkbfFoskG0XsIOh2CHBGqYfcQcubLbZSFCGKJKS885su3a97huqBNHj+p9of9UZ/uUIP46wUGQ==}
    dependencies:
      '@types/lodash': 4.14.185
    dev: true

  /@types/lodash.isequal@4.5.6:
    resolution: {integrity: sha512-Ww4UGSe3DmtvLLJm2F16hDwEQSv7U0Rr8SujLUA2wHI2D2dm8kPu6Et+/y303LfjTIwSBKXB/YTUcAKpem/XEg==}
    dependencies:
      '@types/lodash': 4.14.185
    dev: true

  /@types/lodash@4.14.185:
    resolution: {integrity: sha512-evMDG1bC4rgQg4ku9tKpuMh5iBNEwNa3tf9zRHdP1qlv+1WUg44xat4IxCE14gIpZRGUUWAx2VhItCZc25NfMA==}
    dev: true

  /@types/mdast@3.0.10:
    resolution: {integrity: sha512-W864tg/Osz1+9f4lrGTZpCSO5/z4608eUp19tbozkq2HJK6i3z1kT0H9tlADXuYIb1YYOBByU4Jsqkk75q48qA==}
    dependencies:
      '@types/unist': 2.0.6
    dev: false

  /@types/ms@0.7.31:
    resolution: {integrity: sha512-iiUgKzV9AuaEkZqkOLDIvlQiL6ltuZd9tGcW3gwpnX8JbuiuhFlEGmmFXEXkN50Cvq7Os88IY2v0dkDqXYWVgA==}
    dev: false

  /@types/node@18.11.11:
    resolution: {integrity: sha512-KJ021B1nlQUBLopzZmPBVuGU9un7WJd/W4ya7Ih02B4Uwky5Nja0yGYav2EfYIk0RR2Q9oVhf60S2XR1BCWJ2g==}
    dev: true

  /@types/node@18.15.11:
    resolution: {integrity: sha512-E5Kwq2n4SbMzQOn6wnmBjuK9ouqlURrcZDVfbo9ftDDTFt3nk7ZKK4GMOzoYgnpQJKcxwQw+lGaBvvlMo0qN/Q==}
    dev: true

  /@types/node@18.15.13:
    resolution: {integrity: sha512-N+0kuo9KgrUQ1Sn/ifDXsvg0TTleP7rIy4zOBGECxAljqvqfqpTfzx0Q1NUedOixRMBfe2Whhb056a42cWs26Q==}
    dev: true

  /@types/node@20.3.3:
    resolution: {integrity: sha512-wheIYdr4NYML61AjC8MKj/2jrR/kDQri/CIpVoZwldwhnIrD/j9jIU5bJ8yBKuB2VhpFV7Ab6G2XkBjv9r9Zzw==}
    dev: true

  /@types/parse5@6.0.3:
    resolution: {integrity: sha512-SuT16Q1K51EAVPz1K29DJ/sXjhSQ0zjvsypYJ6tlwVsRV9jwW5Adq2ch8Dq8kDBCkYnELS7N7VNCSB5nC56t/g==}
    dev: false

  /@types/prettier@2.7.1:
    resolution: {integrity: sha512-ri0UmynRRvZiiUJdiz38MmIblKK+oH30MztdBVR95dv/Ubw6neWSb8u1XpRb72L4qsZOhz+L+z9JD40SJmfWow==}
    dev: true

  /@types/prismjs@1.26.0:
    resolution: {integrity: sha512-ZTaqn/qSqUuAq1YwvOFQfVW1AR/oQJlLSZVustdjwI+GZ8kr0MSHBj0tsXPW1EqHubx50gtBEjbPGsdZwQwCjQ==}
    dev: false

  /@types/resolve@1.17.1:
    resolution: {integrity: sha512-yy7HuzQhj0dhGpD8RLXSZWEkLsV9ibvxvi6EiJ3bkqLAO1RGo0WbkWQiwpRlSFymTJRz0d3k5LM3kkx8ArDbLw==}
    dependencies:
      '@types/node': 18.15.13
    dev: true

  /@types/semver@7.3.13:
    resolution: {integrity: sha512-21cFJr9z3g5dW8B0CVI9g2O9beqaThGQ6ZFBqHfwhzLDKUxaqTIy3vnfah/UPkfOiF2pLq+tGz+W8RyCskuslw==}
    dev: true

  /@types/stack-utils@2.0.1:
    resolution: {integrity: sha512-Hl219/BT5fLAaz6NDkSuhzasy49dwQS/DSdu4MdggFB8zcXv7vflBI3xp7FEmkmdDkBUI2bPUNeMttp2knYdxw==}
    dev: true

  /@types/testing-library__jest-dom@5.14.5:
    resolution: {integrity: sha512-SBwbxYoyPIvxHbeHxTZX2Pe/74F/tX2/D3mMvzabdeJ25bBojfW0TyB8BHrbq/9zaaKICJZjLP+8r6AeZMFCuQ==}
    dependencies:
      '@types/jest': 29.5.0
    dev: true

  /@types/trusted-types@2.0.3:
    resolution: {integrity: sha512-NfQ4gyz38SL8sDNrSixxU2Os1a5xcdFxipAFxYEuLUlvU2uDwS4NUpsImcf1//SlWItCVMMLiylsxbmNMToV/g==}
    dev: true

  /@types/unist@2.0.6:
    resolution: {integrity: sha512-PBjIUxZHOuj0R15/xuwJYjFi+KZdNFrehocChv4g5hu6aFroHue8m0lBP0POdK2nKzbw0cgV1mws8+V/JAcEkQ==}

  /@types/ws@8.5.4:
    resolution: {integrity: sha512-zdQDHKUgcX/zBc4GrwsE/7dVdAD8JR4EuiAXiiUhhfyIJXXb2+PrGshFyeXWQPMmmZ2XxgaqclgpIC7eTXc1mg==}
    dependencies:
      '@types/node': 18.15.13
    dev: true

  /@types/yargs-parser@21.0.0:
    resolution: {integrity: sha512-iO9ZQHkZxHn4mSakYV0vFHAVDyEOIJQrV2uZ06HxEPcx+mt8swXoZHIbaaJ2crJYFfErySgktuTZ3BeLz+XmFA==}
    dev: true

  /@types/yargs@16.0.4:
    resolution: {integrity: sha512-T8Yc9wt/5LbJyCaLiHPReJa0kApcIgJ7Bn735GjItUfh08Z1pJvu8QZqb9s+mMvKV6WUQRV7K2R46YbjMXTTJw==}
    dependencies:
      '@types/yargs-parser': 21.0.0
    dev: true

  /@types/yargs@17.0.23:
    resolution: {integrity: sha512-yuogunc04OnzGQCrfHx+Kk883Q4X0aSwmYZhKjI21m+SVYzjIbrWl8dOOwSv5hf2Um2pdCOXWo9isteZTNXUZQ==}
    dependencies:
      '@types/yargs-parser': 21.0.0
    dev: true

  /@typescript-eslint/eslint-plugin@5.57.1(@typescript-eslint/parser@5.57.1)(eslint@8.38.0)(typescript@5.0.4):
    resolution: {integrity: sha512-1MeobQkQ9tztuleT3v72XmY0XuKXVXusAhryoLuU5YZ+mXoYKZP9SQ7Flulh1NX4DTjpGTc2b/eMu4u7M7dhnQ==}
    engines: {node: ^12.22.0 || ^14.17.0 || >=16.0.0}
    peerDependencies:
      '@typescript-eslint/parser': ^5.0.0
      eslint: ^6.0.0 || ^7.0.0 || ^8.0.0
      typescript: '*'
    peerDependenciesMeta:
      typescript:
        optional: true
    dependencies:
      '@eslint-community/regexpp': 4.5.0
      '@typescript-eslint/parser': 5.57.1(eslint@8.38.0)(typescript@5.0.4)
      '@typescript-eslint/scope-manager': 5.57.1
      '@typescript-eslint/type-utils': 5.57.1(eslint@8.38.0)(typescript@5.0.4)
      '@typescript-eslint/utils': 5.57.1(eslint@8.38.0)(typescript@5.0.4)
      debug: 4.3.4
      eslint: 8.38.0
      grapheme-splitter: 1.0.4
      ignore: 5.2.0
      natural-compare-lite: 1.4.0
      semver: 7.3.7
      tsutils: 3.21.0(typescript@5.0.4)
      typescript: 5.0.4
    transitivePeerDependencies:
      - supports-color
    dev: true

  /@typescript-eslint/parser@5.57.1(eslint@8.38.0)(typescript@5.0.4):
    resolution: {integrity: sha512-hlA0BLeVSA/wBPKdPGxoVr9Pp6GutGoY380FEhbVi0Ph4WNe8kLvqIRx76RSQt1lynZKfrXKs0/XeEk4zZycuA==}
    engines: {node: ^12.22.0 || ^14.17.0 || >=16.0.0}
    peerDependencies:
      eslint: ^6.0.0 || ^7.0.0 || ^8.0.0
      typescript: '*'
    peerDependenciesMeta:
      typescript:
        optional: true
    dependencies:
      '@typescript-eslint/scope-manager': 5.57.1
      '@typescript-eslint/types': 5.57.1
      '@typescript-eslint/typescript-estree': 5.57.1(typescript@5.0.4)
      debug: 4.3.4
      eslint: 8.38.0
      typescript: 5.0.4
    transitivePeerDependencies:
      - supports-color
    dev: true

  /@typescript-eslint/scope-manager@5.57.0:
    resolution: {integrity: sha512-NANBNOQvllPlizl9LatX8+MHi7bx7WGIWYjPHDmQe5Si/0YEYfxSljJpoTyTWFTgRy3X8gLYSE4xQ2U+aCozSw==}
    engines: {node: ^12.22.0 || ^14.17.0 || >=16.0.0}
    dependencies:
      '@typescript-eslint/types': 5.57.0
      '@typescript-eslint/visitor-keys': 5.57.0
    dev: true

  /@typescript-eslint/scope-manager@5.57.1:
    resolution: {integrity: sha512-N/RrBwEUKMIYxSKl0oDK5sFVHd6VI7p9K5MyUlVYAY6dyNb/wHUqndkTd3XhpGlXgnQsBkRZuu4f9kAHghvgPw==}
    engines: {node: ^12.22.0 || ^14.17.0 || >=16.0.0}
    dependencies:
      '@typescript-eslint/types': 5.57.1
      '@typescript-eslint/visitor-keys': 5.57.1
    dev: true

  /@typescript-eslint/type-utils@5.57.1(eslint@8.38.0)(typescript@5.0.4):
    resolution: {integrity: sha512-/RIPQyx60Pt6ga86hKXesXkJ2WOS4UemFrmmq/7eOyiYjYv/MUSHPlkhU6k9T9W1ytnTJueqASW+wOmW4KrViw==}
    engines: {node: ^12.22.0 || ^14.17.0 || >=16.0.0}
    peerDependencies:
      eslint: '*'
      typescript: '*'
    peerDependenciesMeta:
      typescript:
        optional: true
    dependencies:
      '@typescript-eslint/typescript-estree': 5.57.1(typescript@5.0.4)
      '@typescript-eslint/utils': 5.57.1(eslint@8.38.0)(typescript@5.0.4)
      debug: 4.3.4
      eslint: 8.38.0
      tsutils: 3.21.0(typescript@5.0.4)
      typescript: 5.0.4
    transitivePeerDependencies:
      - supports-color
    dev: true

  /@typescript-eslint/types@5.57.0:
    resolution: {integrity: sha512-mxsod+aZRSyLT+jiqHw1KK6xrANm19/+VFALVFP5qa/aiJnlP38qpyaTd0fEKhWvQk6YeNZ5LGwI1pDpBRBhtQ==}
    engines: {node: ^12.22.0 || ^14.17.0 || >=16.0.0}
    dev: true

  /@typescript-eslint/types@5.57.1:
    resolution: {integrity: sha512-bSs4LOgyV3bJ08F5RDqO2KXqg3WAdwHCu06zOqcQ6vqbTJizyBhuh1o1ImC69X4bV2g1OJxbH71PJqiO7Y1RuA==}
    engines: {node: ^12.22.0 || ^14.17.0 || >=16.0.0}
    dev: true

  /@typescript-eslint/typescript-estree@5.57.0(typescript@4.8.3):
    resolution: {integrity: sha512-LTzQ23TV82KpO8HPnWuxM2V7ieXW8O142I7hQTxWIHDcCEIjtkat6H96PFkYBQqGFLW/G/eVVOB9Z8rcvdY/Vw==}
    engines: {node: ^12.22.0 || ^14.17.0 || >=16.0.0}
    peerDependencies:
      typescript: '*'
    peerDependenciesMeta:
      typescript:
        optional: true
    dependencies:
      '@typescript-eslint/types': 5.57.0
      '@typescript-eslint/visitor-keys': 5.57.0
      debug: 4.3.4
      globby: 11.1.0
      is-glob: 4.0.3
      semver: 7.3.7
      tsutils: 3.21.0(typescript@4.8.3)
      typescript: 4.8.3
    transitivePeerDependencies:
      - supports-color
    dev: true

  /@typescript-eslint/typescript-estree@5.57.0(typescript@5.0.4):
    resolution: {integrity: sha512-LTzQ23TV82KpO8HPnWuxM2V7ieXW8O142I7hQTxWIHDcCEIjtkat6H96PFkYBQqGFLW/G/eVVOB9Z8rcvdY/Vw==}
    engines: {node: ^12.22.0 || ^14.17.0 || >=16.0.0}
    peerDependencies:
      typescript: '*'
    peerDependenciesMeta:
      typescript:
        optional: true
    dependencies:
      '@typescript-eslint/types': 5.57.0
      '@typescript-eslint/visitor-keys': 5.57.0
      debug: 4.3.4
      globby: 11.1.0
      is-glob: 4.0.3
      semver: 7.3.7
      tsutils: 3.21.0(typescript@5.0.4)
      typescript: 5.0.4
    transitivePeerDependencies:
      - supports-color
    dev: true

  /@typescript-eslint/typescript-estree@5.57.1(typescript@5.0.4):
    resolution: {integrity: sha512-A2MZqD8gNT0qHKbk2wRspg7cHbCDCk2tcqt6ScCFLr5Ru8cn+TCfM786DjPhqwseiS+PrYwcXht5ztpEQ6TFTw==}
    engines: {node: ^12.22.0 || ^14.17.0 || >=16.0.0}
    peerDependencies:
      typescript: '*'
    peerDependenciesMeta:
      typescript:
        optional: true
    dependencies:
      '@typescript-eslint/types': 5.57.1
      '@typescript-eslint/visitor-keys': 5.57.1
      debug: 4.3.4
      globby: 11.1.0
      is-glob: 4.0.3
      semver: 7.3.7
      tsutils: 3.21.0(typescript@5.0.4)
      typescript: 5.0.4
    transitivePeerDependencies:
      - supports-color
    dev: true

  /@typescript-eslint/utils@5.57.0(eslint@8.23.1)(typescript@4.8.3):
    resolution: {integrity: sha512-ps/4WohXV7C+LTSgAL5CApxvxbMkl9B9AUZRtnEFonpIxZDIT7wC1xfvuJONMidrkB9scs4zhtRyIwHh4+18kw==}
    engines: {node: ^12.22.0 || ^14.17.0 || >=16.0.0}
    peerDependencies:
      eslint: ^6.0.0 || ^7.0.0 || ^8.0.0
    dependencies:
      '@eslint-community/eslint-utils': 4.4.0(eslint@8.23.1)
      '@types/json-schema': 7.0.11
      '@types/semver': 7.3.13
      '@typescript-eslint/scope-manager': 5.57.0
      '@typescript-eslint/types': 5.57.0
      '@typescript-eslint/typescript-estree': 5.57.0(typescript@4.8.3)
      eslint: 8.23.1
      eslint-scope: 5.1.1
      semver: 7.3.7
    transitivePeerDependencies:
      - supports-color
      - typescript
    dev: true

  /@typescript-eslint/utils@5.57.0(eslint@8.38.0)(typescript@5.0.4):
    resolution: {integrity: sha512-ps/4WohXV7C+LTSgAL5CApxvxbMkl9B9AUZRtnEFonpIxZDIT7wC1xfvuJONMidrkB9scs4zhtRyIwHh4+18kw==}
    engines: {node: ^12.22.0 || ^14.17.0 || >=16.0.0}
    peerDependencies:
      eslint: ^6.0.0 || ^7.0.0 || ^8.0.0
    dependencies:
      '@eslint-community/eslint-utils': 4.4.0(eslint@8.38.0)
      '@types/json-schema': 7.0.11
      '@types/semver': 7.3.13
      '@typescript-eslint/scope-manager': 5.57.0
      '@typescript-eslint/types': 5.57.0
      '@typescript-eslint/typescript-estree': 5.57.0(typescript@5.0.4)
      eslint: 8.38.0
      eslint-scope: 5.1.1
      semver: 7.3.7
    transitivePeerDependencies:
      - supports-color
      - typescript
    dev: true

  /@typescript-eslint/utils@5.57.1(eslint@8.38.0)(typescript@5.0.4):
    resolution: {integrity: sha512-kN6vzzf9NkEtawECqze6v99LtmDiUJCVpvieTFA1uL7/jDghiJGubGZ5csicYHU1Xoqb3oH/R5cN5df6W41Nfg==}
    engines: {node: ^12.22.0 || ^14.17.0 || >=16.0.0}
    peerDependencies:
      eslint: ^6.0.0 || ^7.0.0 || ^8.0.0
    dependencies:
      '@eslint-community/eslint-utils': 4.4.0(eslint@8.38.0)
      '@types/json-schema': 7.0.11
      '@types/semver': 7.3.13
      '@typescript-eslint/scope-manager': 5.57.1
      '@typescript-eslint/types': 5.57.1
      '@typescript-eslint/typescript-estree': 5.57.1(typescript@5.0.4)
      eslint: 8.38.0
      eslint-scope: 5.1.1
      semver: 7.3.7
    transitivePeerDependencies:
      - supports-color
      - typescript
    dev: true

  /@typescript-eslint/visitor-keys@5.57.0:
    resolution: {integrity: sha512-ery2g3k0hv5BLiKpPuwYt9KBkAp2ugT6VvyShXdLOkax895EC55sP0Tx5L0fZaQueiK3fBLvHVvEl3jFS5ia+g==}
    engines: {node: ^12.22.0 || ^14.17.0 || >=16.0.0}
    dependencies:
      '@typescript-eslint/types': 5.57.0
      eslint-visitor-keys: 3.4.0
    dev: true

  /@typescript-eslint/visitor-keys@5.57.1:
    resolution: {integrity: sha512-RjQrAniDU0CEk5r7iphkm731zKlFiUjvcBS2yHAg8WWqFMCaCrD0rKEVOMUyMMcbGPZ0bPp56srkGWrgfZqLRA==}
    engines: {node: ^12.22.0 || ^14.17.0 || >=16.0.0}
    dependencies:
      '@typescript-eslint/types': 5.57.1
      eslint-visitor-keys: 3.4.0
    dev: true

  /@vanilla-extract/css@1.11.1:
    resolution: {integrity: sha512-iLalh4K4sXgkfzsiFUsiek4IY1/N4jtJKdr1ubpyszPE7W7G2v+DAl8KcmKkRA6vS7k5mFNW34e4fNki6T2cbQ==}
    dependencies:
      '@emotion/hash': 0.9.1
      '@vanilla-extract/private': 1.0.3
      ahocorasick: 1.0.2
      chalk: 4.1.2
      css-what: 6.1.0
      cssesc: 3.0.0
      csstype: 3.1.2
      deep-object-diff: 1.1.9
      deepmerge: 4.2.2
      media-query-parser: 2.0.2
      outdent: 0.8.0
    dev: false

  /@vanilla-extract/dynamic@2.0.3:
    resolution: {integrity: sha512-Rglfw2gXAYiBzAQ4jgUG7rBgE2c88e/zcG27ZVoIqMHVq56wf2C1katGMm1yFMNBgzqM7oBNYzz4YOMzznydkg==}
    dependencies:
      '@vanilla-extract/private': 1.0.3
    dev: false

  /@vanilla-extract/private@1.0.3:
    resolution: {integrity: sha512-17kVyLq3ePTKOkveHxXuIJZtGYs+cSoev7BlP+Lf4916qfDhk/HBjvlYDe8egrea7LNPHKwSZJK/bzZC+Q6AwQ==}
    dev: false

  /@vitest/coverage-c8@0.24.3(jsdom@20.0.3):
    resolution: {integrity: sha512-tAmMyHxWYnAwGeJb7QgTuEX8aLasTg4X1/6INobXa/7wYGEJ28CACFO5iLn1HzFVPoLvhsS3luQjiflGjjSMRQ==}
    dependencies:
      c8: 7.12.0
      vitest: 0.24.3(jsdom@20.0.3)
    transitivePeerDependencies:
      - '@edge-runtime/vm'
      - '@vitest/browser'
      - '@vitest/ui'
      - happy-dom
      - jsdom
      - less
      - sass
      - stylus
      - supports-color
      - terser
    dev: true

  /abab@2.0.6:
    resolution: {integrity: sha512-j2afSsaIENvHZN2B8GOpF566vZ5WVk5opAiMTvWgaQT8DkbOqsTfvNAvHoRGU2zzP8cPoqys+xHTRDWW8L+/BA==}
    dev: true

  /acorn-globals@6.0.0:
    resolution: {integrity: sha512-ZQl7LOWaF5ePqqcX4hLuv/bLXYQNfNWw2c0/yX/TsPRKamzHcTGQnlCjHT3TsmkOUVEPS3crCxiPfdzE/Trlhg==}
    dependencies:
      acorn: 7.4.1
      acorn-walk: 7.2.0
    dev: true

  /acorn-globals@7.0.1:
    resolution: {integrity: sha512-umOSDSDrfHbTNPuNpC2NSnnA3LUrqpevPb4T9jRx4MagXNS0rs+gwiTcAvqCRmsD6utzsrzNt+ebm00SNWiC3Q==}
    dependencies:
      acorn: 8.8.2
      acorn-walk: 8.2.0
    dev: true

  /acorn-jsx@5.3.2(acorn@8.8.2):
    resolution: {integrity: sha512-rq9s+JNhf0IChjtDXxllJ7g41oZk5SlXtp0LHwyA5cejwn7vKmKp4pPri6YEePv2PU65sAsegbXtIinmDFDXgQ==}
    peerDependencies:
      acorn: ^6.0.0 || ^7.0.0 || ^8.0.0
    dependencies:
      acorn: 8.8.2
    dev: true

  /acorn-walk@7.2.0:
    resolution: {integrity: sha512-OPdCF6GsMIP+Az+aWfAAOEt2/+iVDKE7oy6lJ098aoe59oAmK76qV6Gw60SbZ8jHuG2wH058GF4pLFbYamYrVA==}
    engines: {node: '>=0.4.0'}
    dev: true

  /acorn-walk@8.2.0:
    resolution: {integrity: sha512-k+iyHEuPgSw6SbuDpGQM+06HQUa04DZ3o+F6CSzXMvvI5KMvnaEqXe+YVe555R9nn6GPt404fos4wcgpw12SDA==}
    engines: {node: '>=0.4.0'}
    dev: true

  /acorn@7.4.1:
    resolution: {integrity: sha512-nQyp0o1/mNdbTO1PO6kHkwSrmgZ0MT/jCCpNiwbUjGoRN4dlBhqJtoQuCnEOKzgTVwg0ZWiCoQy6SxMebQVh8A==}
    engines: {node: '>=0.4.0'}
    hasBin: true
    dev: true

  /acorn@8.8.2:
    resolution: {integrity: sha512-xjIYgE8HBrkpd/sJqOGNspf8uHG+NOHGOw6a/Urj8taM2EXfdNAH2oFcPeIFfsv3+kz/mJrS5VuMqbNLjCa2vw==}
    engines: {node: '>=0.4.0'}
    hasBin: true
    dev: true

  /agent-base@6.0.2:
    resolution: {integrity: sha512-RZNwNclF7+MS/8bDg70amg32dyeZGZxiDuQmZxKLAlQjr3jGyLx+4Kkk58UO7D2QdgFIQCovuSuZESne6RG6XQ==}
    engines: {node: '>= 6.0.0'}
    dependencies:
      debug: 4.3.4
    transitivePeerDependencies:
      - supports-color
    dev: true

<<<<<<< HEAD
  /ahocorasick@1.0.2:
    resolution: {integrity: sha512-hCOfMzbFx5IDutmWLAt6MZwOUjIfSM9G9FyVxytmE4Rs/5YDPWQrD/+IR1w+FweD9H2oOZEnv36TmkjhNURBVA==}
=======
  /aggregate-error@3.1.0:
    resolution: {integrity: sha512-4I7Td01quW/RpocfNayFdFVk1qSuoh0E7JrbRJ16nH01HhKFQ88INq9Sd+nd72zqRySlr9BmDA8xlEJ6vJMrYA==}
    engines: {node: '>=8'}
    dependencies:
      clean-stack: 2.2.0
      indent-string: 4.0.0
>>>>>>> fec20060
    dev: false

  /ajv@6.12.6:
    resolution: {integrity: sha512-j3fVLgvTo527anyYyJOGTYJbG+vnnQYvE0m5mmkc1TK+nxAppkCLMIL0aZ4dblVCNoGShhm+kzE4ZUykBoMg4g==}
    dependencies:
      fast-deep-equal: 3.1.3
      fast-json-stable-stringify: 2.1.0
      json-schema-traverse: 0.4.1
      uri-js: 4.4.1
    dev: true

  /ajv@8.12.0:
    resolution: {integrity: sha512-sRu1kpcO9yLtYxBKvqfTeh9KzZEwO3STyX1HT+4CaDzC6HpTGYhIhPIzj9XuKU7KYDwnaeh5hcOwjy1QuJzBPA==}
    dependencies:
      fast-deep-equal: 3.1.3
      json-schema-traverse: 1.0.0
      require-from-string: 2.0.2
      uri-js: 4.4.1
    dev: true

  /ansi-escapes@4.3.2:
    resolution: {integrity: sha512-gKXj5ALrKWQLsYG9jlTRmR/xKluxHV+Z9QEwNIgCfM1/uwPMCuzVVnh5mwTd+OuBZcwSIMbqssNWRm1lE51QaQ==}
    engines: {node: '>=8'}
    dependencies:
      type-fest: 0.21.3
    dev: true

  /ansi-regex@5.0.1:
    resolution: {integrity: sha512-quJQXlTSUGL2LH9SUXo8VwsY4soanhgo6LNSm84E1LBcE8s3O0wpdiRzyR9z/ZZJMlMWv37qOOb9pdJlMUEKFQ==}
    engines: {node: '>=8'}
    dev: true

  /ansi-sequence-parser@1.1.0:
    resolution: {integrity: sha512-lEm8mt52to2fT8GhciPCGeCXACSz2UwIN4X2e2LJSnZ5uAbn2/dsYdOmUXq0AtWS5cpAupysIneExOgH0Vd2TQ==}
    dev: false

  /ansi-styles@3.2.1:
    resolution: {integrity: sha512-VT0ZI6kZRdTh8YyJw3SMbYm/u+NqfsAxEpWO0Pf9sq8/e94WxxOpPKx9FR1FlyCtOVDNOQ+8ntlqFxiRc+r5qA==}
    engines: {node: '>=4'}
    dependencies:
      color-convert: 1.9.3
    dev: true

  /ansi-styles@4.3.0:
    resolution: {integrity: sha512-zbB9rCJAT1rbjiVDb2hqKFHNYLxgtk8NURxZ3IZwD3F6NtxbXZQCnnSi1Lkx+IDohdPlFp222wVALIheZJQSEg==}
    engines: {node: '>=8'}
    dependencies:
      color-convert: 2.0.1

  /ansi-styles@5.2.0:
    resolution: {integrity: sha512-Cxwpt2SfTzTtXcfOlzGEee8O+c+MmUgGrNiBcXnuWxuFJHe6a5Hz7qwhwe5OgaSYI0IJvkLqWX1ASG+cJOkEiA==}
    engines: {node: '>=10'}
    dev: true

  /anymatch@3.1.2:
    resolution: {integrity: sha512-P43ePfOAIupkguHUycrc4qJ9kz8ZiuOUijaETwX7THt0Y/GNK7v0aa8rY816xWjZ7rJdA5XdMcpVFTKMq+RvWg==}
    engines: {node: '>= 8'}
    dependencies:
      normalize-path: 3.0.0
      picomatch: 2.3.1
    dev: true

  /argparse@1.0.10:
    resolution: {integrity: sha512-o5Roy6tNG4SL/FOkCAN6RzjiakZS25RLYFrcMttJqbdd8BWrnA+fGz57iN5Pb06pvBGvl5gQ0B48dJlslXvoTg==}
    dependencies:
      sprintf-js: 1.0.3
    dev: true

  /argparse@2.0.1:
    resolution: {integrity: sha512-8+9WqebbFzpX9OR+Wa6O29asIogeRMzcGtAINdpMHHyAg10f05aSFVBbcEqGf/PXw1EjAZ+q2/bEBg3DvurK3Q==}

  /aria-query@5.1.3:
    resolution: {integrity: sha512-R5iJ5lkuHybztUfuOAznmboyjWq8O6sqNqtK7CLOqdydi54VNbORp49mb14KbWgG1QD3JFO9hJdZ+y4KutfdOQ==}
    dependencies:
      deep-equal: 2.2.0
    dev: true

  /array-buffer-byte-length@1.0.0:
    resolution: {integrity: sha512-LPuwb2P+NrQw3XhxGc36+XSvuBPopovXYTR9Ew++Du9Yb/bx5AzBfrIsBoj0EZUifjQU+sHL21sseZ3jerWO/A==}
    dependencies:
      call-bind: 1.0.2
      is-array-buffer: 3.0.2
    dev: true

  /array-includes@3.1.6:
    resolution: {integrity: sha512-sgTbLvL6cNnw24FnbaDyjmvddQ2ML8arZsgaJhoABMoplz/4QRhtrYS+alr1BUM1Bwp6dhx8vVCBSLG+StwOFw==}
    engines: {node: '>= 0.4'}
    dependencies:
      call-bind: 1.0.2
      define-properties: 1.2.0
      es-abstract: 1.21.2
      get-intrinsic: 1.2.0
      is-string: 1.0.7
    dev: true

  /array-union@2.1.0:
    resolution: {integrity: sha512-HGyxoOTYUyCM6stUe6EJgnd4EoewAI7zMdfqO+kGjnlZmBDz/cR5pf8r/cR4Wq60sL/p0IkcjUEEPwS3GFrIyw==}
    engines: {node: '>=8'}
    dev: true

  /arrify@1.0.1:
    resolution: {integrity: sha512-3CYzex9M9FGQjCGMGyi6/31c8GJbgb0qGyrx5HWxPd0aCwh4cB2YjMb2Xf9UuoogrMrlO9cTqnB5rI5GHZTcUA==}
    engines: {node: '>=0.10.0'}
    dev: true

  /assertion-error@1.1.0:
    resolution: {integrity: sha512-jgsaNduz+ndvGyFt3uSuWqvy4lCnIJiovtouQN5JZHOKCS2QuhEdbcQHFhVksz2N2U9hXJo8odG7ETyWlEeuDw==}
    dev: true

  /async@3.2.4:
    resolution: {integrity: sha512-iAB+JbDEGXhyIUavoDl9WP/Jj106Kz9DEn1DPgYw5ruDn0e3Wgi3sKFm55sASdGBNOQB8F59d9qQ7deqrHA8wQ==}
    dev: true

  /asynckit@0.4.0:
    resolution: {integrity: sha512-Oei9OH4tRh0YqU3GxhX79dM/mwVgvbZJaSNaRk+bshkj0S5cfHcgYakreBjrHwatXKbz+IoIdYLxrKim2MjW0Q==}
    dev: true

  /at-least-node@1.0.0:
    resolution: {integrity: sha512-+q/t7Ekv1EDY2l6Gda6LLiX14rU9TV20Wa3ofeQmwPFZbOMo9DXrLbOjFaaclkXKWidIaopwAObQDqwWtGUjqg==}
    engines: {node: '>= 4.0.0'}
    dev: true

  /available-typed-arrays@1.0.5:
    resolution: {integrity: sha512-DMD0KiN46eipeziST1LPP/STfDU0sufISXmjSgvVsoU2tqxctQeASejWcfNtxYKqETM1UxQ8sp2OrSBWpHY6sw==}
    engines: {node: '>= 0.4'}
    dev: true

  /axios@0.26.1:
    resolution: {integrity: sha512-fPwcX4EvnSHuInCMItEhAGnaSEXRBjtzh9fOtsE6E1G6p7vl7edEeZe11QHf18+6+9gR5PbKV/sGKNaD8YaMeA==}
    dependencies:
      follow-redirects: 1.15.2
    transitivePeerDependencies:
      - debug
    dev: false

  /babel-jest@27.5.1(@babel/core@7.21.3):
    resolution: {integrity: sha512-cdQ5dXjGRd0IBRATiQ4mZGlGlRE8kJpjPOixdNRdT+m3UcNqmYWN6rK6nvtXYfY3D76cb8s/O1Ss8ea24PIwcg==}
    engines: {node: ^10.13.0 || ^12.13.0 || ^14.15.0 || >=15.0.0}
    peerDependencies:
      '@babel/core': ^7.8.0
    dependencies:
      '@babel/core': 7.21.3
      '@jest/transform': 27.5.1
      '@jest/types': 27.5.1
      '@types/babel__core': 7.1.20
      babel-plugin-istanbul: 6.1.1
      babel-preset-jest: 27.5.1(@babel/core@7.21.3)
      chalk: 4.1.2
      graceful-fs: 4.2.10
      slash: 3.0.0
    transitivePeerDependencies:
      - supports-color
    dev: true

  /babel-plugin-istanbul@6.1.1:
    resolution: {integrity: sha512-Y1IQok9821cC9onCx5otgFfRm7Lm+I+wwxOx738M/WLPZ9Q42m4IG5W0FNX8WLL2gYMZo3JkuXIH2DOpWM+qwA==}
    engines: {node: '>=8'}
    dependencies:
      '@babel/helper-plugin-utils': 7.20.2
      '@istanbuljs/load-nyc-config': 1.1.0
      '@istanbuljs/schema': 0.1.3
      istanbul-lib-instrument: 5.2.1
      test-exclude: 6.0.0
    transitivePeerDependencies:
      - supports-color
    dev: true

  /babel-plugin-jest-hoist@27.5.1:
    resolution: {integrity: sha512-50wCwD5EMNW4aRpOwtqzyZHIewTYNxLA4nhB+09d8BIssfNfzBRhkBIHiaPv1Si226TQSvp8gxAJm2iY2qs2hQ==}
    engines: {node: ^10.13.0 || ^12.13.0 || ^14.15.0 || >=15.0.0}
    dependencies:
      '@babel/template': 7.20.7
      '@babel/types': 7.21.3
      '@types/babel__core': 7.1.20
      '@types/babel__traverse': 7.18.2
    dev: true

  /babel-plugin-jsx-dom-expressions@0.34.9(@babel/core@7.19.1):
    resolution: {integrity: sha512-MXDbbzq7hjJun7Icxnc9u+SxnArcJ500lKPD6v8cRxi4ul89F1GUwqH47iituB+dWUFFEB8NLiJbh2VN3mlZZQ==}
    peerDependencies:
      '@babel/core': ^7.0.0
    dependencies:
      '@babel/core': 7.19.1
      '@babel/helper-module-imports': 7.16.0
      '@babel/plugin-syntax-jsx': 7.18.6(@babel/core@7.19.1)
      '@babel/types': 7.21.3
      html-entities: 2.3.2
    dev: true

  /babel-plugin-jsx-dom-expressions@0.34.9(@babel/core@7.21.3):
    resolution: {integrity: sha512-MXDbbzq7hjJun7Icxnc9u+SxnArcJ500lKPD6v8cRxi4ul89F1GUwqH47iituB+dWUFFEB8NLiJbh2VN3mlZZQ==}
    peerDependencies:
      '@babel/core': ^7.0.0
    dependencies:
      '@babel/core': 7.21.3
      '@babel/helper-module-imports': 7.16.0
      '@babel/plugin-syntax-jsx': 7.18.6(@babel/core@7.21.3)
      '@babel/types': 7.21.3
      html-entities: 2.3.2
    dev: true

  /babel-plugin-jsx-dom-expressions@0.35.19(@babel/core@7.21.3):
    resolution: {integrity: sha512-Y1Qg6Yt5XaRfGewxmF0ac6bnqo2xdsIdPd1J6/El4E+7m5Ej76jcHYeHWJsoPbVmbZXc5TGenwZMP9ueHjja/g==}
    peerDependencies:
      '@babel/core': ^7.20.12
    dependencies:
      '@babel/core': 7.21.3
      '@babel/helper-module-imports': 7.18.6
      '@babel/plugin-syntax-jsx': 7.18.6(@babel/core@7.21.3)
      '@babel/types': 7.21.3
      html-entities: 2.3.3
      validate-html-nesting: 1.2.1
    dev: true

  /babel-plugin-polyfill-corejs2@0.3.3(@babel/core@7.21.3):
    resolution: {integrity: sha512-8hOdmFYFSZhqg2C/JgLUQ+t52o5nirNwaWM2B9LWteozwIvM14VSwdsCAUET10qT+kmySAlseadmfeeSWFCy+Q==}
    peerDependencies:
      '@babel/core': ^7.0.0-0
    dependencies:
      '@babel/compat-data': 7.21.0
      '@babel/core': 7.21.3
      '@babel/helper-define-polyfill-provider': 0.3.3(@babel/core@7.21.3)
      semver: 6.3.0
    transitivePeerDependencies:
      - supports-color
    dev: true

  /babel-plugin-polyfill-corejs3@0.6.0(@babel/core@7.21.3):
    resolution: {integrity: sha512-+eHqR6OPcBhJOGgsIar7xoAB1GcSwVUA3XjAd7HJNzOXT4wv6/H7KIdA/Nc60cvUlDbKApmqNvD1B1bzOt4nyA==}
    peerDependencies:
      '@babel/core': ^7.0.0-0
    dependencies:
      '@babel/core': 7.21.3
      '@babel/helper-define-polyfill-provider': 0.3.3(@babel/core@7.21.3)
      core-js-compat: 3.26.1
    transitivePeerDependencies:
      - supports-color
    dev: true

  /babel-plugin-polyfill-regenerator@0.4.1(@babel/core@7.21.3):
    resolution: {integrity: sha512-NtQGmyQDXjQqQ+IzRkBVwEOz9lQ4zxAQZgoAYEtU9dJjnl1Oc98qnN7jcp+bE7O7aYzVpavXE3/VKXNzUbh7aw==}
    peerDependencies:
      '@babel/core': ^7.0.0-0
    dependencies:
      '@babel/core': 7.21.3
      '@babel/helper-define-polyfill-provider': 0.3.3(@babel/core@7.21.3)
    transitivePeerDependencies:
      - supports-color
    dev: true

  /babel-preset-current-node-syntax@1.0.1(@babel/core@7.21.3):
    resolution: {integrity: sha512-M7LQ0bxarkxQoN+vz5aJPsLBn77n8QgTFmo8WK0/44auK2xlCXrYcUxHFxgU7qW5Yzw/CjmLRK2uJzaCd7LvqQ==}
    peerDependencies:
      '@babel/core': ^7.0.0
    dependencies:
      '@babel/core': 7.21.3
      '@babel/plugin-syntax-async-generators': 7.8.4(@babel/core@7.21.3)
      '@babel/plugin-syntax-bigint': 7.8.3(@babel/core@7.21.3)
      '@babel/plugin-syntax-class-properties': 7.12.13(@babel/core@7.21.3)
      '@babel/plugin-syntax-import-meta': 7.10.4(@babel/core@7.21.3)
      '@babel/plugin-syntax-json-strings': 7.8.3(@babel/core@7.21.3)
      '@babel/plugin-syntax-logical-assignment-operators': 7.10.4(@babel/core@7.21.3)
      '@babel/plugin-syntax-nullish-coalescing-operator': 7.8.3(@babel/core@7.21.3)
      '@babel/plugin-syntax-numeric-separator': 7.10.4(@babel/core@7.21.3)
      '@babel/plugin-syntax-object-rest-spread': 7.8.3(@babel/core@7.21.3)
      '@babel/plugin-syntax-optional-catch-binding': 7.8.3(@babel/core@7.21.3)
      '@babel/plugin-syntax-optional-chaining': 7.8.3(@babel/core@7.21.3)
      '@babel/plugin-syntax-top-level-await': 7.14.5(@babel/core@7.21.3)
    dev: true

  /babel-preset-jest@27.5.1(@babel/core@7.21.3):
    resolution: {integrity: sha512-Nptf2FzlPCWYuJg41HBqXVT8ym6bXOevuCTbhxlUpjwtysGaIWFvDEjp4y+G7fl13FgOdjs7P/DmErqH7da0Ag==}
    engines: {node: ^10.13.0 || ^12.13.0 || ^14.15.0 || >=15.0.0}
    peerDependencies:
      '@babel/core': ^7.0.0
    dependencies:
      '@babel/core': 7.21.3
      babel-plugin-jest-hoist: 27.5.1
      babel-preset-current-node-syntax: 1.0.1(@babel/core@7.21.3)
    dev: true

  /babel-preset-solid@1.5.5(@babel/core@7.19.1):
    resolution: {integrity: sha512-Ang5Dv/G975tHxcvimkit8FeTRU89FWUNY/9kjVBpt+5YVgH5OLjao+qOMoTTS+9JH2jcL5AfsoRa9xQZiY1Cw==}
    peerDependencies:
      '@babel/core': ^7.0.0
    dependencies:
      '@babel/core': 7.19.1
      babel-plugin-jsx-dom-expressions: 0.34.9(@babel/core@7.19.1)
    dev: true

  /babel-preset-solid@1.5.5(@babel/core@7.21.3):
    resolution: {integrity: sha512-Ang5Dv/G975tHxcvimkit8FeTRU89FWUNY/9kjVBpt+5YVgH5OLjao+qOMoTTS+9JH2jcL5AfsoRa9xQZiY1Cw==}
    peerDependencies:
      '@babel/core': ^7.0.0
    dependencies:
      '@babel/core': 7.21.3
      babel-plugin-jsx-dom-expressions: 0.34.9(@babel/core@7.21.3)
    dev: true

  /babel-preset-solid@1.6.13(@babel/core@7.21.3):
    resolution: {integrity: sha512-W78rLK4xv48k2Jb/VFynu42oCQufcDYFz6gmhMYslKy/PJCfNxdp85QCg1wTcrmCoPQK2TcHMVcL8nVvvTBHxQ==}
    peerDependencies:
      '@babel/core': ^7.0.0
    dependencies:
      '@babel/core': 7.21.3
      babel-plugin-jsx-dom-expressions: 0.35.19(@babel/core@7.21.3)
    dev: true

  /bail@2.0.2:
    resolution: {integrity: sha512-0xO6mYd7JB2YesxDKplafRpsiOzPt9V02ddPCLbY1xYGPOX24NTyN50qnUxgCPcSoYMhKpAuBTjQoRZCAkUDRw==}
    dev: false

  /balanced-match@1.0.2:
    resolution: {integrity: sha512-3oSeUO0TMV67hN1AmbXsK4yaqU7tjiHlbxRDZOpH0KW9+CeX4bRAaX0Anxt0tx2MrpRpWwQaPwIlISEJhYU5Pw==}

  /before-after-hook@2.2.3:
    resolution: {integrity: sha512-NzUnlZexiaH/46WDhANlyR2bXRopNg4F/zuSA3OpZnllCUgRaOF2znDioDWrmbNVsuZk6l9pMquQB38cfBZwkQ==}
    dev: false

  /boolbase@1.0.0:
    resolution: {integrity: sha512-JZOSA7Mo9sNGB8+UjSgzdLtokWAky1zbztM3WRLCbZ70/3cTANmQmOdR7y2g+J0e2WXywy1yS468tY+IruqEww==}

  /bottleneck@2.19.5:
    resolution: {integrity: sha512-VHiNCbI1lKdl44tGrhNfU3lup0Tj/ZBMJB5/2ZbNXRCPuRCO7ed2mgcK4r17y+KB2EfuYuRaVlwNbAeaWGSpbw==}
    dev: false

  /brace-expansion@1.1.11:
    resolution: {integrity: sha512-iCuPHDFgrHX7H2vEI/5xpz07zSHB00TpugqhmYtVmMO6518mCuRMoOYFldEBl0g187ufozdaHgWKcYFb61qGiA==}
    dependencies:
      balanced-match: 1.0.2
      concat-map: 0.0.1
    dev: true

  /brace-expansion@2.0.1:
    resolution: {integrity: sha512-XnAIvQ8eM+kC6aULx6wuQiwVsnzsi9d3WxzV3FpWTGA19F621kwdbsAcFKXgKUHZWsy+mY6iL1sHTxWEFCytDA==}
    dependencies:
      balanced-match: 1.0.2

  /braces@3.0.2:
    resolution: {integrity: sha512-b8um+L1RzM3WDSzvhm6gIz1yfTbBt6YTlcEKAvsmqCZZFw46z626lVj9j1yEPW33H5H+lBQpZMP1k8l+78Ha0A==}
    engines: {node: '>=8'}
    dependencies:
      fill-range: 7.0.1
    dev: true

  /browser-process-hrtime@1.0.0:
    resolution: {integrity: sha512-9o5UecI3GhkpM6DrXr69PblIuWxPKk9Y0jHBRhdocZ2y7YECBFCsHm79Pr3OyR2AvjhDkabFJaDJMYRazHgsow==}
    dev: true

  /browserslist@4.21.5:
    resolution: {integrity: sha512-tUkiguQGW7S3IhB7N+c2MV/HZPSCPAAiYBZXLsBhFB/PCy6ZKKsZrmBayHV9fdGV/ARIfJ14NkxKzRDjvp7L6w==}
    engines: {node: ^6 || ^7 || ^8 || ^9 || ^10 || ^11 || ^12 || >=13.7}
    hasBin: true
    dependencies:
      caniuse-lite: 1.0.30001470
      electron-to-chromium: 1.4.340
      node-releases: 2.0.10
      update-browserslist-db: 1.0.10(browserslist@4.21.5)
    dev: true

  /bser@2.1.1:
    resolution: {integrity: sha512-gQxTNE/GAfIIrmHLUE3oJyp5FO6HRBfhjnw4/wMmA63ZGDJnWBmgY/lyQBpnDUkGmAhbSe39tx2d/iTOAfglwQ==}
    dependencies:
      node-int64: 0.4.0
    dev: true

  /btoa-lite@1.0.0:
    resolution: {integrity: sha512-gvW7InbIyF8AicrqWoptdW08pUxuhq8BEgowNajy9RhiE86fmGAGl+bLKo6oB8QP0CkqHLowfN0oJdKC/J6LbA==}
    dev: false

  /buffer-equal-constant-time@1.0.1:
    resolution: {integrity: sha512-zRpUiDwd/xk6ADqPMATG8vc9VPrkck7T07OIx0gnjmJAnHnTVXNQG3vfvWNuiZIkwu9KrKdA1iJKfsfTVxE6NA==}
    dev: false

  /buffer-from@1.1.2:
    resolution: {integrity: sha512-E+XQCRwSbaaiChtv6k6Dwgc+bx+Bs6vuKJHHl5kox/BaKbhiXzqQOwK4cO22yElGp2OCmjwVhT3HmxgyPGnJfQ==}
    dev: true

  /builtin-modules@3.3.0:
    resolution: {integrity: sha512-zhaCDicdLuWN5UbN5IMnFqNMhNfo919sH85y2/ea+5Yg9TsTkeZxpL+JLbp6cgYFS4sRLp3YV4S6yDuqVWHYOw==}
    engines: {node: '>=6'}
    dev: true

  /c8@7.12.0:
    resolution: {integrity: sha512-CtgQrHOkyxr5koX1wEUmN/5cfDa2ckbHRA4Gy5LAL0zaCFtVWJS5++n+w4/sr2GWGerBxgTjpKeDclk/Qk6W/A==}
    engines: {node: '>=10.12.0'}
    hasBin: true
    dependencies:
      '@bcoe/v8-coverage': 0.2.3
      '@istanbuljs/schema': 0.1.3
      find-up: 5.0.0
      foreground-child: 2.0.0
      istanbul-lib-coverage: 3.2.0
      istanbul-lib-report: 3.0.0
      istanbul-reports: 3.1.5
      rimraf: 3.0.2
      test-exclude: 6.0.0
      v8-to-istanbul: 9.0.1
      yargs: 16.2.0
      yargs-parser: 20.2.9
    dev: true

  /call-bind@1.0.2:
    resolution: {integrity: sha512-7O+FbCihrB5WGbFYesctwmTKae6rOiIzmz1icreWJ+0aA7LJfuqhEso2T9ncpcFtzMQtzXf2QGGueWJGTYsqrA==}
    dependencies:
      function-bind: 1.1.1
      get-intrinsic: 1.2.0
    dev: true

  /callsites@3.1.0:
    resolution: {integrity: sha512-P8BjAsXvZS+VIDUI11hHCQEv74YT67YUi5JJFNWIqL235sBmjX4+qx9Muvls5ivyNENctx46xQLQ3aTuE7ssaQ==}
    engines: {node: '>=6'}
    dev: true

  /camelcase@5.3.1:
    resolution: {integrity: sha512-L28STB170nwWS63UjtlEOE3dldQApaJXZkOI1uMFfzf3rRuPegHaHesyee+YxQ+W6SvRDQV6UrdOdRiR153wJg==}
    engines: {node: '>=6'}
    dev: true

  /camelcase@6.3.0:
    resolution: {integrity: sha512-Gmy6FhYlCY7uOElZUSbxo2UCDH8owEk996gkbrpsgGtrJLM3J7jGxl9Ic7Qwwj4ivOE5AWZWRMecDdF7hqGjFA==}
    engines: {node: '>=10'}
    dev: true

  /caniuse-lite@1.0.30001470:
    resolution: {integrity: sha512-065uNwY6QtHCBOExzbV6m236DDhYCCtPmQUCoQtwkVqzud8v5QPidoMr6CoMkC2nfp6nksjttqWQRRh75LqUmA==}
    dev: true

  /ccount@2.0.1:
    resolution: {integrity: sha512-eyrF0jiFpY+3drT6383f1qhkbGsLSifNAjA61IUjZjmLCWjItY6LB9ft9YhoDgwfmclB2zhu51Lc7+95b8NRAg==}
    dev: false

  /chai@4.3.6:
    resolution: {integrity: sha512-bbcp3YfHCUzMOvKqsztczerVgBKSsEijCySNlHHbX3VG1nskvqjz5Rfso1gGwD6w6oOV3eI60pKuMOV5MV7p3Q==}
    engines: {node: '>=4'}
    dependencies:
      assertion-error: 1.1.0
      check-error: 1.0.2
      deep-eql: 3.0.1
      get-func-name: 2.0.0
      loupe: 2.3.4
      pathval: 1.1.1
      type-detect: 4.0.8
    dev: true

  /chai@4.3.7:
    resolution: {integrity: sha512-HLnAzZ2iupm25PlN0xFreAlBA5zaBSv3og0DdeGA4Ar6h6rJ3A0rolRUKJhSF2V10GZKDgWF/VmAEsNWjCRB+A==}
    engines: {node: '>=4'}
    dependencies:
      assertion-error: 1.1.0
      check-error: 1.0.2
      deep-eql: 4.1.3
      get-func-name: 2.0.0
      loupe: 2.3.6
      pathval: 1.1.1
      type-detect: 4.0.8
    dev: true

  /chalk@2.4.2:
    resolution: {integrity: sha512-Mti+f9lpJNcwF4tWV8/OrTTtF1gZi+f8FqlyAdouralcFWFQWF2+NgCHShjkCb+IFBLq9buZwE1xckQU4peSuQ==}
    engines: {node: '>=4'}
    dependencies:
      ansi-styles: 3.2.1
      escape-string-regexp: 1.0.5
      supports-color: 5.5.0
    dev: true

  /chalk@3.0.0:
    resolution: {integrity: sha512-4D3B6Wf41KOYRFdszmDqMCGq5VV/uMAB273JILmO+3jAlh8X4qDtdtgCR3fxtbLEMzSx22QdhnDcJvu2u1fVwg==}
    engines: {node: '>=8'}
    dependencies:
      ansi-styles: 4.3.0
      supports-color: 7.2.0
    dev: true

  /chalk@4.1.2:
    resolution: {integrity: sha512-oKnbhFyRIXpUuez8iBMmyEa4nbj4IOQyuhc/wy9kY7/WVPcwIO9VA668Pu8RkO7+0G76SLROeyw9CpQ061i4mA==}
    engines: {node: '>=10'}
    dependencies:
      ansi-styles: 4.3.0
      supports-color: 7.2.0

  /chalk@5.3.0:
    resolution: {integrity: sha512-dLitG79d+GV1Nb/VYcCDFivJeK1hiukt9QjRNVOsUtTy1rR1YJsmpGGTZ3qJos+uw7WmWF4wUwBd9jxjocFC2w==}
    engines: {node: ^12.17.0 || ^14.13 || >=16.0.0}
    dev: false

  /char-regex@1.0.2:
    resolution: {integrity: sha512-kWWXztvZ5SBQV+eRgKFeh8q5sLuZY2+8WUIzlxWVTg+oGwY14qylx1KbKzHd8P6ZYkAg0xyIDU9JMHhyJMZ1jw==}
    engines: {node: '>=10'}
    dev: true

  /character-entities@2.0.2:
    resolution: {integrity: sha512-shx7oQ0Awen/BRIdkjkvz54PnEEI/EjwXDSIZp86/KKdbafHh1Df/RYGBhn4hbe2+uKC9FnT5UCEdyPz3ai9hQ==}
    dev: false

  /check-error@1.0.2:
    resolution: {integrity: sha512-BrgHpW9NURQgzoNyjfq0Wu6VFO6D7IZEmJNdtgNqpzGG8RuNFHt2jQxWlAs4HMe119chBnv+34syEZtc6IhLtA==}
    dev: true

  /ci-info@3.5.0:
    resolution: {integrity: sha512-yH4RezKOGlOhxkmhbeNuC4eYZKAUsEaGtBuBzDDP1eFUKiccDWzBABxBfOx31IDwDIXMTxWuwAxUGModvkbuVw==}
    dev: true

  /ci-info@3.8.0:
    resolution: {integrity: sha512-eXTggHWSooYhq49F2opQhuHWgzucfF2YgODK4e1566GQs5BIfP30B0oenwBJHfWxAs2fyPB1s7Mg949zLf61Yw==}
    engines: {node: '>=8'}
    dev: true

  /cjs-module-lexer@1.2.2:
    resolution: {integrity: sha512-cOU9usZw8/dXIXKtwa8pM0OTJQuJkxMN6w30csNRUerHfeQ5R6U3kkU/FtJeIf3M202OHfY2U8ccInBG7/xogA==}
    dev: true

  /clean-stack@2.2.0:
    resolution: {integrity: sha512-4diC9HaTE+KRAMWhDhrGOECgWZxoevMc5TlkObMqNSsVU62PYzXZ/SMTjzyGAFF1YusgxGcSWTEXBhp0CPwQ1A==}
    engines: {node: '>=6'}
    dev: false

  /cliui@7.0.4:
    resolution: {integrity: sha512-OcRE68cOsVMXp1Yvonl/fzkQOyjLSu/8bhPDfQt0e0/Eb283TKP20Fs2MqoPsr9SwA595rRCA+QMzYc9nBP+JQ==}
    dependencies:
      string-width: 4.2.3
      strip-ansi: 6.0.1
      wrap-ansi: 7.0.0
    dev: true

  /clsx@1.2.1:
    resolution: {integrity: sha512-EcR6r5a8bj6pu3ycsa/E/cKVGuTgZJZdsyUYHOksG/UHIiKfjxzRxYJpyVBwYaQeOvghal9fcc4PidlgzugAQg==}
    engines: {node: '>=6'}
    dev: false

  /co@4.6.0:
    resolution: {integrity: sha512-QVb0dM5HvG+uaxitm8wONl7jltx8dqhfU33DcqtOZcLSVIKSDDLDi7+0LbAKiyI8hD9u42m2YxXSkMGWThaecQ==}
    engines: {iojs: '>= 1.0.0', node: '>= 0.12.0'}
    dev: true

  /collect-v8-coverage@1.0.1:
    resolution: {integrity: sha512-iBPtljfCNcTKNAto0KEtDfZ3qzjJvqE3aTGZsbhjSBlorqpXJlaWWtPO35D+ZImoC3KWejX64o+yPGxhWSTzfg==}
    dev: true

  /color-convert@1.9.3:
    resolution: {integrity: sha512-QfAUtd+vFdAtFQcC8CCyYt1fYWxSqAiK2cSD6zDB8N3cpsEBAvRxp9zOGg6G/SHHJYAT88/az/IuDGALsNVbGg==}
    dependencies:
      color-name: 1.1.3
    dev: true

  /color-convert@2.0.1:
    resolution: {integrity: sha512-RRECPsj7iu/xb5oKYcsFHSppFNnsj/52OVTRKb4zP5onXwVF3zVmmToNcOfGC+CRDpfK/U584fMg38ZHCaElKQ==}
    engines: {node: '>=7.0.0'}
    dependencies:
      color-name: 1.1.4

  /color-name@1.1.3:
    resolution: {integrity: sha512-72fSenhMw2HZMTVHeCA9KCmpEIbzWiQsjN+BHcBbS9vr1mtt+vJjPdksIBNUmKAW8TFUDPJK5SUU3QhE9NEXDw==}
    dev: true

  /color-name@1.1.4:
    resolution: {integrity: sha512-dOy+3AuW3a2wNbZHIuMZpTcgjGuLU/uBL/ubcZF9OXbDo8ff4O8yVp5Bf0efS8uEoYo5q4Fx7dY9OgQGXgAsQA==}

  /color-parse@1.4.2:
    resolution: {integrity: sha512-RI7s49/8yqDj3fECFZjUI1Yi0z/Gq1py43oNJivAIIDSyJiOZLfYCRQEgn8HEVAj++PcRe8AnL2XF0fRJ3BTnA==}
    dependencies:
      color-name: 1.1.4
    dev: false

  /color-rgba@2.4.0:
    resolution: {integrity: sha512-Nti4qbzr/z2LbUWySr7H9dk3Rl7gZt7ihHAxlgT4Ho90EXWkjtkL1avTleu9yeGuqrt/chxTB6GKK8nZZ6V0+Q==}
    dependencies:
      color-parse: 1.4.2
      color-space: 2.0.0
    dev: false

  /color-space@2.0.0:
    resolution: {integrity: sha512-Bu8P/usGNuVWushjxcuaGSkhT+L2KX0cvgMGMTF0KJ7lFeqonhsntT68d6Yu3uwZzCmbF7KTB9EV67AGcUXhJw==}
    dev: false

  /combined-stream@1.0.8:
    resolution: {integrity: sha512-FQN4MRfuJeHf7cBbBMJFXhKSDq+2kAArBlmRBvcvFE5BB1HZKXtSFASDhdlz9zOYwxh8lDdnvmMOe/+5cdoEdg==}
    engines: {node: '>= 0.8'}
    dependencies:
      delayed-stream: 1.0.0
    dev: true

  /comma-separated-tokens@2.0.3:
    resolution: {integrity: sha512-Fu4hJdvzeylCfQPp9SGWidpzrMs7tTrlu6Vb8XGaRGck8QSNZJJp538Wrb60Lax4fPwR64ViY468OIUTbRlGZg==}
    dev: false

  /commander@2.20.3:
    resolution: {integrity: sha512-GpVkmM8vF2vQUkj2LvZmD35JxeJOLCwJ9cUkugyk2nuhbv3+mJvpLYYt+0+USMxE+oj+ey/lJEnhZw75x/OMcQ==}
    dev: true

  /commander@7.2.0:
    resolution: {integrity: sha512-QrWXB+ZQSVPmIWIhtEO9H+gwHaMGYiF5ChvoJ+K9ZGHG/sVsa6yiesAD1GC/x46sET00Xlwo1u49RVVVzvcSkw==}
    engines: {node: '>= 10'}
    dev: true

  /commander@8.3.0:
    resolution: {integrity: sha512-OkTL9umf+He2DZkUq8f8J9of7yL6RJKI24dVITBmNfZBmri9zYZQrKkuXiKhyfPSu8tUhnVBB1iKXevvnlR4Ww==}
    engines: {node: '>= 12'}
    dev: false

  /common-tags@1.8.2:
    resolution: {integrity: sha512-gk/Z852D2Wtb//0I+kRFNKKE9dIIVirjoqPoA1wJU+XePVXZfGeBpk45+A1rKO4Q43prqWBNY/MiIeRLbPWUaA==}
    engines: {node: '>=4.0.0'}
    dev: true

  /concat-map@0.0.1:
    resolution: {integrity: sha512-/Srv4dswyQNBfohGpz9o6Yb3Gz3SrUDqBH5rTuhGR7ahtlbYKnVxw2bCFMRljaA7EXHaXZ8wsHdodFvbkhKmqg==}
    dev: true

  /convert-source-map@1.8.0:
    resolution: {integrity: sha512-+OQdjP49zViI/6i7nIJpA8rAl4sV/JdPfU9nZs3VqOwGIgizICvuN2ru6fMd+4llL0tar18UYJXfZ/TWtmhUjA==}
    dependencies:
      safe-buffer: 5.1.2
    dev: true

  /convert-source-map@1.9.0:
    resolution: {integrity: sha512-ASFBup0Mz1uyiIjANan1jzLQami9z1PoYSZCiiYW2FczPbenXc45FZdBZLzOT+r6+iciuEModtmCti+hjaAk0A==}
    dev: true

  /core-js-compat@3.26.1:
    resolution: {integrity: sha512-622/KzTudvXCDLRw70iHW4KKs1aGpcRcowGWyYJr2DEBfRrd6hNJybxSWJFuZYD4ma86xhrwDDHxmDaIq4EA8A==}
    dependencies:
      browserslist: 4.21.5
    dev: true

  /core-util-is@1.0.3:
    resolution: {integrity: sha512-ZQBvi1DcpJ4GDqanjucZ2Hj3wEO5pZDS89BWbkcrvdxksJorwUDDZamX9ldFkp9aw2lmBDLgkObEA4DWNJ9FYQ==}
    dev: true

  /cross-spawn@7.0.3:
    resolution: {integrity: sha512-iRDPJKUPVEND7dHPO8rkbOnPpyDygcDFtWjpeWNCgy8WP2rXcxXL8TskReQl6OrB2G7+UJrags1q15Fudc7G6w==}
    engines: {node: '>= 8'}
    dependencies:
      path-key: 3.1.1
      shebang-command: 2.0.0
      which: 2.0.2
    dev: true

  /crypto-random-string@2.0.0:
    resolution: {integrity: sha512-v1plID3y9r/lPhviJ1wrXpLeyUIGAZ2SHNYTEapm7/8A9nLPoyvVp3RK/EPFqn5kEznyWgYZNsRtYYIWbuG8KA==}
    engines: {node: '>=8'}
    dev: true

  /css-select@4.3.0:
    resolution: {integrity: sha512-wPpOYtnsVontu2mODhA19JrqWxNsfdatRKd64kmpRbQgh1KtItko5sTnEpPdpSaJszTOhEMlF/RPz28qj4HqhQ==}
    dependencies:
      boolbase: 1.0.0
      css-what: 6.1.0
      domhandler: 4.3.1
      domutils: 2.8.0
      nth-check: 2.1.1
    dev: true

  /css-selector-parser@1.4.1:
    resolution: {integrity: sha512-HYPSb7y/Z7BNDCOrakL4raGO2zltZkbeXyAd6Tg9obzix6QhzxCotdBl6VT0Dv4vZfJGVz3WL/xaEI9Ly3ul0g==}
    dev: false

  /css-tree@1.1.3:
    resolution: {integrity: sha512-tRpdppF7TRazZrjJ6v3stzv93qxRcSsFmW6cX0Zm2NVKpxE1WV1HblnghVv9TreireHkqI/VDEsfolRF1p6y7Q==}
    engines: {node: '>=8.0.0'}
    dependencies:
      mdn-data: 2.0.14
      source-map: 0.6.1
    dev: true

  /css-what@6.1.0:
    resolution: {integrity: sha512-HTUrgRJ7r4dsZKU6GjmpfRK1O76h97Z8MfS1G0FozR+oF2kG6Vfe8JE6zwrkbxigziPHinCJ+gCPjA9EaBDtRw==}
    engines: {node: '>= 6'}

  /css.escape@1.5.1:
    resolution: {integrity: sha512-YUifsXXuknHlUsmlgyY0PKzgPOr7/FjCePfHNt0jxm83wHZi44VDMQ7/fGNkjY3/jV1MC+1CmZbaHzugyeRtpg==}
    dev: true

  /cssesc@3.0.0:
    resolution: {integrity: sha512-/Tb/JcjK111nNScGob5MNtsntNM1aCNUDipB/TkwZFhyDrrE47SOx/18wF2bbjgc3ZzCSKW1T5nt5EbFoAz/Vg==}
    engines: {node: '>=4'}
    hasBin: true
    dev: false

  /csso@4.2.0:
    resolution: {integrity: sha512-wvlcdIbf6pwKEk7vHj8/Bkc0B4ylXZruLvOgs9doS5eOsOpuodOV2zJChSpkp+pRpYQLQMeF04nr3Z68Sta9jA==}
    engines: {node: '>=8.0.0'}
    dependencies:
      css-tree: 1.1.3
    dev: true

  /cssom@0.3.8:
    resolution: {integrity: sha512-b0tGHbfegbhPJpxpiBPU2sCkigAqtM9O121le6bbOlgyV+NyGyCmVfJ6QW9eRjz8CpNfWEOYBIMIGRYkLwsIYg==}
    dev: true

  /cssom@0.4.4:
    resolution: {integrity: sha512-p3pvU7r1MyyqbTk+WbNJIgJjG2VmTIaB10rI93LzVPrmDJKkzKYMtxxyAvQXR/NS6otuzveI7+7BBq3SjBS2mw==}
    dev: true

  /cssom@0.5.0:
    resolution: {integrity: sha512-iKuQcq+NdHqlAcwUY0o/HL69XQrUaQdMjmStJ8JFmUaiiQErlhrmuigkg/CU4E2J0IyUKUrMAgl36TvN67MqTw==}
    dev: true

  /cssstyle@2.3.0:
    resolution: {integrity: sha512-AZL67abkUzIuvcHqk7c09cezpGNcxUxU4Ioi/05xHk4DQeTkWmGYftIE6ctU6AEt+Gn4n1lDStOtj7FKycP71A==}
    engines: {node: '>=8'}
    dependencies:
      cssom: 0.3.8
    dev: true

  /csstype@3.1.1:
    resolution: {integrity: sha512-DJR/VvkAvSZW9bTouZue2sSxDwdTN92uHjqeKVm+0dAqdfNykRzQ95tay8aXMBAAPpUiq4Qcug2L7neoRh2Egw==}

  /csstype@3.1.2:
    resolution: {integrity: sha512-I7K1Uu0MBPzaFKg4nI5Q7Vs2t+3gWWW648spaF+Rg7pI9ds18Ugn+lvg4SHczUdKlHI5LWBXyqfS8+DufyBsgQ==}
    dev: false

  /data-urls@2.0.0:
    resolution: {integrity: sha512-X5eWTSXO/BJmpdIKCRuKUgSCgAN0OwliVK3yPKbwIWU1Tdw5BRajxlzMidvh+gwko9AfQ9zIj52pzF91Q3YAvQ==}
    engines: {node: '>=10'}
    dependencies:
      abab: 2.0.6
      whatwg-mimetype: 2.3.0
      whatwg-url: 8.7.0
    dev: true

  /data-urls@3.0.2:
    resolution: {integrity: sha512-Jy/tj3ldjZJo63sVAvg6LHt2mHvl4V6AgRAmNDtLdm7faqtsx+aJG42rsyCo9JCoRVKwPFzKlIPx3DIibwSIaQ==}
    engines: {node: '>=12'}
    dependencies:
      abab: 2.0.6
      whatwg-mimetype: 3.0.0
      whatwg-url: 11.0.0
    dev: true

  /dayjs@1.11.5:
    resolution: {integrity: sha512-CAdX5Q3YW3Gclyo5Vpqkgpj8fSdLQcRuzfX6mC6Phy0nfJ0eGYOeS7m4mt2plDWLAtA4TqTakvbboHvUxfe4iA==}
    dev: false

  /debug@4.3.4:
    resolution: {integrity: sha512-PRWFHuSU3eDtQJPvnNY7Jcket1j0t5OuOsFzPPzsekD52Zl8qUfFIPEiswXqIvHWGVHOgX+7G/vCNNhehwxfkQ==}
    engines: {node: '>=6.0'}
    peerDependencies:
      supports-color: '*'
    peerDependenciesMeta:
      supports-color:
        optional: true
    dependencies:
      ms: 2.1.2

  /decimal.js@10.4.2:
    resolution: {integrity: sha512-ic1yEvwT6GuvaYwBLLY6/aFFgjZdySKTE8en/fkU3QICTmRtgtSlFn0u0BXN06InZwtfCelR7j8LRiDI/02iGA==}
    dev: true

  /decimal.js@10.4.3:
    resolution: {integrity: sha512-VBBaLc1MgL5XpzgIP7ny5Z6Nx3UrRkIViUkPUdtl9aya5amy3De1gsUUSB1g3+3sExYNjCAsAznmukyxCb1GRA==}
    dev: true

  /decode-named-character-reference@1.0.2:
    resolution: {integrity: sha512-O8x12RzrUF8xyVcY0KJowWsmaJxQbmy0/EtnNtHRpsOcT7dFk5W598coHqBVpmWo1oQQfsCqfCmkZN5DJrZVdg==}
    dependencies:
      character-entities: 2.0.2
    dev: false

  /dedent@0.7.0:
    resolution: {integrity: sha512-Q6fKUPqnAHAyhiUgFU7BUzLiv0kd8saH9al7tnu5Q/okj6dnupxyTgFIBjVzJATdfIAm9NAsvXNzjaKa+bxVyA==}
    dev: true

  /deep-eql@3.0.1:
    resolution: {integrity: sha512-+QeIQyN5ZuO+3Uk5DYh6/1eKO0m0YmJFGNmFHGACpf1ClL1nmlV/p4gNgbl2pJGxgXb4faqo6UE+M5ACEMyVcw==}
    engines: {node: '>=0.12'}
    dependencies:
      type-detect: 4.0.8
    dev: true

  /deep-eql@4.1.3:
    resolution: {integrity: sha512-WaEtAOpRA1MQ0eohqZjpGD8zdI0Ovsm8mmFhaDN8dvDZzyoUMcYDnf5Y6iu7HTXxf8JDS23qWa4a+hKCDyOPzw==}
    engines: {node: '>=6'}
    dependencies:
      type-detect: 4.0.8
    dev: true

  /deep-equal@2.2.0:
    resolution: {integrity: sha512-RdpzE0Hv4lhowpIUKKMJfeH6C1pXdtT1/it80ubgWqwI3qpuxUBpC1S4hnHg+zjnuOoDkzUtUCEEkG+XG5l3Mw==}
    dependencies:
      call-bind: 1.0.2
      es-get-iterator: 1.1.3
      get-intrinsic: 1.2.0
      is-arguments: 1.1.1
      is-array-buffer: 3.0.2
      is-date-object: 1.0.5
      is-regex: 1.1.4
      is-shared-array-buffer: 1.0.2
      isarray: 2.0.5
      object-is: 1.1.5
      object-keys: 1.1.1
      object.assign: 4.1.4
      regexp.prototype.flags: 1.4.3
      side-channel: 1.0.4
      which-boxed-primitive: 1.0.2
      which-collection: 1.0.1
      which-typed-array: 1.1.9
    dev: true

  /deep-is@0.1.4:
    resolution: {integrity: sha512-oIPzksmTg4/MriiaYGO+okXDT7ztn/w3Eptv/+gSIdMdKsJo0u4CfYNFJPy+4SKMuCqGw2wxnA+URMg3t8a/bQ==}
    dev: true

  /deep-object-diff@1.1.9:
    resolution: {integrity: sha512-Rn+RuwkmkDwCi2/oXOFS9Gsr5lJZu/yTGpK7wAaAIE75CC+LCGEZHpY6VQJa/RoJcrmaA/docWJZvYohlNkWPA==}
    dev: false

  /deepmerge@4.2.2:
    resolution: {integrity: sha512-FJ3UgI4gIl+PHZm53knsuSFpE+nESMr7M4v9QcgB7S63Kj/6WqMiFQJpBBYz1Pt+66bZpP3Q7Lye0Oo9MPKEdg==}
    engines: {node: '>=0.10.0'}

  /define-properties@1.2.0:
    resolution: {integrity: sha512-xvqAVKGfT1+UAvPwKTVw/njhdQ8ZhXK4lI0bCIuCMrp2up9nPnaDftrLtmpTazqd1o+UY4zgzU+avtMbDP+ldA==}
    engines: {node: '>= 0.4'}
    dependencies:
      has-property-descriptors: 1.0.0
      object-keys: 1.1.1
    dev: true

  /delayed-stream@1.0.0:
    resolution: {integrity: sha512-ZySD7Nf91aLB0RxL4KGrKHBXl7Eds1DAmEdcoVawXnLD7SDhpNgtuII2aAkg7a7QS41jxPSZ17p4VdGnMHk3MQ==}
    engines: {node: '>=0.4.0'}
    dev: true

  /deprecation@2.3.1:
    resolution: {integrity: sha512-xmHIy4F3scKVwMsQ4WnVaS8bHOx0DmVwRywosKhaILI0ywMDWPtBSku2HNxRvF7jtwDRsoEwYQSfbxj8b7RlJQ==}
    dev: false

  /dequal@2.0.3:
    resolution: {integrity: sha512-0je+qPKHEMohvfRTCEo3CrPG6cAzAYgmzKyxRiYSSDkS6eGJdyVJm7WaYA5ECaAD9wLB2T4EEeymA5aFVcYXCA==}
    engines: {node: '>=6'}
    dev: false

  /detect-browser@5.3.0:
    resolution: {integrity: sha512-53rsFbGdwMwlF7qvCt0ypLM5V5/Mbl0szB7GPN8y9NCcbknYOeVVXdrXEq+90IwAfrrzt6Hd+u2E2ntakICU8w==}
    dev: false

  /detect-newline@3.1.0:
    resolution: {integrity: sha512-TLz+x/vEXm/Y7P7wn1EJFNLxYpUD4TgMosxY6fAVJUnJMbupHBOncxyWUG9OpTaH9EBD7uFI5LfEgmMOc54DsA==}
    engines: {node: '>=8'}
    dev: true

  /diff-sequences@27.5.1:
    resolution: {integrity: sha512-k1gCAXAsNgLwEL+Y8Wvl+M6oEFj5bgazfZULpS5CneoPPXRaCCW7dm+q21Ky2VEE5X+VeRDBVg1Pcvvsr4TtNQ==}
    engines: {node: ^10.13.0 || ^12.13.0 || ^14.15.0 || >=15.0.0}
    dev: true

  /diff-sequences@29.4.3:
    resolution: {integrity: sha512-ofrBgwpPhCD85kMKtE9RYFFq6OC1A89oW2vvgWZNCwxrUpRUILopY7lsYyMDSjc8g6U6aiO0Qubg6r4Wgt5ZnA==}
    engines: {node: ^14.15.0 || ^16.10.0 || >=18.0.0}
    dev: true

  /diff@5.1.0:
    resolution: {integrity: sha512-D+mk+qE8VC/PAUrlAU34N+VfXev0ghe5ywmpqrawphmVZc1bEfn56uo9qpyGp1p4xpzOHkSW4ztBd6L7Xx4ACw==}
    engines: {node: '>=0.3.1'}
    dev: false

  /dir-glob@3.0.1:
    resolution: {integrity: sha512-WkrWp9GR4KXfKGYzOLmTuGVi1UWFfws377n9cc55/tb6DuqyF6pcQ5AbiHEshaDpY9v6oaSr2XCDidGmMwdzIA==}
    engines: {node: '>=8'}
    dependencies:
      path-type: 4.0.0
    dev: true

  /doctrine@3.0.0:
    resolution: {integrity: sha512-yS+Q5i3hBf7GBkd4KG8a7eBNNWNGLTaEwwYWUijIYM7zrlYDM0BFXHjjPWlWZ1Rg7UaddZeIDmi9jF3HmqiQ2w==}
    engines: {node: '>=6.0.0'}
    dependencies:
      esutils: 2.0.3
    dev: true

  /dom-accessibility-api@0.5.16:
    resolution: {integrity: sha512-X7BJ2yElsnOJ30pZF4uIIDfBEVgF4XEBxL9Bxhy6dnrm5hkzqmsWHGTiHqRiITNhMyFLyAiWndIJP7Z1NTteDg==}
    dev: true

  /dom-serializer@1.4.1:
    resolution: {integrity: sha512-VHwB3KfrcOOkelEG2ZOfxqLZdfkil8PtJi4P8N2MMXucZq2yLp75ClViUlOVwyoHEDjYU433Aq+5zWP61+RGag==}
    dependencies:
      domelementtype: 2.3.0
      domhandler: 4.3.1
      entities: 2.2.0
    dev: true

  /domelementtype@2.3.0:
    resolution: {integrity: sha512-OLETBj6w0OsagBwdXnPdN0cnMfF9opN69co+7ZrbfPGrdpPVNBUj02spi6B1N7wChLQiPn4CSH/zJvXw56gmHw==}
    dev: true

  /domexception@2.0.1:
    resolution: {integrity: sha512-yxJ2mFy/sibVQlu5qHjOkf9J3K6zgmCxgJ94u2EdvDOV09H+32LtRswEcUsmUWN72pVLOEnTSRaIVVzVQgS0dg==}
    engines: {node: '>=8'}
    dependencies:
      webidl-conversions: 5.0.0
    dev: true

  /domexception@4.0.0:
    resolution: {integrity: sha512-A2is4PLG+eeSfoTMA95/s4pvAoSo2mKtiM5jlHkAVewmiO8ISFTFKZjH7UAM1Atli/OT/7JHOrJRJiMKUZKYBw==}
    engines: {node: '>=12'}
    dependencies:
      webidl-conversions: 7.0.0
    dev: true

  /domhandler@4.3.1:
    resolution: {integrity: sha512-GrwoxYN+uWlzO8uhUXRl0P+kHE4GtVPfYzVLcUxPL7KNdHKj66vvlhiweIHqYYXWlw+T8iLMp42Lm67ghw4WMQ==}
    engines: {node: '>= 4'}
    dependencies:
      domelementtype: 2.3.0
    dev: true

  /domutils@2.8.0:
    resolution: {integrity: sha512-w96Cjofp72M5IIhpjgobBimYEfoPjx1Vx0BSX9P30WBdZW2WIKU0T1Bd0kz2eNZ9ikjKgHbEyKx8BB6H1L3h3A==}
    dependencies:
      dom-serializer: 1.4.1
      domelementtype: 2.3.0
      domhandler: 4.3.1
    dev: true

  /dotenv@16.0.3:
    resolution: {integrity: sha512-7GO6HghkA5fYG9TYnNxi14/7K9f5occMlp3zXAuSxn7CKCxt9xbNWG7yF8hTCSUchlfWSe3uLmlPfigevRItzQ==}
    engines: {node: '>=12'}
    dev: true

  /dotenv@16.3.1:
    resolution: {integrity: sha512-IPzF4w4/Rd94bA9imS68tZBaYyBWSCE47V1RGuMrB94iyTOIEwRmVL2x/4An+6mETpLrKJ5hQkB8W4kFAadeIQ==}
    engines: {node: '>=12'}
    dev: true

  /duplexer@0.1.2:
    resolution: {integrity: sha512-jtD6YG370ZCIi/9GTaJKQxWTZD045+4R4hTk/x1UyoqadyJ9x9CgSi1RlVDQF8U2sxLLSnFkCaMihqljHIWgMg==}
    dev: true

  /ecdsa-sig-formatter@1.0.11:
    resolution: {integrity: sha512-nagl3RYrbNv6kQkeJIpt6NJZy8twLB/2vtz6yN9Z4vRKHN4/QZJIEbqohALSgwKdnksuY3k5Addp5lg8sVoVcQ==}
    dependencies:
      safe-buffer: 5.1.2
    dev: false

  /ejs@3.1.9:
    resolution: {integrity: sha512-rC+QVNMJWv+MtPgkt0y+0rVEIdbtxVADApW9JXrUVlzHetgcyczP/E7DJmWJ4fJCZF2cPcBk0laWO9ZHMG3DmQ==}
    engines: {node: '>=0.10.0'}
    hasBin: true
    dependencies:
      jake: 10.8.5
    dev: true

  /electron-to-chromium@1.4.340:
    resolution: {integrity: sha512-zx8hqumOqltKsv/MF50yvdAlPF9S/4PXbyfzJS6ZGhbddGkRegdwImmfSVqCkEziYzrIGZ/TlrzBND4FysfkDg==}
    dev: true

  /emittery@0.8.1:
    resolution: {integrity: sha512-uDfvUjVrfGJJhymx/kz6prltenw1u7WrCg1oa94zYY8xxVpLLUu045LAT0dhDZdXG58/EpPL/5kA180fQ/qudg==}
    engines: {node: '>=10'}
    dev: true

  /emoji-regex@10.2.1:
    resolution: {integrity: sha512-97g6QgOk8zlDRdgq1WxwgTMgEWGVAQvB5Fdpgc1MkNy56la5SKP9GsMXKDOdqwn90/41a8yPwIGk1Y6WVbeMQA==}
    dev: false

  /emoji-regex@8.0.0:
    resolution: {integrity: sha512-MSjYzcWNOA0ewAHpz0MxpYFvwg6yjy1NG3xteoqz644VCo/RPgnr1/GGt+ic3iJTzQ8Eu3TdM14SawnVUmGE6A==}
    dev: true

  /enhanced-resolve-jest@1.1.0:
    resolution: {integrity: sha512-GM7yVsiLIaunYkCqnGRPO4kQbT6hPSgkyOFKTseWboPMjZ2tlpQYh2ttLuE8ORkR72Wb1f9SJBbnPu0AjcTzgg==}
    dependencies:
      enhanced-resolve: 4.5.0
      tslib: 1.14.1
    dev: true

  /enhanced-resolve@4.5.0:
    resolution: {integrity: sha512-Nv9m36S/vxpsI+Hc4/ZGRs0n9mXqSWGGq49zxb/cJfPAQMbUtttJAlNPS4AQzaBdw/pKskw5bMbekT/Y7W/Wlg==}
    engines: {node: '>=6.9.0'}
    dependencies:
      graceful-fs: 4.2.10
      memory-fs: 0.5.0
      tapable: 1.1.3
    dev: true

  /entities@2.2.0:
    resolution: {integrity: sha512-p92if5Nz619I0w+akJrLZH0MX0Pb5DX39XOwQTtXSdQQOaYH03S1uIQp4mhOZtAXrxq4ViO67YTiLBo2638o9A==}
    dev: true

  /entities@4.4.0:
    resolution: {integrity: sha512-oYp7156SP8LkeGD0GF85ad1X9Ai79WtRsZ2gxJqtBuzH+98YUV6jkHEKlZkMbcrjJjIVJNIDP/3WL9wQkoPbWA==}
    engines: {node: '>=0.12'}
    dev: true

  /errno@0.1.8:
    resolution: {integrity: sha512-dJ6oBr5SQ1VSd9qkk7ByRgb/1SH4JZjCHSW/mr63/QcXO9zLVxvJ6Oy13nio03rxpSnVDDjFor75SjVeZWPW/A==}
    hasBin: true
    dependencies:
      prr: 1.0.1
    dev: true

  /error-ex@1.3.2:
    resolution: {integrity: sha512-7dFHNmqeFSEt2ZBsCriorKnn3Z2pj+fd9kmI6QoWw4//DL+icEBfc0U7qJCisqrTsKTjw4fNFy2pW9OqStD84g==}
    dependencies:
      is-arrayish: 0.2.1
    dev: true

  /es-abstract@1.21.2:
    resolution: {integrity: sha512-y/B5POM2iBnIxCiernH1G7rC9qQoM77lLIMQLuob0zhp8C56Po81+2Nj0WFKnd0pNReDTnkYryc+zhOzpEIROg==}
    engines: {node: '>= 0.4'}
    dependencies:
      array-buffer-byte-length: 1.0.0
      available-typed-arrays: 1.0.5
      call-bind: 1.0.2
      es-set-tostringtag: 2.0.1
      es-to-primitive: 1.2.1
      function.prototype.name: 1.1.5
      get-intrinsic: 1.2.0
      get-symbol-description: 1.0.0
      globalthis: 1.0.3
      gopd: 1.0.1
      has: 1.0.3
      has-property-descriptors: 1.0.0
      has-proto: 1.0.1
      has-symbols: 1.0.3
      internal-slot: 1.0.5
      is-array-buffer: 3.0.2
      is-callable: 1.2.7
      is-negative-zero: 2.0.2
      is-regex: 1.1.4
      is-shared-array-buffer: 1.0.2
      is-string: 1.0.7
      is-typed-array: 1.1.10
      is-weakref: 1.0.2
      object-inspect: 1.12.3
      object-keys: 1.1.1
      object.assign: 4.1.4
      regexp.prototype.flags: 1.4.3
      safe-regex-test: 1.0.0
      string.prototype.trim: 1.2.7
      string.prototype.trimend: 1.0.6
      string.prototype.trimstart: 1.0.6
      typed-array-length: 1.0.4
      unbox-primitive: 1.0.2
      which-typed-array: 1.1.9
    dev: true

  /es-get-iterator@1.1.3:
    resolution: {integrity: sha512-sPZmqHBe6JIiTfN5q2pEi//TwxmAFHwj/XEuYjTuse78i8KxaqMTTzxPoFKuzRpDpTJ+0NAbpfenkmH2rePtuw==}
    dependencies:
      call-bind: 1.0.2
      get-intrinsic: 1.2.0
      has-symbols: 1.0.3
      is-arguments: 1.1.1
      is-map: 2.0.2
      is-set: 2.0.2
      is-string: 1.0.7
      isarray: 2.0.5
      stop-iteration-iterator: 1.0.0
    dev: true

  /es-set-tostringtag@2.0.1:
    resolution: {integrity: sha512-g3OMbtlwY3QewlqAiMLI47KywjWZoEytKr8pf6iTC8uJq5bIAH52Z9pnQ8pVL6whrCto53JZDuUIsifGeLorTg==}
    engines: {node: '>= 0.4'}
    dependencies:
      get-intrinsic: 1.2.0
      has: 1.0.3
      has-tostringtag: 1.0.0
    dev: true

  /es-to-primitive@1.2.1:
    resolution: {integrity: sha512-QCOllgZJtaUo9miYBcLChTUaHNjJF3PYs1VidD7AwiEj1kYxKeQTctLAezAOH5ZKRH0g2IgPn6KwB4IT8iRpvA==}
    engines: {node: '>= 0.4'}
    dependencies:
      is-callable: 1.2.7
      is-date-object: 1.0.5
      is-symbol: 1.0.4
    dev: true

  /esbuild-android-64@0.14.54:
    resolution: {integrity: sha512-Tz2++Aqqz0rJ7kYBfz+iqyE3QMycD4vk7LBRyWaAVFgFtQ/O8EJOnVmTOiDWYZ/uYzB4kvP+bqejYdVKzE5lAQ==}
    engines: {node: '>=12'}
    cpu: [x64]
    os: [android]
    requiresBuild: true
    dev: true
    optional: true

  /esbuild-android-64@0.15.18:
    resolution: {integrity: sha512-wnpt3OXRhcjfIDSZu9bnzT4/TNTDsOUvip0foZOUBG7QbSt//w3QV4FInVJxNhKc/ErhUxc5z4QjHtMi7/TbgA==}
    engines: {node: '>=12'}
    cpu: [x64]
    os: [android]
    requiresBuild: true
    dev: true
    optional: true

  /esbuild-android-arm64@0.14.54:
    resolution: {integrity: sha512-F9E+/QDi9sSkLaClO8SOV6etqPd+5DgJje1F9lOWoNncDdOBL2YF59IhsWATSt0TLZbYCf3pNlTHvVV5VfHdvg==}
    engines: {node: '>=12'}
    cpu: [arm64]
    os: [android]
    requiresBuild: true
    dev: true
    optional: true

  /esbuild-android-arm64@0.15.18:
    resolution: {integrity: sha512-G4xu89B8FCzav9XU8EjsXacCKSG2FT7wW9J6hOc18soEHJdtWu03L3TQDGf0geNxfLTtxENKBzMSq9LlbjS8OQ==}
    engines: {node: '>=12'}
    cpu: [arm64]
    os: [android]
    requiresBuild: true
    dev: true
    optional: true

  /esbuild-darwin-64@0.14.54:
    resolution: {integrity: sha512-jtdKWV3nBviOd5v4hOpkVmpxsBy90CGzebpbO9beiqUYVMBtSc0AL9zGftFuBon7PNDcdvNCEuQqw2x0wP9yug==}
    engines: {node: '>=12'}
    cpu: [x64]
    os: [darwin]
    requiresBuild: true
    dev: true
    optional: true

  /esbuild-darwin-64@0.15.18:
    resolution: {integrity: sha512-2WAvs95uPnVJPuYKP0Eqx+Dl/jaYseZEUUT1sjg97TJa4oBtbAKnPnl3b5M9l51/nbx7+QAEtuummJZW0sBEmg==}
    engines: {node: '>=12'}
    cpu: [x64]
    os: [darwin]
    requiresBuild: true
    dev: true
    optional: true

  /esbuild-darwin-arm64@0.14.54:
    resolution: {integrity: sha512-OPafJHD2oUPyvJMrsCvDGkRrVCar5aVyHfWGQzY1dWnzErjrDuSETxwA2HSsyg2jORLY8yBfzc1MIpUkXlctmw==}
    engines: {node: '>=12'}
    cpu: [arm64]
    os: [darwin]
    requiresBuild: true
    dev: true
    optional: true

  /esbuild-darwin-arm64@0.15.18:
    resolution: {integrity: sha512-tKPSxcTJ5OmNb1btVikATJ8NftlyNlc8BVNtyT/UAr62JFOhwHlnoPrhYWz09akBLHI9nElFVfWSTSRsrZiDUA==}
    engines: {node: '>=12'}
    cpu: [arm64]
    os: [darwin]
    requiresBuild: true
    dev: true
    optional: true

  /esbuild-freebsd-64@0.14.54:
    resolution: {integrity: sha512-OKwd4gmwHqOTp4mOGZKe/XUlbDJ4Q9TjX0hMPIDBUWWu/kwhBAudJdBoxnjNf9ocIB6GN6CPowYpR/hRCbSYAg==}
    engines: {node: '>=12'}
    cpu: [x64]
    os: [freebsd]
    requiresBuild: true
    dev: true
    optional: true

  /esbuild-freebsd-64@0.15.18:
    resolution: {integrity: sha512-TT3uBUxkteAjR1QbsmvSsjpKjOX6UkCstr8nMr+q7zi3NuZ1oIpa8U41Y8I8dJH2fJgdC3Dj3CXO5biLQpfdZA==}
    engines: {node: '>=12'}
    cpu: [x64]
    os: [freebsd]
    requiresBuild: true
    dev: true
    optional: true

  /esbuild-freebsd-arm64@0.14.54:
    resolution: {integrity: sha512-sFwueGr7OvIFiQT6WeG0jRLjkjdqWWSrfbVwZp8iMP+8UHEHRBvlaxL6IuKNDwAozNUmbb8nIMXa7oAOARGs1Q==}
    engines: {node: '>=12'}
    cpu: [arm64]
    os: [freebsd]
    requiresBuild: true
    dev: true
    optional: true

  /esbuild-freebsd-arm64@0.15.18:
    resolution: {integrity: sha512-R/oVr+X3Tkh+S0+tL41wRMbdWtpWB8hEAMsOXDumSSa6qJR89U0S/PpLXrGF7Wk/JykfpWNokERUpCeHDl47wA==}
    engines: {node: '>=12'}
    cpu: [arm64]
    os: [freebsd]
    requiresBuild: true
    dev: true
    optional: true

  /esbuild-linux-32@0.14.54:
    resolution: {integrity: sha512-1ZuY+JDI//WmklKlBgJnglpUL1owm2OX+8E1syCD6UAxcMM/XoWd76OHSjl/0MR0LisSAXDqgjT3uJqT67O3qw==}
    engines: {node: '>=12'}
    cpu: [ia32]
    os: [linux]
    requiresBuild: true
    dev: true
    optional: true

  /esbuild-linux-32@0.15.18:
    resolution: {integrity: sha512-lphF3HiCSYtaa9p1DtXndiQEeQDKPl9eN/XNoBf2amEghugNuqXNZA/ZovthNE2aa4EN43WroO0B85xVSjYkbg==}
    engines: {node: '>=12'}
    cpu: [ia32]
    os: [linux]
    requiresBuild: true
    dev: true
    optional: true

  /esbuild-linux-64@0.14.54:
    resolution: {integrity: sha512-EgjAgH5HwTbtNsTqQOXWApBaPVdDn7XcK+/PtJwZLT1UmpLoznPd8c5CxqsH2dQK3j05YsB3L17T8vE7cp4cCg==}
    engines: {node: '>=12'}
    cpu: [x64]
    os: [linux]
    requiresBuild: true
    dev: true
    optional: true

  /esbuild-linux-64@0.15.18:
    resolution: {integrity: sha512-hNSeP97IviD7oxLKFuii5sDPJ+QHeiFTFLoLm7NZQligur8poNOWGIgpQ7Qf8Balb69hptMZzyOBIPtY09GZYw==}
    engines: {node: '>=12'}
    cpu: [x64]
    os: [linux]
    requiresBuild: true
    dev: true
    optional: true

  /esbuild-linux-arm64@0.14.54:
    resolution: {integrity: sha512-WL71L+0Rwv+Gv/HTmxTEmpv0UgmxYa5ftZILVi2QmZBgX3q7+tDeOQNqGtdXSdsL8TQi1vIaVFHUPDe0O0kdig==}
    engines: {node: '>=12'}
    cpu: [arm64]
    os: [linux]
    requiresBuild: true
    dev: true
    optional: true

  /esbuild-linux-arm64@0.15.18:
    resolution: {integrity: sha512-54qr8kg/6ilcxd+0V3h9rjT4qmjc0CccMVWrjOEM/pEcUzt8X62HfBSeZfT2ECpM7104mk4yfQXkosY8Quptug==}
    engines: {node: '>=12'}
    cpu: [arm64]
    os: [linux]
    requiresBuild: true
    dev: true
    optional: true

  /esbuild-linux-arm@0.14.54:
    resolution: {integrity: sha512-qqz/SjemQhVMTnvcLGoLOdFpCYbz4v4fUo+TfsWG+1aOu70/80RV6bgNpR2JCrppV2moUQkww+6bWxXRL9YMGw==}
    engines: {node: '>=12'}
    cpu: [arm]
    os: [linux]
    requiresBuild: true
    dev: true
    optional: true

  /esbuild-linux-arm@0.15.18:
    resolution: {integrity: sha512-UH779gstRblS4aoS2qpMl3wjg7U0j+ygu3GjIeTonCcN79ZvpPee12Qun3vcdxX+37O5LFxz39XeW2I9bybMVA==}
    engines: {node: '>=12'}
    cpu: [arm]
    os: [linux]
    requiresBuild: true
    dev: true
    optional: true

  /esbuild-linux-mips64le@0.14.54:
    resolution: {integrity: sha512-qTHGQB8D1etd0u1+sB6p0ikLKRVuCWhYQhAHRPkO+OF3I/iSlTKNNS0Lh2Oc0g0UFGguaFZZiPJdJey3AGpAlw==}
    engines: {node: '>=12'}
    cpu: [mips64el]
    os: [linux]
    requiresBuild: true
    dev: true
    optional: true

  /esbuild-linux-mips64le@0.15.18:
    resolution: {integrity: sha512-Mk6Ppwzzz3YbMl/ZZL2P0q1tnYqh/trYZ1VfNP47C31yT0K8t9s7Z077QrDA/guU60tGNp2GOwCQnp+DYv7bxQ==}
    engines: {node: '>=12'}
    cpu: [mips64el]
    os: [linux]
    requiresBuild: true
    dev: true
    optional: true

  /esbuild-linux-ppc64le@0.14.54:
    resolution: {integrity: sha512-j3OMlzHiqwZBDPRCDFKcx595XVfOfOnv68Ax3U4UKZ3MTYQB5Yz3X1mn5GnodEVYzhtZgxEBidLWeIs8FDSfrQ==}
    engines: {node: '>=12'}
    cpu: [ppc64]
    os: [linux]
    requiresBuild: true
    dev: true
    optional: true

  /esbuild-linux-ppc64le@0.15.18:
    resolution: {integrity: sha512-b0XkN4pL9WUulPTa/VKHx2wLCgvIAbgwABGnKMY19WhKZPT+8BxhZdqz6EgkqCLld7X5qiCY2F/bfpUUlnFZ9w==}
    engines: {node: '>=12'}
    cpu: [ppc64]
    os: [linux]
    requiresBuild: true
    dev: true
    optional: true

  /esbuild-linux-riscv64@0.14.54:
    resolution: {integrity: sha512-y7Vt7Wl9dkOGZjxQZnDAqqn+XOqFD7IMWiewY5SPlNlzMX39ocPQlOaoxvT4FllA5viyV26/QzHtvTjVNOxHZg==}
    engines: {node: '>=12'}
    cpu: [riscv64]
    os: [linux]
    requiresBuild: true
    dev: true
    optional: true

  /esbuild-linux-riscv64@0.15.18:
    resolution: {integrity: sha512-ba2COaoF5wL6VLZWn04k+ACZjZ6NYniMSQStodFKH/Pu6RxzQqzsmjR1t9QC89VYJxBeyVPTaHuBMCejl3O/xg==}
    engines: {node: '>=12'}
    cpu: [riscv64]
    os: [linux]
    requiresBuild: true
    dev: true
    optional: true

  /esbuild-linux-s390x@0.14.54:
    resolution: {integrity: sha512-zaHpW9dziAsi7lRcyV4r8dhfG1qBidQWUXweUjnw+lliChJqQr+6XD71K41oEIC3Mx1KStovEmlzm+MkGZHnHA==}
    engines: {node: '>=12'}
    cpu: [s390x]
    os: [linux]
    requiresBuild: true
    dev: true
    optional: true

  /esbuild-linux-s390x@0.15.18:
    resolution: {integrity: sha512-VbpGuXEl5FCs1wDVp93O8UIzl3ZrglgnSQ+Hu79g7hZu6te6/YHgVJxCM2SqfIila0J3k0csfnf8VD2W7u2kzQ==}
    engines: {node: '>=12'}
    cpu: [s390x]
    os: [linux]
    requiresBuild: true
    dev: true
    optional: true

  /esbuild-netbsd-64@0.14.54:
    resolution: {integrity: sha512-PR01lmIMnfJTgeU9VJTDY9ZerDWVFIUzAtJuDHwwceppW7cQWjBBqP48NdeRtoP04/AtO9a7w3viI+PIDr6d+w==}
    engines: {node: '>=12'}
    cpu: [x64]
    os: [netbsd]
    requiresBuild: true
    dev: true
    optional: true

  /esbuild-netbsd-64@0.15.18:
    resolution: {integrity: sha512-98ukeCdvdX7wr1vUYQzKo4kQ0N2p27H7I11maINv73fVEXt2kyh4K4m9f35U1K43Xc2QGXlzAw0K9yoU7JUjOg==}
    engines: {node: '>=12'}
    cpu: [x64]
    os: [netbsd]
    requiresBuild: true
    dev: true
    optional: true

  /esbuild-openbsd-64@0.14.54:
    resolution: {integrity: sha512-Qyk7ikT2o7Wu76UsvvDS5q0amJvmRzDyVlL0qf5VLsLchjCa1+IAvd8kTBgUxD7VBUUVgItLkk609ZHUc1oCaw==}
    engines: {node: '>=12'}
    cpu: [x64]
    os: [openbsd]
    requiresBuild: true
    dev: true
    optional: true

  /esbuild-openbsd-64@0.15.18:
    resolution: {integrity: sha512-yK5NCcH31Uae076AyQAXeJzt/vxIo9+omZRKj1pauhk3ITuADzuOx5N2fdHrAKPxN+zH3w96uFKlY7yIn490xQ==}
    engines: {node: '>=12'}
    cpu: [x64]
    os: [openbsd]
    requiresBuild: true
    dev: true
    optional: true

  /esbuild-sunos-64@0.14.54:
    resolution: {integrity: sha512-28GZ24KmMSeKi5ueWzMcco6EBHStL3B6ubM7M51RmPwXQGLe0teBGJocmWhgwccA1GeFXqxzILIxXpHbl9Q/Kw==}
    engines: {node: '>=12'}
    cpu: [x64]
    os: [sunos]
    requiresBuild: true
    dev: true
    optional: true

  /esbuild-sunos-64@0.15.18:
    resolution: {integrity: sha512-On22LLFlBeLNj/YF3FT+cXcyKPEI263nflYlAhz5crxtp3yRG1Ugfr7ITyxmCmjm4vbN/dGrb/B7w7U8yJR9yw==}
    engines: {node: '>=12'}
    cpu: [x64]
    os: [sunos]
    requiresBuild: true
    dev: true
    optional: true

  /esbuild-windows-32@0.14.54:
    resolution: {integrity: sha512-T+rdZW19ql9MjS7pixmZYVObd9G7kcaZo+sETqNH4RCkuuYSuv9AGHUVnPoP9hhuE1WM1ZimHz1CIBHBboLU7w==}
    engines: {node: '>=12'}
    cpu: [ia32]
    os: [win32]
    requiresBuild: true
    dev: true
    optional: true

  /esbuild-windows-32@0.15.18:
    resolution: {integrity: sha512-o+eyLu2MjVny/nt+E0uPnBxYuJHBvho8vWsC2lV61A7wwTWC3jkN2w36jtA+yv1UgYkHRihPuQsL23hsCYGcOQ==}
    engines: {node: '>=12'}
    cpu: [ia32]
    os: [win32]
    requiresBuild: true
    dev: true
    optional: true

  /esbuild-windows-64@0.14.54:
    resolution: {integrity: sha512-AoHTRBUuYwXtZhjXZbA1pGfTo8cJo3vZIcWGLiUcTNgHpJJMC1rVA44ZereBHMJtotyN71S8Qw0npiCIkW96cQ==}
    engines: {node: '>=12'}
    cpu: [x64]
    os: [win32]
    requiresBuild: true
    dev: true
    optional: true

  /esbuild-windows-64@0.15.18:
    resolution: {integrity: sha512-qinug1iTTaIIrCorAUjR0fcBk24fjzEedFYhhispP8Oc7SFvs+XeW3YpAKiKp8dRpizl4YYAhxMjlftAMJiaUw==}
    engines: {node: '>=12'}
    cpu: [x64]
    os: [win32]
    requiresBuild: true
    dev: true
    optional: true

  /esbuild-windows-arm64@0.14.54:
    resolution: {integrity: sha512-M0kuUvXhot1zOISQGXwWn6YtS+Y/1RT9WrVIOywZnJHo3jCDyewAc79aKNQWFCQm+xNHVTq9h8dZKvygoXQQRg==}
    engines: {node: '>=12'}
    cpu: [arm64]
    os: [win32]
    requiresBuild: true
    dev: true
    optional: true

  /esbuild-windows-arm64@0.15.18:
    resolution: {integrity: sha512-q9bsYzegpZcLziq0zgUi5KqGVtfhjxGbnksaBFYmWLxeV/S1fK4OLdq2DFYnXcLMjlZw2L0jLsk1eGoB522WXQ==}
    engines: {node: '>=12'}
    cpu: [arm64]
    os: [win32]
    requiresBuild: true
    dev: true
    optional: true

  /esbuild@0.14.54:
    resolution: {integrity: sha512-Cy9llcy8DvET5uznocPyqL3BFRrFXSVqbgpMJ9Wz8oVjZlh/zUSNbPRbov0VX7VxN2JH1Oa0uNxZ7eLRb62pJA==}
    engines: {node: '>=12'}
    hasBin: true
    requiresBuild: true
    optionalDependencies:
      '@esbuild/linux-loong64': 0.14.54
      esbuild-android-64: 0.14.54
      esbuild-android-arm64: 0.14.54
      esbuild-darwin-64: 0.14.54
      esbuild-darwin-arm64: 0.14.54
      esbuild-freebsd-64: 0.14.54
      esbuild-freebsd-arm64: 0.14.54
      esbuild-linux-32: 0.14.54
      esbuild-linux-64: 0.14.54
      esbuild-linux-arm: 0.14.54
      esbuild-linux-arm64: 0.14.54
      esbuild-linux-mips64le: 0.14.54
      esbuild-linux-ppc64le: 0.14.54
      esbuild-linux-riscv64: 0.14.54
      esbuild-linux-s390x: 0.14.54
      esbuild-netbsd-64: 0.14.54
      esbuild-openbsd-64: 0.14.54
      esbuild-sunos-64: 0.14.54
      esbuild-windows-32: 0.14.54
      esbuild-windows-64: 0.14.54
      esbuild-windows-arm64: 0.14.54
    dev: true

  /esbuild@0.15.18:
    resolution: {integrity: sha512-x/R72SmW3sSFRm5zrrIjAhCeQSAWoni3CmHEqfQrZIQTM3lVCdehdwuIqaOtfC2slvpdlLa62GYoN8SxT23m6Q==}
    engines: {node: '>=12'}
    hasBin: true
    requiresBuild: true
    optionalDependencies:
      '@esbuild/android-arm': 0.15.18
      '@esbuild/linux-loong64': 0.15.18
      esbuild-android-64: 0.15.18
      esbuild-android-arm64: 0.15.18
      esbuild-darwin-64: 0.15.18
      esbuild-darwin-arm64: 0.15.18
      esbuild-freebsd-64: 0.15.18
      esbuild-freebsd-arm64: 0.15.18
      esbuild-linux-32: 0.15.18
      esbuild-linux-64: 0.15.18
      esbuild-linux-arm: 0.15.18
      esbuild-linux-arm64: 0.15.18
      esbuild-linux-mips64le: 0.15.18
      esbuild-linux-ppc64le: 0.15.18
      esbuild-linux-riscv64: 0.15.18
      esbuild-linux-s390x: 0.15.18
      esbuild-netbsd-64: 0.15.18
      esbuild-openbsd-64: 0.15.18
      esbuild-sunos-64: 0.15.18
      esbuild-windows-32: 0.15.18
      esbuild-windows-64: 0.15.18
      esbuild-windows-arm64: 0.15.18
    dev: true

  /esbuild@0.17.15:
    resolution: {integrity: sha512-LBUV2VsUIc/iD9ME75qhT4aJj0r75abCVS0jakhFzOtR7TQsqQA5w0tZ+KTKnwl3kXE0MhskNdHDh/I5aCR1Zw==}
    engines: {node: '>=12'}
    hasBin: true
    requiresBuild: true
    optionalDependencies:
      '@esbuild/android-arm': 0.17.15
      '@esbuild/android-arm64': 0.17.15
      '@esbuild/android-x64': 0.17.15
      '@esbuild/darwin-arm64': 0.17.15
      '@esbuild/darwin-x64': 0.17.15
      '@esbuild/freebsd-arm64': 0.17.15
      '@esbuild/freebsd-x64': 0.17.15
      '@esbuild/linux-arm': 0.17.15
      '@esbuild/linux-arm64': 0.17.15
      '@esbuild/linux-ia32': 0.17.15
      '@esbuild/linux-loong64': 0.17.15
      '@esbuild/linux-mips64el': 0.17.15
      '@esbuild/linux-ppc64': 0.17.15
      '@esbuild/linux-riscv64': 0.17.15
      '@esbuild/linux-s390x': 0.17.15
      '@esbuild/linux-x64': 0.17.15
      '@esbuild/netbsd-x64': 0.17.15
      '@esbuild/openbsd-x64': 0.17.15
      '@esbuild/sunos-x64': 0.17.15
      '@esbuild/win32-arm64': 0.17.15
      '@esbuild/win32-ia32': 0.17.15
      '@esbuild/win32-x64': 0.17.15
    dev: true

  /escalade@3.1.1:
    resolution: {integrity: sha512-k0er2gUkLf8O0zKJiAhmkTnJlTvINGv7ygDNPbeIsX/TJjGJZHuh9B2UxbsaEkmlEo9MfhrSzmhIlhRlI2GXnw==}
    engines: {node: '>=6'}
    dev: true

  /escape-string-regexp@1.0.5:
    resolution: {integrity: sha512-vbRorB5FUQWvla16U8R/qgaFIya2qGzwDrNmCZuYKrbdSUMG6I1ZCGQRefkRVhuOkIGVne7BQ35DSfo1qvJqFg==}
    engines: {node: '>=0.8.0'}
    dev: true

  /escape-string-regexp@2.0.0:
    resolution: {integrity: sha512-UpzcLCXolUWcNu5HtVMHYdXJjArjsF9C0aNnquZYY4uW/Vu0miy5YoWvbV345HauVvcAUnpRuhMMcqTcGOY2+w==}
    engines: {node: '>=8'}
    dev: true

  /escape-string-regexp@4.0.0:
    resolution: {integrity: sha512-TtpcNJ3XAzx3Gq8sWRzJaVajRs0uVxA2YAkdb1jm2YkPz4G6egUFAyA3n5vtEIZefPk5Wa4UXbKuS5fKkJWdgA==}
    engines: {node: '>=10'}
    dev: true

  /escape-string-regexp@5.0.0:
    resolution: {integrity: sha512-/veY75JbMK4j1yjvuUxuVsiS/hr/4iHs9FTT6cgTexxdE0Ly/glccBAkloH/DofkjRbZU3bnoj38mOmhkZ0lHw==}
    engines: {node: '>=12'}
    dev: false

  /escodegen@2.0.0:
    resolution: {integrity: sha512-mmHKys/C8BFUGI+MAWNcSYoORYLMdPzjrknd2Vc+bUsjN5bXcr8EhrNB+UTqfL1y3I9c4fw2ihgtMPQLBRiQxw==}
    engines: {node: '>=6.0'}
    hasBin: true
    dependencies:
      esprima: 4.0.1
      estraverse: 5.3.0
      esutils: 2.0.3
      optionator: 0.8.3
    optionalDependencies:
      source-map: 0.6.1
    dev: true

  /eslint-config-prettier@8.8.0(eslint@8.23.1):
    resolution: {integrity: sha512-wLbQiFre3tdGgpDv67NQKnJuTlcUVYHas3k+DZCc2U2BadthoEY4B7hLPvAxaqdyOGCzuLfii2fqGph10va7oA==}
    hasBin: true
    peerDependencies:
      eslint: '>=7.0.0'
    dependencies:
      eslint: 8.23.1
    dev: true

  /eslint-config-prettier@8.8.0(eslint@8.38.0):
    resolution: {integrity: sha512-wLbQiFre3tdGgpDv67NQKnJuTlcUVYHas3k+DZCc2U2BadthoEY4B7hLPvAxaqdyOGCzuLfii2fqGph10va7oA==}
    hasBin: true
    peerDependencies:
      eslint: '>=7.0.0'
    dependencies:
      eslint: 8.38.0
    dev: true

  /eslint-plugin-solid@0.12.0(eslint@8.23.1)(typescript@4.8.3):
    resolution: {integrity: sha512-4nnLFJwvw5AGC+yAGHFtPGKFgs8Ou77/PGi8DJVfQgILK0fJWVvY07FKzkjQXtO1x/x7DocXusr+ZWutz8DVDQ==}
    engines: {node: '>=12.0.0'}
    peerDependencies:
      eslint: ^6.0.0 || ^7.0.0 || ^8.0.0
    dependencies:
      '@typescript-eslint/utils': 5.57.0(eslint@8.23.1)(typescript@4.8.3)
      eslint: 8.23.1
      is-html: 2.0.0
      jsx-ast-utils: 3.3.3
      kebab-case: 1.0.2
      known-css-properties: 0.24.0
      style-to-object: 0.3.0
    transitivePeerDependencies:
      - supports-color
      - typescript
    dev: true

  /eslint-plugin-solid@0.12.0(eslint@8.38.0)(typescript@5.0.4):
    resolution: {integrity: sha512-4nnLFJwvw5AGC+yAGHFtPGKFgs8Ou77/PGi8DJVfQgILK0fJWVvY07FKzkjQXtO1x/x7DocXusr+ZWutz8DVDQ==}
    engines: {node: '>=12.0.0'}
    peerDependencies:
      eslint: ^6.0.0 || ^7.0.0 || ^8.0.0
    dependencies:
      '@typescript-eslint/utils': 5.57.0(eslint@8.38.0)(typescript@5.0.4)
      eslint: 8.38.0
      is-html: 2.0.0
      jsx-ast-utils: 3.3.3
      kebab-case: 1.0.2
      known-css-properties: 0.24.0
      style-to-object: 0.3.0
    transitivePeerDependencies:
      - supports-color
      - typescript
    dev: true

  /eslint-plugin-spellcheck@0.0.20(eslint@8.23.1):
    resolution: {integrity: sha512-GJa6vgzWAYqe0elKADAsiBRrhvqBnKyt7tpFSqlCZJsK2W9+K80oMyHhKolA7vJ13H5RCGs5/KCN+mKUyKoAiA==}
    peerDependencies:
      eslint: '>=0.8.0'
    dependencies:
      eslint: 8.23.1
      globals: 13.17.0
      hunspell-spellchecker: 1.0.2
      lodash: 4.17.21
    dev: true

  /eslint-plugin-spellcheck@0.0.20(eslint@8.38.0):
    resolution: {integrity: sha512-GJa6vgzWAYqe0elKADAsiBRrhvqBnKyt7tpFSqlCZJsK2W9+K80oMyHhKolA7vJ13H5RCGs5/KCN+mKUyKoAiA==}
    peerDependencies:
      eslint: '>=0.8.0'
    dependencies:
      eslint: 8.38.0
      globals: 13.17.0
      hunspell-spellchecker: 1.0.2
      lodash: 4.17.21
    dev: true

  /eslint-scope@5.1.1:
    resolution: {integrity: sha512-2NxwbF/hZ0KpepYN0cNbo+FN6XoK7GaHlQhgx/hIZl6Va0bF45RQOOwhLIy8lQDbuCiadSLCBnH2CFYquit5bw==}
    engines: {node: '>=8.0.0'}
    dependencies:
      esrecurse: 4.3.0
      estraverse: 4.3.0
    dev: true

  /eslint-scope@7.1.1:
    resolution: {integrity: sha512-QKQM/UXpIiHcLqJ5AOyIW7XZmzjkzQXYE54n1++wb0u9V/abW3l9uQnxX8Z5Xd18xyKIMTUAyQ0k1e8pz6LUrw==}
    engines: {node: ^12.22.0 || ^14.17.0 || >=16.0.0}
    dependencies:
      esrecurse: 4.3.0
      estraverse: 5.3.0
    dev: true

  /eslint-utils@3.0.0(eslint@8.23.1):
    resolution: {integrity: sha512-uuQC43IGctw68pJA1RgbQS8/NP7rch6Cwd4j3ZBtgo4/8Flj4eGE7ZYSZRN3iq5pVUv6GPdW5Z1RFleo84uLDA==}
    engines: {node: ^10.0.0 || ^12.0.0 || >= 14.0.0}
    peerDependencies:
      eslint: '>=5'
    dependencies:
      eslint: 8.23.1
      eslint-visitor-keys: 2.1.0
    dev: true

  /eslint-visitor-keys@2.1.0:
    resolution: {integrity: sha512-0rSmRBzXgDzIsD6mGdJgevzgezI534Cer5L/vyMX0kHzT/jiB43jRhd9YUlMGYLQy2zprNmoT8qasCGtY+QaKw==}
    engines: {node: '>=10'}
    dev: true

  /eslint-visitor-keys@3.3.0:
    resolution: {integrity: sha512-mQ+suqKJVyeuwGYHAdjMFqjCyfl8+Ldnxuyp3ldiMBFKkvytrXUZWaiPCEav8qDHKty44bD+qV1IP4T+w+xXRA==}
    engines: {node: ^12.22.0 || ^14.17.0 || >=16.0.0}
    dev: true

  /eslint-visitor-keys@3.4.0:
    resolution: {integrity: sha512-HPpKPUBQcAsZOsHAFwTtIKcYlCje62XB7SEAcxjtmW6TD1WVpkS6i6/hOVtTZIl4zGj/mBqpFVGvaDneik+VoQ==}
    engines: {node: ^12.22.0 || ^14.17.0 || >=16.0.0}
    dev: true

  /eslint@8.23.1:
    resolution: {integrity: sha512-w7C1IXCc6fNqjpuYd0yPlcTKKmHlHHktRkzmBPZ+7cvNBQuiNjx0xaMTjAJGCafJhQkrFJooREv0CtrVzmHwqg==}
    engines: {node: ^12.22.0 || ^14.17.0 || >=16.0.0}
    hasBin: true
    dependencies:
      '@eslint/eslintrc': 1.3.2
      '@humanwhocodes/config-array': 0.10.4
      '@humanwhocodes/gitignore-to-minimatch': 1.0.2
      '@humanwhocodes/module-importer': 1.0.1
      ajv: 6.12.6
      chalk: 4.1.2
      cross-spawn: 7.0.3
      debug: 4.3.4
      doctrine: 3.0.0
      escape-string-regexp: 4.0.0
      eslint-scope: 7.1.1
      eslint-utils: 3.0.0(eslint@8.23.1)
      eslint-visitor-keys: 3.3.0
      espree: 9.4.0
      esquery: 1.4.0
      esutils: 2.0.3
      fast-deep-equal: 3.1.3
      file-entry-cache: 6.0.1
      find-up: 5.0.0
      glob-parent: 6.0.2
      globals: 13.17.0
      globby: 11.1.0
      grapheme-splitter: 1.0.4
      ignore: 5.2.0
      import-fresh: 3.3.0
      imurmurhash: 0.1.4
      is-glob: 4.0.3
      js-sdsl: 4.1.4
      js-yaml: 4.1.0
      json-stable-stringify-without-jsonify: 1.0.1
      levn: 0.4.1
      lodash.merge: 4.6.2
      minimatch: 3.1.2
      natural-compare: 1.4.0
      optionator: 0.9.1
      regexpp: 3.2.0
      strip-ansi: 6.0.1
      strip-json-comments: 3.1.1
      text-table: 0.2.0
    transitivePeerDependencies:
      - supports-color
    dev: true

  /eslint@8.38.0:
    resolution: {integrity: sha512-pIdsD2jwlUGf/U38Jv97t8lq6HpaU/G9NKbYmpWpZGw3LdTNhZLbJePqxOXGB5+JEKfOPU/XLxYxFh03nr1KTg==}
    engines: {node: ^12.22.0 || ^14.17.0 || >=16.0.0}
    hasBin: true
    dependencies:
      '@eslint-community/eslint-utils': 4.4.0(eslint@8.38.0)
      '@eslint-community/regexpp': 4.5.0
      '@eslint/eslintrc': 2.0.2
      '@eslint/js': 8.38.0
      '@humanwhocodes/config-array': 0.11.8
      '@humanwhocodes/module-importer': 1.0.1
      '@nodelib/fs.walk': 1.2.8
      ajv: 6.12.6
      chalk: 4.1.2
      cross-spawn: 7.0.3
      debug: 4.3.4
      doctrine: 3.0.0
      escape-string-regexp: 4.0.0
      eslint-scope: 7.1.1
      eslint-visitor-keys: 3.4.0
      espree: 9.5.1
      esquery: 1.5.0
      esutils: 2.0.3
      fast-deep-equal: 3.1.3
      file-entry-cache: 6.0.1
      find-up: 5.0.0
      glob-parent: 6.0.2
      globals: 13.20.0
      grapheme-splitter: 1.0.4
      ignore: 5.2.0
      import-fresh: 3.3.0
      imurmurhash: 0.1.4
      is-glob: 4.0.3
      is-path-inside: 3.0.3
      js-sdsl: 4.1.4
      js-yaml: 4.1.0
      json-stable-stringify-without-jsonify: 1.0.1
      levn: 0.4.1
      lodash.merge: 4.6.2
      minimatch: 3.1.2
      natural-compare: 1.4.0
      optionator: 0.9.1
      strip-ansi: 6.0.1
      strip-json-comments: 3.1.1
      text-table: 0.2.0
    transitivePeerDependencies:
      - supports-color
    dev: true

  /espree@9.4.0:
    resolution: {integrity: sha512-DQmnRpLj7f6TgN/NYb0MTzJXL+vJF9h3pHy4JhCIs3zwcgez8xmGg3sXHcEO97BrmO2OSvCwMdfdlyl+E9KjOw==}
    engines: {node: ^12.22.0 || ^14.17.0 || >=16.0.0}
    dependencies:
      acorn: 8.8.2
      acorn-jsx: 5.3.2(acorn@8.8.2)
      eslint-visitor-keys: 3.4.0
    dev: true

  /espree@9.5.1:
    resolution: {integrity: sha512-5yxtHSZXRSW5pvv3hAlXM5+/Oswi1AUFqBmbibKb5s6bp3rGIDkyXU6xCoyuuLhijr4SFwPrXRoZjz0AZDN9tg==}
    engines: {node: ^12.22.0 || ^14.17.0 || >=16.0.0}
    dependencies:
      acorn: 8.8.2
      acorn-jsx: 5.3.2(acorn@8.8.2)
      eslint-visitor-keys: 3.4.0
    dev: true

  /esprima@4.0.1:
    resolution: {integrity: sha512-eGuFFw7Upda+g4p+QHvnW0RyTX/SVeJBDM/gCtMARO0cLuT2HcEKnTPvhjV6aGeqrCB/sbNop0Kszm0jsaWU4A==}
    engines: {node: '>=4'}
    hasBin: true
    dev: true

  /esquery@1.4.0:
    resolution: {integrity: sha512-cCDispWt5vHHtwMY2YrAQ4ibFkAL8RbH5YGBnZBc90MolvvfkkQcJro/aZiAQUlQ3qgrYS6D6v8Gc5G5CQsc9w==}
    engines: {node: '>=0.10'}
    dependencies:
      estraverse: 5.3.0
    dev: true

  /esquery@1.5.0:
    resolution: {integrity: sha512-YQLXUplAwJgCydQ78IMJywZCceoqk1oH01OERdSAJc/7U2AylwjhSCLDEtqwg811idIS/9fIU5GjG73IgjKMVg==}
    engines: {node: '>=0.10'}
    dependencies:
      estraverse: 5.3.0
    dev: true

  /esrecurse@4.3.0:
    resolution: {integrity: sha512-KmfKL3b6G+RXvP8N1vr3Tq1kL/oCFgn2NYXEtqP8/L3pKapUA4G8cFVaoF3SU323CD4XypR/ffioHmkti6/Tag==}
    engines: {node: '>=4.0'}
    dependencies:
      estraverse: 5.3.0
    dev: true

  /estraverse@4.3.0:
    resolution: {integrity: sha512-39nnKffWz8xN1BU/2c79n9nB9HDzo0niYUqx6xyqUnyoAnQyyWpOTdZEeiCch8BBu515t4wp9ZmgVfVhn9EBpw==}
    engines: {node: '>=4.0'}
    dev: true

  /estraverse@5.3.0:
    resolution: {integrity: sha512-MMdARuVEQziNTeJD8DgMqmhwR11BRQ/cBP+pLtYdSTnf3MIO8fFeiINEbX36ZdNlfU/7A9f3gUw49B3oQsvwBA==}
    engines: {node: '>=4.0'}
    dev: true

  /estree-walker@1.0.1:
    resolution: {integrity: sha512-1fMXF3YP4pZZVozF8j/ZLfvnR8NSIljt56UhbZ5PeeDmmGHpgpdwQt7ITlGvYaQukCvuBRMLEiKiYC+oeIg4cg==}
    dev: true

  /estree-walker@2.0.2:
    resolution: {integrity: sha512-Rfkk/Mp/DL7JVje3u18FxFujQlTNR2q6QfMSMB7AvCBx91NGj/ba3kCfza0f6dVDbw7YlRf/nDrn7pQrCCyQ/w==}
    dev: true

  /esutils@2.0.3:
    resolution: {integrity: sha512-kVscqXk4OCp68SZ0dkgEKVi6/8ij300KBWTJq32P/dYeWTSwK41WyTxalN1eRmA5Z9UU/LX9D7FWSmV9SAYx6g==}
    engines: {node: '>=0.10.0'}
    dev: true

  /event-stream@3.3.4:
    resolution: {integrity: sha512-QHpkERcGsR0T7Qm3HNJSyXKEEj8AHNxkY3PK8TS2KJvQ7NiSHe3DDpwVKKtoYprL/AreyzFBeIkBIWChAqn60g==}
    dependencies:
      duplexer: 0.1.2
      from: 0.1.7
      map-stream: 0.1.0
      pause-stream: 0.0.11
      split: 0.3.3
      stream-combiner: 0.0.4
      through: 2.3.8
    dev: true

  /eventemitter3@5.0.0:
    resolution: {integrity: sha512-riuVbElZZNXLeLEoprfNYoDSwTBRR44X3mnhdI1YcnENpWTCsTTVZ2zFuqQcpoyqPQIUXdiPEU0ECAq0KQRaHg==}
    dev: false

  /execa@5.1.1:
    resolution: {integrity: sha512-8uSpZZocAZRBAPIEINJj3Lo9HyGitllczc27Eh5YYojjMFMn8yHMDMaUHE2Jqfq05D/wucwI4JGURyXt1vchyg==}
    engines: {node: '>=10'}
    dependencies:
      cross-spawn: 7.0.3
      get-stream: 6.0.1
      human-signals: 2.1.0
      is-stream: 2.0.1
      merge-stream: 2.0.0
      npm-run-path: 4.0.1
      onetime: 5.1.2
      signal-exit: 3.0.7
      strip-final-newline: 2.0.0
    dev: true

  /exit@0.1.2:
    resolution: {integrity: sha512-Zk/eNKV2zbjpKzrsQ+n1G6poVbErQxJ0LBOJXaKZ1EViLzH+hrLu9cdXI4zw9dBQJslwBEpbQ2P1oS7nDxs6jQ==}
    engines: {node: '>= 0.8.0'}
    dev: true

  /expect@27.5.1:
    resolution: {integrity: sha512-E1q5hSUG2AmYQwQJ041nvgpkODHQvB+RKlB4IYdru6uJsyFTRyZAP463M+1lINorwbqAmUggi6+WwkD8lCS/Dw==}
    engines: {node: ^10.13.0 || ^12.13.0 || ^14.15.0 || >=15.0.0}
    dependencies:
      '@jest/types': 27.5.1
      jest-get-type: 27.5.1
      jest-matcher-utils: 27.5.1
      jest-message-util: 27.5.1
    dev: true

  /expect@29.5.0:
    resolution: {integrity: sha512-yM7xqUrCO2JdpFo4XpM82t+PJBFybdqoQuJLDGeDX2ij8NZzqRHyu3Hp188/JX7SWqud+7t4MUdvcgGBICMHZg==}
    engines: {node: ^14.15.0 || ^16.10.0 || >=18.0.0}
    dependencies:
      '@jest/expect-utils': 29.5.0
      jest-get-type: 29.4.3
      jest-matcher-utils: 29.5.0
      jest-message-util: 29.5.0
      jest-util: 29.5.0
    dev: true

  /extend@3.0.2:
    resolution: {integrity: sha512-fjquC59cD7CyW6urNXK0FBufkZcoiGG80wTuPujX590cB5Ttln20E2UB4S/WARVqhXffZl2LNgS+gQdPIIim/g==}
    dev: false

  /fast-deep-equal@3.1.3:
    resolution: {integrity: sha512-f3qQ9oQy9j2AhBe/H9VC91wLmKBCCU/gDOnKNAYG5hswO7BLKj09Hc5HYNz9cGI++xlpDCIgDaitVs03ATR84Q==}

  /fast-glob@3.2.12:
    resolution: {integrity: sha512-DVj4CQIYYow0BlaelwK1pHl5n5cRSJfM60UA0zK891sVInoPri2Ekj7+e1CT3/3qxXenpI+nBBmQAcJPJgaj4w==}
    engines: {node: '>=8.6.0'}
    dependencies:
      '@nodelib/fs.stat': 2.0.5
      '@nodelib/fs.walk': 1.2.8
      glob-parent: 5.1.2
      merge2: 1.4.1
      micromatch: 4.0.5
    dev: true

  /fast-json-stable-stringify@2.1.0:
    resolution: {integrity: sha512-lhd/wF+Lk98HZoTCtlVraHtfh5XYijIjalXck7saUtuanSDyLMxnHhSXEDJqHxD7msR8D0uCmqlkwjCV8xvwHw==}
    dev: true

  /fast-levenshtein@2.0.6:
    resolution: {integrity: sha512-DCXu6Ifhqcks7TZKY3Hxp3y6qphY5SJZmrWMDrKcERSOXWQdMhU9Ig/PYrzyw/ul9jOIyh0N4M0tbC5hodg8dw==}
    dev: true

  /fastq@1.13.0:
    resolution: {integrity: sha512-YpkpUnK8od0o1hmeSc7UUs/eB/vIPWJYjKck2QKIzAf71Vm1AAQ3EbuZB3g2JIy+pg+ERD0vqI79KyZiB2e2Nw==}
    dependencies:
      reusify: 1.0.4
    dev: true

  /fb-watchman@2.0.2:
    resolution: {integrity: sha512-p5161BqbuCaSnB8jIbzQHOlpgsPmK5rJVDfDKO91Axs5NC1uu3HRQm6wt9cd9/+GtQQIO53JdGXXoyDpTAsgYA==}
    dependencies:
      bser: 2.1.1
    dev: true

  /file-entry-cache@6.0.1:
    resolution: {integrity: sha512-7Gps/XWymbLk2QLYK4NzpMOrYjMhdIxXuIvy2QBsLE6ljuodKvdkWs/cpyJJ3CVIVpH0Oi1Hvg1ovbMzLdFBBg==}
    engines: {node: ^10.12.0 || >=12.0.0}
    dependencies:
      flat-cache: 3.0.4
    dev: true

  /filelist@1.0.4:
    resolution: {integrity: sha512-w1cEuf3S+DrLCQL7ET6kz+gmlJdbq9J7yXCSjK/OZCPA+qEN1WyF4ZAf0YYJa4/shHJra2t/d/r8SV4Ji+x+8Q==}
    dependencies:
      minimatch: 5.1.6
    dev: true

  /fill-range@7.0.1:
    resolution: {integrity: sha512-qOo9F+dMUmC2Lcb4BbVvnKJxTPjCm+RRpe4gDuGrzkL7mEVl/djYSu2OdQ2Pa302N4oqkSg9ir6jaLWJ2USVpQ==}
    engines: {node: '>=8'}
    dependencies:
      to-regex-range: 5.0.1
    dev: true

  /find-up@4.1.0:
    resolution: {integrity: sha512-PpOwAdQ/YlXQ2vj8a3h8IipDuYRi3wceVQQGYWxNINccq40Anw7BlsEXCMbt1Zt+OLA6Fq9suIpIWD0OsnISlw==}
    engines: {node: '>=8'}
    dependencies:
      locate-path: 5.0.0
      path-exists: 4.0.0
    dev: true

  /find-up@5.0.0:
    resolution: {integrity: sha512-78/PXT1wlLLDgTzDs7sjq9hzz0vXD+zn+7wypEe4fXQxCmdmqfGsEPQxmiCSQI3ajFV91bVSsvNtrJRiW6nGng==}
    engines: {node: '>=10'}
    dependencies:
      locate-path: 6.0.0
      path-exists: 4.0.0
    dev: true

  /flat-cache@3.0.4:
    resolution: {integrity: sha512-dm9s5Pw7Jc0GvMYbshN6zchCA9RgQlzzEZX3vylR9IqFfS8XciblUXOKfW6SiuJ0e13eDYZoZV5wdrev7P3Nwg==}
    engines: {node: ^10.12.0 || >=12.0.0}
    dependencies:
      flatted: 3.2.7
      rimraf: 3.0.2
    dev: true

  /flatted@3.2.7:
    resolution: {integrity: sha512-5nqDSxl8nn5BSNxyR3n4I6eDmbolI6WT+QqR547RwxQapgjQBmtktdP+HTBb/a/zLsbzERTONyUB5pefh5TtjQ==}
    dev: true

  /follow-redirects@1.15.2:
    resolution: {integrity: sha512-VQLG33o04KaQ8uYi2tVNbdrWp1QWxNNea+nmIB4EVM28v0hmP17z7aG1+wAkNzVq4KeXTq3221ye5qTJP91JwA==}
    engines: {node: '>=4.0'}
    peerDependencies:
      debug: '*'
    peerDependenciesMeta:
      debug:
        optional: true
    dev: false

  /for-each@0.3.3:
    resolution: {integrity: sha512-jqYfLp7mo9vIyQf8ykW2v7A+2N4QjeCeI5+Dz9XraiO1ign81wjiH7Fb9vSOWvQfNtmSa4H2RoQTrrXivdUZmw==}
    dependencies:
      is-callable: 1.2.7
    dev: true

  /foreground-child@2.0.0:
    resolution: {integrity: sha512-dCIq9FpEcyQyXKCkyzmlPTFNgrCzPudOe+mhvJU5zAtlBnGVy2yKxtfsxK2tQBThwq225jcvBjpw1Gr40uzZCA==}
    engines: {node: '>=8.0.0'}
    dependencies:
      cross-spawn: 7.0.3
      signal-exit: 3.0.7
    dev: true

  /form-data@3.0.1:
    resolution: {integrity: sha512-RHkBKtLWUVwd7SqRIvCZMEvAMoGUp0XU+seQiZejj0COz3RI3hWP4sCv3gZWWLjJTd7rGwcsF5eKZGii0r/hbg==}
    engines: {node: '>= 6'}
    dependencies:
      asynckit: 0.4.0
      combined-stream: 1.0.8
      mime-types: 2.1.35
    dev: true

  /form-data@4.0.0:
    resolution: {integrity: sha512-ETEklSGi5t0QMZuiXoA/Q6vcnxcLQP5vdugSpuAyi6SVGi2clPPp+xgEhuMaHC+zGgn31Kd235W35f7Hykkaww==}
    engines: {node: '>= 6'}
    dependencies:
      asynckit: 0.4.0
      combined-stream: 1.0.8
      mime-types: 2.1.35
    dev: true

  /from@0.1.7:
    resolution: {integrity: sha512-twe20eF1OxVxp/ML/kq2p1uc6KvFK/+vs8WjEbeKmV2He22MKm7YF2ANIt+EOqhJ5L3K/SuuPhk0hWQDjOM23g==}
    dev: true

  /fromentries@1.3.2:
    resolution: {integrity: sha512-cHEpEQHUg0f8XdtZCc2ZAhrHzKzT0MrFUTcvx+hfxYu7rGMDc5SKoXFh+n4YigxsHXRzc6OrCshdR1bWH6HHyg==}
    dev: false

  /fs-extra@9.1.0:
    resolution: {integrity: sha512-hcg3ZmepS30/7BSFqRvoo3DOMQu7IjqxO5nCDt+zM9XWjb33Wg7ziNT+Qvqbuc3+gWpzO02JubVyk2G4Zvo1OQ==}
    engines: {node: '>=10'}
    dependencies:
      at-least-node: 1.0.0
      graceful-fs: 4.2.11
      jsonfile: 6.1.0
      universalify: 2.0.0
    dev: true

  /fs.realpath@1.0.0:
    resolution: {integrity: sha512-OO0pH2lK6a0hZnAdau5ItzHPI6pUlvI7jMVnxUQRtw4owF2wk8lOSabtGDCTP4Ggrg2MbGnWO9X8K1t4+fGMDw==}
    dev: true

  /fsevents@2.3.2:
    resolution: {integrity: sha512-xiqMQR4xAeHTuB9uWm+fFRcIOgKBMiOBP+eXiyT7jsgVCq1bkVygt00oASowB7EdtpOHaaPgKt812P9ab+DDKA==}
    engines: {node: ^8.16.0 || ^10.6.0 || >=11.0.0}
    os: [darwin]
    requiresBuild: true
    dev: true
    optional: true

  /function-bind@1.1.1:
    resolution: {integrity: sha512-yIovAzMX49sF8Yl58fSCWJ5svSLuaibPxXQJFLmBObTuCr0Mf1KiPopGM9NiFjiYBCbfaa2Fh6breQ6ANVTI0A==}
    dev: true

  /function.prototype.name@1.1.5:
    resolution: {integrity: sha512-uN7m/BzVKQnCUF/iW8jYea67v++2u7m5UgENbHRtdDVclOUP+FMPlCNdmk0h/ysGyo2tavMJEDqJAkJdRa1vMA==}
    engines: {node: '>= 0.4'}
    dependencies:
      call-bind: 1.0.2
      define-properties: 1.2.0
      es-abstract: 1.21.2
      functions-have-names: 1.2.3
    dev: true

  /functions-have-names@1.2.3:
    resolution: {integrity: sha512-xckBUXyTIqT97tq2x2AMb+g163b5JFysYk0x4qxNFwbfQkmNZoiRHb6sPzI9/QV33WeuvVYBUIiD4NzNIyqaRQ==}
    dev: true

  /gensync@1.0.0-beta.2:
    resolution: {integrity: sha512-3hN7NaskYvMDLQY55gnW3NQ+mesEAepTqlg+VEbj7zzqEMBVNhzcGYYeqFo/TlYz6eQiFcp1HcsCZO+nGgS8zg==}
    engines: {node: '>=6.9.0'}
    dev: true

  /get-caller-file@2.0.5:
    resolution: {integrity: sha512-DyFP3BM/3YHTQOCUL/w0OZHR0lpKeGrxotcHWcqNEdnltqFwXVfhEBQ94eIo34AfQpo0rGki4cyIiftY06h2Fg==}
    engines: {node: 6.* || 8.* || >= 10.*}
    dev: true

  /get-func-name@2.0.0:
    resolution: {integrity: sha512-Hm0ixYtaSZ/V7C8FJrtZIuBBI+iSgL+1Aq82zSu8VQNB4S3Gk8e7Qs3VwBDJAhmRZcFqkl3tQu36g/Foh5I5ig==}
    dev: true

  /get-intrinsic@1.2.0:
    resolution: {integrity: sha512-L049y6nFOuom5wGyRc3/gdTLO94dySVKRACj1RmJZBQXlbTMhtNIgkWkUHq+jYmZvKf14EW1EoJnnjbmoHij0Q==}
    dependencies:
      function-bind: 1.1.1
      has: 1.0.3
      has-symbols: 1.0.3
    dev: true

  /get-own-enumerable-property-symbols@3.0.2:
    resolution: {integrity: sha512-I0UBV/XOz1XkIJHEUDMZAbzCThU/H8DxmSfmdGcKPnVhu2VfFqr34jr9777IyaTYvxjedWhqVIilEDsCdP5G6g==}
    dev: true

  /get-package-type@0.1.0:
    resolution: {integrity: sha512-pjzuKtY64GYfWizNAJ0fr9VqttZkNiK2iS430LtIHzjBEr6bX8Am2zm4sW4Ro5wjWW5cAlRL1qAMTcXbjNAO2Q==}
    engines: {node: '>=8.0.0'}
    dev: true

  /get-stream@6.0.1:
    resolution: {integrity: sha512-ts6Wi+2j3jQjqi70w5AlN8DFnkSwC+MqmxEzdEALB2qXZYV3X/b1CTfgPLGJNMeAWxdPfU8FO1ms3NUfaHCPYg==}
    engines: {node: '>=10'}
    dev: true

  /get-symbol-description@1.0.0:
    resolution: {integrity: sha512-2EmdH1YvIQiZpltCNgkuiUnyukzxM/R6NDJX31Ke3BG1Nq5b0S2PhX59UKi9vZpPDQVdqn+1IcaAwnzTT5vCjw==}
    engines: {node: '>= 0.4'}
    dependencies:
      call-bind: 1.0.2
      get-intrinsic: 1.2.0
    dev: true

  /glob-parent@5.1.2:
    resolution: {integrity: sha512-AOIgSQCepiJYwP3ARnGx+5VnTu2HBYdzbGP45eLw1vr3zB3vZLeyed1sC9hnbcOc9/SrMyM5RPQrkGz4aS9Zow==}
    engines: {node: '>= 6'}
    dependencies:
      is-glob: 4.0.3
    dev: true

  /glob-parent@6.0.2:
    resolution: {integrity: sha512-XxwI8EOhVQgWp6iDL+3b0r86f4d6AX6zSU55HfB4ydCEuXLXc5FcYeOu+nnGftS4TEju/11rt4KJPTMgbfmv4A==}
    engines: {node: '>=10.13.0'}
    dependencies:
      is-glob: 4.0.3
    dev: true

  /glob@7.2.3:
    resolution: {integrity: sha512-nFR0zLpU2YCaRxwoCJvL6UvCH2JFyFVIvwTLsIf21AuHlMskA1hhTdk+LlYJtOlYt9v6dvszD2BGRqBL+iQK9Q==}
    dependencies:
      fs.realpath: 1.0.0
      inflight: 1.0.6
      inherits: 2.0.4
      minimatch: 3.1.2
      once: 1.4.0
      path-is-absolute: 1.0.1
    dev: true

  /globals@11.12.0:
    resolution: {integrity: sha512-WOBp/EEGUiIsJSp7wcv/y6MO+lV9UoncWqxuFfm8eBwzWNgyfBd6Gz+IeKQ9jCmyhoH99g15M3T+QaVHFjizVA==}
    engines: {node: '>=4'}
    dev: true

  /globals@13.17.0:
    resolution: {integrity: sha512-1C+6nQRb1GwGMKm2dH/E7enFAMxGTmGI7/dEdhy/DNelv85w9B72t3uc5frtMNXIbzrarJJ/lTCjcaZwbLJmyw==}
    engines: {node: '>=8'}
    dependencies:
      type-fest: 0.20.2
    dev: true

  /globals@13.20.0:
    resolution: {integrity: sha512-Qg5QtVkCy/kv3FUSlu4ukeZDVf9ee0iXLAUYX13gbR17bnejFTzr4iS9bY7kwCf1NztRNm1t91fjOiyx4CSwPQ==}
    engines: {node: '>=8'}
    dependencies:
      type-fest: 0.20.2
    dev: true

  /globalthis@1.0.3:
    resolution: {integrity: sha512-sFdI5LyBiNTHjRd7cGPWapiHWMOXKyuBNX/cWJ3NfzrZQVa8GI/8cofCl74AOVqq9W5kNmguTIzJ/1s2gyI9wA==}
    engines: {node: '>= 0.4'}
    dependencies:
      define-properties: 1.2.0
    dev: true

  /globalyzer@0.1.0:
    resolution: {integrity: sha512-40oNTM9UfG6aBmuKxk/giHn5nQ8RVz/SS4Ir6zgzOv9/qC3kKZ9v4etGTcJbEl/NyVQH7FGU7d+X1egr57Md2Q==}
    dev: false
    optional: true

  /globby@11.1.0:
    resolution: {integrity: sha512-jhIXaOzy1sb8IyocaruWSn1TjmnBVs8Ayhcy83rmxNJ8q2uWKCAj3CnJY+KpGSXCueAPc0i05kVvVKtP1t9S3g==}
    engines: {node: '>=10'}
    dependencies:
      array-union: 2.1.0
      dir-glob: 3.0.1
      fast-glob: 3.2.12
      ignore: 5.2.0
      merge2: 1.4.1
      slash: 3.0.0
    dev: true

  /globrex@0.1.2:
    resolution: {integrity: sha512-uHJgbwAMwNFf5mLst7IWLNg14x1CkeqglJb/K3doi4dw6q2IvAAmM/Y81kevy83wP+Sst+nutFTYOGg3d1lsxg==}
    dev: false
    optional: true

  /goober@2.1.11(csstype@3.1.1):
    resolution: {integrity: sha512-5SS2lmxbhqH0u9ABEWq7WPU69a4i2pYcHeCxqaNq6Cw3mnrF0ghWNM4tEGid4dKy8XNIAUbuThuozDHHKJVh3A==}
    peerDependencies:
      csstype: ^3.0.10
    dependencies:
      csstype: 3.1.1
    dev: false

  /gopd@1.0.1:
    resolution: {integrity: sha512-d65bNlIadxvpb/A2abVdlqKqV563juRnZ1Wtk6s1sIR8uNsXR70xqIzVqxVf1eTqDunwT2MkczEeaezCKTZhwA==}
    dependencies:
      get-intrinsic: 1.2.0
    dev: true

  /graceful-fs@4.2.10:
    resolution: {integrity: sha512-9ByhssR2fPVsNZj478qUUbKfmL0+t5BDVyjShtyZZLiK7ZDAArFFfopyOTj0M05wE2tJPisA4iTnnXl2YoPvOA==}
    dev: true

  /graceful-fs@4.2.11:
    resolution: {integrity: sha512-RbJ5/jmFcNNCcDV5o9eTnBLJ/HszWV0P73bc+Ff4nS/rJj+YaS6IGyiOL0VoBYX+l1Wrl3k63h/KrH+nhJ0XvQ==}
    dev: true

  /grapheme-splitter@1.0.4:
    resolution: {integrity: sha512-bzh50DW9kTPM00T8y4o8vQg89Di9oLJVLW/KaOGIXJWP/iqCN6WKYkbNOF04vFLJhwcpYUh9ydh/+5vpOqV4YQ==}
    dev: true

  /has-bigints@1.0.2:
    resolution: {integrity: sha512-tSvCKtBr9lkF0Ex0aQiP9N+OpV4zi2r/Nee5VkRDbaqv35RLYMzbwQfFSZZH0kR+Rd6302UJZ2p/bJCEoR3VoQ==}
    dev: true

  /has-flag@3.0.0:
    resolution: {integrity: sha512-sKJf1+ceQBr4SMkvQnBDNDtf4TXpVhVGateu0t918bl30FnbE2m4vNLX+VWe/dpjlb+HugGYzW7uQXH98HPEYw==}
    engines: {node: '>=4'}
    dev: true

  /has-flag@4.0.0:
    resolution: {integrity: sha512-EykJT/Q1KjTWctppgIAgfSO0tKVuZUjhgMr17kqTumMl6Afv3EISleU7qZUzoXDFTAHTDC4NOoG/ZxU3EvlMPQ==}
    engines: {node: '>=8'}

  /has-property-descriptors@1.0.0:
    resolution: {integrity: sha512-62DVLZGoiEBDHQyqG4w9xCuZ7eJEwNmJRWw2VY84Oedb7WFcA27fiEVe8oUQx9hAUJ4ekurquucTGwsyO1XGdQ==}
    dependencies:
      get-intrinsic: 1.2.0
    dev: true

  /has-proto@1.0.1:
    resolution: {integrity: sha512-7qE+iP+O+bgF9clE5+UoBFzE65mlBiVj3tKCrlNQ0Ogwm0BjpT/gK4SlLYDMybDh5I3TCTKnPPa0oMG7JDYrhg==}
    engines: {node: '>= 0.4'}
    dev: true

  /has-symbols@1.0.3:
    resolution: {integrity: sha512-l3LCuF6MgDNwTDKkdYGEihYjt5pRPbEg46rtlmnSPlUbgmB8LOIrKJbYYFBSbnPaJexMKtiPO8hmeRjRz2Td+A==}
    engines: {node: '>= 0.4'}
    dev: true

  /has-tostringtag@1.0.0:
    resolution: {integrity: sha512-kFjcSNhnlGV1kyoGk7OXKSawH5JOb/LzUc5w9B02hOTO0dfFRjbHQKvg1d6cf3HbeUmtU9VbbV3qzZ2Teh97WQ==}
    engines: {node: '>= 0.4'}
    dependencies:
      has-symbols: 1.0.3
    dev: true

  /has@1.0.3:
    resolution: {integrity: sha512-f2dvO0VU6Oej7RkWJGrehjbzMAjFp5/VKPp5tTpWIV4JHHZK1/BxbFRtf/siA2SWTe09caDmVtYYzWEIbBS4zw==}
    engines: {node: '>= 0.4.0'}
    dependencies:
      function-bind: 1.1.1
    dev: true

  /hast-util-from-parse5@7.1.0:
    resolution: {integrity: sha512-m8yhANIAccpU4K6+121KpPP55sSl9/samzQSQGpb0mTExcNh2WlvjtMwSWFhg6uqD4Rr6Nfa8N6TMypQM51rzQ==}
    dependencies:
      '@types/hast': 2.3.4
      '@types/parse5': 6.0.3
      '@types/unist': 2.0.6
      hastscript: 7.1.0
      property-information: 6.2.0
      vfile: 5.3.6
      vfile-location: 4.0.1
      web-namespaces: 2.0.1
    dev: false

  /hast-util-is-element@2.1.2:
    resolution: {integrity: sha512-thjnlGAnwP8ef/GSO1Q8BfVk2gundnc2peGQqEg2kUt/IqesiGg/5mSwN2fE7nLzy61pg88NG6xV+UrGOrx9EA==}
    dependencies:
      '@types/hast': 2.3.4
      '@types/unist': 2.0.6
    dev: false

  /hast-util-parse-selector@3.1.0:
    resolution: {integrity: sha512-AyjlI2pTAZEOeu7GeBPZhROx0RHBnydkQIXlhnFzDi0qfXTmGUWoCYZtomHbrdrheV4VFUlPcfJ6LMF5T6sQzg==}
    dependencies:
      '@types/hast': 2.3.4
    dev: false

  /hast-util-to-text@3.1.1:
    resolution: {integrity: sha512-7S3mOBxACy8syL45hCn3J7rHqYaXkxRfsX6LXEU5Shz4nt4GxdjtMUtG+T6G/ZLUHd7kslFAf14kAN71bz30xA==}
    dependencies:
      '@types/hast': 2.3.4
      hast-util-is-element: 2.1.2
      unist-util-find-after: 4.0.0
    dev: false

  /hast@1.0.0:
    resolution: {integrity: sha512-vFUqlRV5C+xqP76Wwq2SrM0kipnmpxJm7OfvVXpB35Fp+Fn4MV+ozr+JZr5qFvyR1q/U+Foim2x+3P+x9S1PLA==}
    deprecated: Renamed to rehype
    dev: false

  /hastscript@7.1.0:
    resolution: {integrity: sha512-uBjaTTLN0MkCZxY/R2fWUOcu7FRtUVzKRO5P/RAfgsu3yFiMB1JWCO4AjeVkgHxAira1f2UecHK5WfS9QurlWA==}
    dependencies:
      '@types/hast': 2.3.4
      comma-separated-tokens: 2.0.3
      hast-util-parse-selector: 3.1.0
      property-information: 6.2.0
      space-separated-tokens: 2.0.2
    dev: false

  /hey-listen@1.0.8:
    resolution: {integrity: sha512-COpmrF2NOg4TBWUJ5UVyaCU2A88wEMkUPK4hNqyCkqHbxT92BbvfjoSozkAIIm6XhicGlJHhFdullInrdhwU8Q==}
    dev: false

  /html-encoding-sniffer@2.0.1:
    resolution: {integrity: sha512-D5JbOMBIR/TVZkubHT+OyT2705QvogUW4IBn6nHd756OwieSF9aDYFj4dv6HHEVGYbHaLETa3WggZYWWMyy3ZQ==}
    engines: {node: '>=10'}
    dependencies:
      whatwg-encoding: 1.0.5
    dev: true

  /html-encoding-sniffer@3.0.0:
    resolution: {integrity: sha512-oWv4T4yJ52iKrufjnyZPkrN0CH3QnrUqdB6In1g5Fe1mia8GmF36gnfNySxoZtxD5+NmYw1EElVXiBk93UeskA==}
    engines: {node: '>=12'}
    dependencies:
      whatwg-encoding: 2.0.0
    dev: true

  /html-entities@2.3.2:
    resolution: {integrity: sha512-c3Ab/url5ksaT0WyleslpBEthOzWhrjQbg75y7XUsfSzi3Dgzt0l8w5e7DylRn15MTlMMD58dTfzddNS2kcAjQ==}
    dev: true

  /html-entities@2.3.3:
    resolution: {integrity: sha512-DV5Ln36z34NNTDgnz0EWGBLZENelNAtkiFA4kyNOG2tDI6Mz1uSWiq1wAKdyjnJwyDiDO7Fa2SO1CTxPXL8VxA==}
    dev: true

  /html-escaper@2.0.2:
    resolution: {integrity: sha512-H2iMtd0I4Mt5eYiapRdIDjp+XzelXQ0tFE4JS7YFwFevXXMmOp9myNrUvCg0D6ws8iqkRPBfKHgbwig1SmlLfg==}
    dev: true

  /html-tags@3.2.0:
    resolution: {integrity: sha512-vy7ClnArOZwCnqZgvv+ddgHgJiAFXe3Ge9ML5/mBctVJoUoYPCdxVucOywjDARn6CVoh3dRSFdPHy2sX80L0Wg==}
    engines: {node: '>=8'}
    dev: true

  /http-proxy-agent@4.0.1:
    resolution: {integrity: sha512-k0zdNgqWTGA6aeIRVpvfVob4fL52dTfaehylg0Y4UvSySvOq/Y+BOyPrgpUrA7HylqvU8vIZGsRuXmspskV0Tg==}
    engines: {node: '>= 6'}
    dependencies:
      '@tootallnate/once': 1.1.2
      agent-base: 6.0.2
      debug: 4.3.4
    transitivePeerDependencies:
      - supports-color
    dev: true

  /http-proxy-agent@5.0.0:
    resolution: {integrity: sha512-n2hY8YdoRE1i7r6M0w9DIw5GgZN0G25P8zLCRQ8rjXtTU3vsNFBI/vWK/UIeE6g5MUUz6avwAPXmL6Fy9D/90w==}
    engines: {node: '>= 6'}
    dependencies:
      '@tootallnate/once': 2.0.0
      agent-base: 6.0.2
      debug: 4.3.4
    transitivePeerDependencies:
      - supports-color
    dev: true

  /https-proxy-agent@5.0.1:
    resolution: {integrity: sha512-dFcAjpTQFgoLMzC2VwU+C/CbS7uRL0lWmxDITmqm7C+7F0Odmj6s9l6alZc6AELXhrnggM2CeWSXHGOdX2YtwA==}
    engines: {node: '>= 6'}
    dependencies:
      agent-base: 6.0.2
      debug: 4.3.4
    transitivePeerDependencies:
      - supports-color
    dev: true

  /human-signals@2.1.0:
    resolution: {integrity: sha512-B4FFZ6q/T2jhhksgkbEW3HBvWIfDW85snkQgawt07S7J5QXTk6BkNV+0yAeZrM5QpMAdYlocGoljn0sJ/WQkFw==}
    engines: {node: '>=10.17.0'}
    dev: true

  /hunspell-spellchecker@1.0.2:
    resolution: {integrity: sha512-4DwmFAvlz+ChsqLDsZT2cwBsYNXh+oWboemxXtafwKIyItq52xfR4e4kr017sLAoPaSYVofSOvPUfmOAhXyYvw==}
    hasBin: true
    dev: true

  /iconv-lite@0.4.24:
    resolution: {integrity: sha512-v3MXnZAcvnywkTUEZomIActle7RXXeedOR31wwl7VlyoXO4Qi9arvSenNQWne1TcRwhCL1HwLI21bEqdpj8/rA==}
    engines: {node: '>=0.10.0'}
    dependencies:
      safer-buffer: 2.1.2
    dev: true

  /iconv-lite@0.6.3:
    resolution: {integrity: sha512-4fCk79wshMdzMp2rH06qWrJE4iolqLhCUH+OiuIgU++RB0+94NlDL81atO7GX55uUKueo0txHNtvEyI6D7WdMw==}
    engines: {node: '>=0.10.0'}
    dependencies:
      safer-buffer: 2.1.2
    dev: true

  /idb@7.1.1:
    resolution: {integrity: sha512-gchesWBzyvGHRO9W8tzUWFDycow5gwjvFKfyV9FF32Y7F50yZMp7mP+T2mJIWFx49zicqyC4uefHM17o6xKIVQ==}
    dev: true

  /ignore@5.2.0:
    resolution: {integrity: sha512-CmxgYGiEPCLhfLnpPp1MoRmifwEIOgjcHXxOBjv7mY96c+eWScsOP9c112ZyLdWHi0FxHjI+4uVhKYp/gcdRmQ==}
    engines: {node: '>= 4'}
    dev: true

  /immediate@3.0.6:
    resolution: {integrity: sha512-XXOFtyqDjNDAQxVfYxuF7g9Il/IbWmmlQg2MYKOH8ExIT1qg6xc4zyS3HaEEATgs1btfzxq15ciUiY7gjSXRGQ==}
    dev: false

  /import-fresh@3.3.0:
    resolution: {integrity: sha512-veYYhQa+D1QBKznvhUHxb8faxlrwUnxseDAbAp457E0wLNio2bOSKnjYDhMj+YiAq61xrMGhQk9iXVk5FzgQMw==}
    engines: {node: '>=6'}
    dependencies:
      parent-module: 1.0.1
      resolve-from: 4.0.0
    dev: true

  /import-local@3.1.0:
    resolution: {integrity: sha512-ASB07uLtnDs1o6EHjKpX34BKYDSqnFerfTOJL2HvMqF70LnxpjkzDB8J44oT9pu4AMPkQwf8jl6szgvNd2tRIg==}
    engines: {node: '>=8'}
    hasBin: true
    dependencies:
      pkg-dir: 4.2.0
      resolve-cwd: 3.0.0
    dev: true

  /imurmurhash@0.1.4:
    resolution: {integrity: sha512-JmXMZ6wuvDmLiHEml9ykzqO6lwFbof0GG4IkcGaENdCRDDmMVnny7s5HsIgHCbaq0w2MyPhDqkhTUgS2LU2PHA==}
    engines: {node: '>=0.8.19'}
    dev: true

  /indent-string@4.0.0:
    resolution: {integrity: sha512-EdDDZu4A2OyIK7Lr/2zG+w5jmbuk1DVBnEwREQvBzspBJkCEbRa8GxU1lghYcaGJCnRWibjDXlq779X1/y5xwg==}
    engines: {node: '>=8'}

  /inflight@1.0.6:
    resolution: {integrity: sha512-k92I/b08q4wvFscXCLvqfsHCrjrF7yiXsQuIVvVE7N82W3+aqpzuUdBbfhWcy/FZR3/4IgflMgKLOsvPDrGCJA==}
    dependencies:
      once: 1.4.0
      wrappy: 1.0.2
    dev: true

  /inherits@2.0.4:
    resolution: {integrity: sha512-k/vGaX4/Yla3WzyMCvTQOXYeIHvqOKtnqBduzTHpzpQZzAskKMhZ2K+EnBiSM9zGSoIFeMpXKxa4dYeZIQqewQ==}
    dev: true

  /inline-style-parser@0.1.1:
    resolution: {integrity: sha512-7NXolsK4CAS5+xvdj5OMMbI962hU/wvwoxk+LWR9Ek9bVtyuuYScDN6eS0rUm6TxApFpw7CX1o4uJzcd4AyD3Q==}

  /internal-slot@1.0.5:
    resolution: {integrity: sha512-Y+R5hJrzs52QCG2laLn4udYVnxsfny9CpOhNhUvk/SSSVyF6T27FzRbF0sroPidSu3X8oEAkOn2K804mjpt6UQ==}
    engines: {node: '>= 0.4'}
    dependencies:
      get-intrinsic: 1.2.0
      has: 1.0.3
      side-channel: 1.0.4
    dev: true

  /is-arguments@1.1.1:
    resolution: {integrity: sha512-8Q7EARjzEnKpt/PCD7e1cgUS0a6X8u5tdSiMqXhojOdoV9TsMsiO+9VLC5vAmO8N7/GmXn7yjR8qnA6bVAEzfA==}
    engines: {node: '>= 0.4'}
    dependencies:
      call-bind: 1.0.2
      has-tostringtag: 1.0.0
    dev: true

  /is-array-buffer@3.0.2:
    resolution: {integrity: sha512-y+FyyR/w8vfIRq4eQcM1EYgSTnmHXPqaF+IgzgraytCFq5Xh8lllDVmAZolPJiZttZLeFSINPYMaEJ7/vWUa1w==}
    dependencies:
      call-bind: 1.0.2
      get-intrinsic: 1.2.0
      is-typed-array: 1.1.10
    dev: true

  /is-arrayish@0.2.1:
    resolution: {integrity: sha512-zz06S8t0ozoDXMG+ube26zeCTNXcKIPJZJi8hBrF4idCLms4CG9QtK7qBl1boi5ODzFpjswb5JPmHCbMpjaYzg==}
    dev: true

  /is-bigint@1.0.4:
    resolution: {integrity: sha512-zB9CruMamjym81i2JZ3UMn54PKGsQzsJeo6xvN3HJJ4CAsQNB6iRutp2To77OfCNuoxspsIhzaPoO1zyCEhFOg==}
    dependencies:
      has-bigints: 1.0.2
    dev: true

  /is-boolean-object@1.1.2:
    resolution: {integrity: sha512-gDYaKHJmnj4aWxyj6YHyXVpdQawtVLHU5cb+eztPGczf6cjuTdwve5ZIEfgXqH4e57An1D1AKf8CZ3kYrQRqYA==}
    engines: {node: '>= 0.4'}
    dependencies:
      call-bind: 1.0.2
      has-tostringtag: 1.0.0
    dev: true

  /is-buffer@2.0.5:
    resolution: {integrity: sha512-i2R6zNFDwgEHJyQUtJEk0XFi1i0dPFn/oqjK3/vPCcDeJvW5NQ83V8QbicfF1SupOaB0h8ntgBC2YiE7dfyctQ==}
    engines: {node: '>=4'}
    dev: false

  /is-callable@1.2.7:
    resolution: {integrity: sha512-1BC0BVFhS/p0qtw6enp8e+8OD0UrK0oFLztSjNzhcKA3WDuJxxAPXzPuPtKkjEY9UUoEWlX/8fgKeu2S8i9JTA==}
    engines: {node: '>= 0.4'}
    dev: true

  /is-core-module@2.11.0:
    resolution: {integrity: sha512-RRjxlvLDkD1YJwDbroBHMb+cukurkDWNyHx7D3oNB5x9rb5ogcksMC5wHCadcXoo67gVr/+3GFySh3134zi6rw==}
    dependencies:
      has: 1.0.3
    dev: true

  /is-date-object@1.0.5:
    resolution: {integrity: sha512-9YQaSxsAiSwcvS33MBk3wTCVnWK+HhF8VZR2jRxehM16QcVOdHqPn4VPHmRK4lSr38n9JriurInLcP90xsYNfQ==}
    engines: {node: '>= 0.4'}
    dependencies:
      has-tostringtag: 1.0.0
    dev: true

  /is-extglob@2.1.1:
    resolution: {integrity: sha512-SbKbANkN603Vi4jEZv49LeVJMn4yGwsbzZworEoyEiutsN3nJYdbO36zfhGJ6QEDpOZIFkDtnq5JRxmvl3jsoQ==}
    engines: {node: '>=0.10.0'}
    dev: true

  /is-fullwidth-code-point@3.0.0:
    resolution: {integrity: sha512-zymm5+u+sCsSWyD9qNaejV3DFvhCKclKdizYaJUuHA83RLjb7nSuGnddCHGv0hk+KY7BMAlsWeK4Ueg6EV6XQg==}
    engines: {node: '>=8'}
    dev: true

  /is-generator-fn@2.1.0:
    resolution: {integrity: sha512-cTIB4yPYL/Grw0EaSzASzg6bBy9gqCofvWN8okThAYIxKJZC+udlRAmGbM0XLeniEJSs8uEgHPGuHSe1XsOLSQ==}
    engines: {node: '>=6'}
    dev: true

  /is-glob@4.0.3:
    resolution: {integrity: sha512-xelSayHH36ZgE7ZWhli7pW34hNbNl8Ojv5KVmkJD4hBdD3th8Tfk9vYasLM+mXWOZhFkgZfxhLSnrwRr4elSSg==}
    engines: {node: '>=0.10.0'}
    dependencies:
      is-extglob: 2.1.1
    dev: true

  /is-html@2.0.0:
    resolution: {integrity: sha512-S+OpgB5i7wzIue/YSE5hg0e5ZYfG3hhpNh9KGl6ayJ38p7ED6wxQLd1TV91xHpcTvw90KMJ9EwN3F/iNflHBVg==}
    engines: {node: '>=8'}
    dependencies:
      html-tags: 3.2.0
    dev: true

  /is-map@2.0.2:
    resolution: {integrity: sha512-cOZFQQozTha1f4MxLFzlgKYPTyj26picdZTx82hbc/Xf4K/tZOOXSCkMvU4pKioRXGDLJRn0GM7Upe7kR721yg==}
    dev: true

  /is-module@1.0.0:
    resolution: {integrity: sha512-51ypPSPCoTEIN9dy5Oy+h4pShgJmPCygKfyRCISBI+JoWT/2oJvK8QPxmwv7b/p239jXrm9M1mlQbyKJ5A152g==}
    dev: true

  /is-negative-zero@2.0.2:
    resolution: {integrity: sha512-dqJvarLawXsFbNDeJW7zAz8ItJ9cd28YufuuFzh0G8pNHjJMnY08Dv7sYX2uF5UpQOwieAeOExEYAWWfu7ZZUA==}
    engines: {node: '>= 0.4'}
    dev: true

  /is-number-object@1.0.7:
    resolution: {integrity: sha512-k1U0IRzLMo7ZlYIfzRu23Oh6MiIFasgpb9X76eqfFZAqwH44UI4KTBvBYIZ1dSL9ZzChTB9ShHfLkR4pdW5krQ==}
    engines: {node: '>= 0.4'}
    dependencies:
      has-tostringtag: 1.0.0
    dev: true

  /is-number@7.0.0:
    resolution: {integrity: sha512-41Cifkg6e8TylSpdtTpeLVMqvSBEVzTttHvERD741+pnZ8ANv0004MRL43QKPDlK9cGvNp6NZWZUBlbGXYxxng==}
    engines: {node: '>=0.12.0'}
    dev: true

  /is-obj@1.0.1:
    resolution: {integrity: sha512-l4RyHgRqGN4Y3+9JHVrNqO+tN0rV5My76uW5/nuO4K1b6vw5G8d/cmFjP9tRfEsdhZNt0IFdZuK/c2Vr4Nb+Qg==}
    engines: {node: '>=0.10.0'}
    dev: true

  /is-path-inside@3.0.3:
    resolution: {integrity: sha512-Fd4gABb+ycGAmKou8eMftCupSir5lRxqf4aD/vd0cD2qc4HL07OjCeuHMr8Ro4CoMaeCKDB0/ECBOVWjTwUvPQ==}
    engines: {node: '>=8'}
    dev: true

  /is-plain-obj@4.1.0:
    resolution: {integrity: sha512-+Pgi+vMuUNkJyExiMBt5IlFoMyKnr5zhJ4Uspz58WOhBF5QoIZkFyNHIbBAtHwzVAgk5RtndVNsDRN61/mmDqg==}
    engines: {node: '>=12'}
    dev: false

  /is-plain-object@5.0.0:
    resolution: {integrity: sha512-VRSzKkbMm5jMDoKLbltAkFQ5Qr7VDiTFGXxYFXXowVj387GeGNOCsOH6Msy00SGZ3Fp84b1Naa1psqgcCIEP5Q==}
    engines: {node: '>=0.10.0'}
    dev: false

  /is-potential-custom-element-name@1.0.1:
    resolution: {integrity: sha512-bCYeRA2rVibKZd+s2625gGnGF/t7DSqDs4dP7CrLA1m7jKWz6pps0LpYLJN8Q64HtmPKJ1hrN3nzPNKFEKOUiQ==}
    dev: true

  /is-regex@1.1.4:
    resolution: {integrity: sha512-kvRdxDsxZjhzUX07ZnLydzS1TU/TJlTUHHY4YLL87e37oUA49DfkLqgy+VjFocowy29cKvcSiu+kIv728jTTVg==}
    engines: {node: '>= 0.4'}
    dependencies:
      call-bind: 1.0.2
      has-tostringtag: 1.0.0
    dev: true

  /is-regexp@1.0.0:
    resolution: {integrity: sha512-7zjFAPO4/gwyQAAgRRmqeEeyIICSdmCqa3tsVHMdBzaXXRiqopZL4Cyghg/XulGWrtABTpbnYYzzIRffLkP4oA==}
    engines: {node: '>=0.10.0'}
    dev: true

  /is-set@2.0.2:
    resolution: {integrity: sha512-+2cnTEZeY5z/iXGbLhPrOAaK/Mau5k5eXq9j14CpRTftq0pAJu2MwVRSZhyZWBzx3o6X795Lz6Bpb6R0GKf37g==}
    dev: true

  /is-shared-array-buffer@1.0.2:
    resolution: {integrity: sha512-sqN2UDu1/0y6uvXyStCOzyhAjCSlHceFoMKJW8W9EU9cvic/QdsZ0kEU93HEy3IUEFZIiH/3w+AH/UQbPHNdhA==}
    dependencies:
      call-bind: 1.0.2
    dev: true

  /is-stream@2.0.1:
    resolution: {integrity: sha512-hFoiJiTl63nn+kstHGBtewWSKnQLpyb155KHheA1l39uvtO9nWIop1p3udqPcUd/xbF1VLMO4n7OI6p7RbngDg==}
    engines: {node: '>=8'}
    dev: true

  /is-string@1.0.7:
    resolution: {integrity: sha512-tE2UXzivje6ofPW7l23cjDOMa09gb7xlAqG6jG5ej6uPV32TlWP3NKPigtaGeHNu9fohccRYvIiZMfOOnOYUtg==}
    engines: {node: '>= 0.4'}
    dependencies:
      has-tostringtag: 1.0.0
    dev: true

  /is-symbol@1.0.4:
    resolution: {integrity: sha512-C/CPBqKWnvdcxqIARxyOh4v1UUEOCHpgDa0WYgpKDFMszcrPcffg5uhwSgPCLD2WWxmq6isisz87tzT01tuGhg==}
    engines: {node: '>= 0.4'}
    dependencies:
      has-symbols: 1.0.3
    dev: true

  /is-typed-array@1.1.10:
    resolution: {integrity: sha512-PJqgEHiWZvMpaFZ3uTc8kHPM4+4ADTlDniuQL7cU/UDA0Ql7F70yGfHph3cLNe+c9toaigv+DFzTJKhc2CtO6A==}
    engines: {node: '>= 0.4'}
    dependencies:
      available-typed-arrays: 1.0.5
      call-bind: 1.0.2
      for-each: 0.3.3
      gopd: 1.0.1
      has-tostringtag: 1.0.0
    dev: true

  /is-typedarray@1.0.0:
    resolution: {integrity: sha512-cyA56iCMHAh5CdzjJIa4aohJyeO1YbwLi3Jc35MmRU6poroFjIGZzUzupGiRPOjgHg9TLu43xbpwXk523fMxKA==}
    dev: true

  /is-weakmap@2.0.1:
    resolution: {integrity: sha512-NSBR4kH5oVj1Uwvv970ruUkCV7O1mzgVFO4/rev2cLRda9Tm9HrL70ZPut4rOHgY0FNrUu9BCbXA2sdQ+x0chA==}
    dev: true

  /is-weakref@1.0.2:
    resolution: {integrity: sha512-qctsuLZmIQ0+vSSMfoVvyFe2+GSEvnmZ2ezTup1SBse9+twCCeial6EEi3Nc2KFcf6+qz2FBPnjXsk8xhKSaPQ==}
    dependencies:
      call-bind: 1.0.2
    dev: true

  /is-weakset@2.0.2:
    resolution: {integrity: sha512-t2yVvttHkQktwnNNmBQ98AhENLdPUTDTE21uPqAQ0ARwQfGeQKRVS0NNurH7bTf7RrvcVn1OOge45CnBeHCSmg==}
    dependencies:
      call-bind: 1.0.2
      get-intrinsic: 1.2.0
    dev: true

  /is-what@4.1.7:
    resolution: {integrity: sha512-DBVOQNiPKnGMxRMLIYSwERAS5MVY1B7xYiGnpgctsOFvVDz9f9PFXXxMcTOHuoqYp4NK9qFYQaIC1NRRxLMpBQ==}
    engines: {node: '>=12.13'}
    dev: true

  /is-what@4.1.8:
    resolution: {integrity: sha512-yq8gMao5upkPoGEU9LsB2P+K3Kt8Q3fQFCGyNCWOAnJAMzEXVV9drYb0TXr42TTliLLhKIBvulgAXgtLLnwzGA==}
    engines: {node: '>=12.13'}
    dev: true

  /isarray@1.0.0:
    resolution: {integrity: sha512-VLghIWNM6ELQzo7zwmcg0NmTVyWKYjvIeM83yjp0wRDTmUnrM678fQbcKBo6n2CJEF0szoG//ytg+TKla89ALQ==}
    dev: true

  /isarray@2.0.5:
    resolution: {integrity: sha512-xHjhDr3cNBK0BzdUJSPXZntQUx/mwMS5Rw4A7lPJ90XGAO6ISP/ePDNuo0vhqOZU+UD5JoodwCAAoZQd3FeAKw==}
    dev: true

  /isexe@2.0.0:
    resolution: {integrity: sha512-RHxMLp9lnKHGHRng9QFhRCMbYAcVpn69smSGcq3f36xjgVVWThj4qqLbTLlq7Ssj8B+fIQ1EuCEGI2lKsyQeIw==}
    dev: true

  /isomorphic-ws@5.0.0(ws@8.13.0):
    resolution: {integrity: sha512-muId7Zzn9ywDsyXgTIafTry2sV3nySZeUDe6YedVd1Hvuuep5AsIlqK+XefWpYTyJG5e503F2xIuT2lcU6rCSw==}
    peerDependencies:
      ws: '*'
    dependencies:
      ws: 8.13.0
    dev: false

  /istanbul-lib-coverage@3.2.0:
    resolution: {integrity: sha512-eOeJ5BHCmHYvQK7xt9GkdHuzuCGS1Y6g9Gvnx3Ym33fz/HpLRYxiS0wHNr+m/MBC8B647Xt608vCDEvhl9c6Mw==}
    engines: {node: '>=8'}
    dev: true

  /istanbul-lib-instrument@5.2.1:
    resolution: {integrity: sha512-pzqtp31nLv/XFOzXGuvhCb8qhjmTVo5vjVk19XE4CRlSWz0KoeJ3bw9XsA7nOp9YBf4qHjwBxkDzKcME/J29Yg==}
    engines: {node: '>=8'}
    dependencies:
      '@babel/core': 7.21.3
      '@babel/parser': 7.21.3
      '@istanbuljs/schema': 0.1.3
      istanbul-lib-coverage: 3.2.0
      semver: 6.3.0
    transitivePeerDependencies:
      - supports-color
    dev: true

  /istanbul-lib-report@3.0.0:
    resolution: {integrity: sha512-wcdi+uAKzfiGT2abPpKZ0hSU1rGQjUQnLvtY5MpQ7QCTahD3VODhcu4wcfY1YtkGaDD5yuydOLINXsfbus9ROw==}
    engines: {node: '>=8'}
    dependencies:
      istanbul-lib-coverage: 3.2.0
      make-dir: 3.1.0
      supports-color: 7.2.0
    dev: true

  /istanbul-lib-source-maps@4.0.1:
    resolution: {integrity: sha512-n3s8EwkdFIJCG3BPKBYvskgXGoy88ARzvegkitk60NxRdwltLOTaH7CUiMRXvwYorl0Q712iEjcWB+fK/MrWVw==}
    engines: {node: '>=10'}
    dependencies:
      debug: 4.3.4
      istanbul-lib-coverage: 3.2.0
      source-map: 0.6.1
    transitivePeerDependencies:
      - supports-color
    dev: true

  /istanbul-reports@3.1.5:
    resolution: {integrity: sha512-nUsEMa9pBt/NOHqbcbeJEgqIlY/K7rVWUX6Lql2orY5e9roQOthbR3vtY4zzf2orPELg80fnxxk9zUyPlgwD1w==}
    engines: {node: '>=8'}
    dependencies:
      html-escaper: 2.0.2
      istanbul-lib-report: 3.0.0
    dev: true

  /jake@10.8.5:
    resolution: {integrity: sha512-sVpxYeuAhWt0OTWITwT98oyV0GsXyMlXCF+3L1SuafBVUIr/uILGRB+NqwkzhgXKvoJpDIpQvqkUALgdmQsQxw==}
    engines: {node: '>=10'}
    hasBin: true
    dependencies:
      async: 3.2.4
      chalk: 4.1.2
      filelist: 1.0.4
      minimatch: 3.1.2
    dev: true

  /javascript-natural-sort@0.7.1:
    resolution: {integrity: sha512-nO6jcEfZWQXDhOiBtG2KvKyEptz7RVbpGP4vTD2hLBdmNQSsCiicO2Ioinv6UI4y9ukqnBpy+XZ9H6uLNgJTlw==}
    dev: true

  /jest-changed-files@27.5.1:
    resolution: {integrity: sha512-buBLMiByfWGCoMsLLzGUUSpAmIAGnbR2KJoMN10ziLhOLvP4e0SlypHnAel8iqQXTrcbmfEY9sSqae5sgUsTvw==}
    engines: {node: ^10.13.0 || ^12.13.0 || ^14.15.0 || >=15.0.0}
    dependencies:
      '@jest/types': 27.5.1
      execa: 5.1.1
      throat: 6.0.1
    dev: true

  /jest-circus@27.5.1:
    resolution: {integrity: sha512-D95R7x5UtlMA5iBYsOHFFbMD/GVA4R/Kdq15f7xYWUfWHBto9NYRsOvnSauTgdF+ogCpJ4tyKOXhUifxS65gdw==}
    engines: {node: ^10.13.0 || ^12.13.0 || ^14.15.0 || >=15.0.0}
    dependencies:
      '@jest/environment': 27.5.1
      '@jest/test-result': 27.5.1
      '@jest/types': 27.5.1
      '@types/node': 18.15.13
      chalk: 4.1.2
      co: 4.6.0
      dedent: 0.7.0
      expect: 27.5.1
      is-generator-fn: 2.1.0
      jest-each: 27.5.1
      jest-matcher-utils: 27.5.1
      jest-message-util: 27.5.1
      jest-runtime: 27.5.1
      jest-snapshot: 27.5.1
      jest-util: 27.5.1
      pretty-format: 27.5.1
      slash: 3.0.0
      stack-utils: 2.0.5
      throat: 6.0.1
    transitivePeerDependencies:
      - supports-color
    dev: true

  /jest-cli@27.5.1:
    resolution: {integrity: sha512-Hc6HOOwYq4/74/c62dEE3r5elx8wjYqxY0r0G/nFrLDPMFRu6RA/u8qINOIkvhxG7mMQ5EJsOGfRpI8L6eFUVw==}
    engines: {node: ^10.13.0 || ^12.13.0 || ^14.15.0 || >=15.0.0}
    hasBin: true
    peerDependencies:
      node-notifier: ^8.0.1 || ^9.0.0 || ^10.0.0
    peerDependenciesMeta:
      node-notifier:
        optional: true
    dependencies:
      '@jest/core': 27.5.1
      '@jest/test-result': 27.5.1
      '@jest/types': 27.5.1
      chalk: 4.1.2
      exit: 0.1.2
      graceful-fs: 4.2.10
      import-local: 3.1.0
      jest-config: 27.5.1
      jest-util: 27.5.1
      jest-validate: 27.5.1
      prompts: 2.4.2
      yargs: 16.2.0
    transitivePeerDependencies:
      - bufferutil
      - canvas
      - supports-color
      - ts-node
      - utf-8-validate
    dev: true

  /jest-config@27.5.1:
    resolution: {integrity: sha512-5sAsjm6tGdsVbW9ahcChPAFCk4IlkQUknH5AvKjuLTSlcO/wCZKyFdn7Rg0EkC+OGgWODEy2hDpWB1PgzH0JNA==}
    engines: {node: ^10.13.0 || ^12.13.0 || ^14.15.0 || >=15.0.0}
    peerDependencies:
      ts-node: '>=9.0.0'
    peerDependenciesMeta:
      ts-node:
        optional: true
    dependencies:
      '@babel/core': 7.21.3
      '@jest/test-sequencer': 27.5.1
      '@jest/types': 27.5.1
      babel-jest: 27.5.1(@babel/core@7.21.3)
      chalk: 4.1.2
      ci-info: 3.5.0
      deepmerge: 4.2.2
      glob: 7.2.3
      graceful-fs: 4.2.10
      jest-circus: 27.5.1
      jest-environment-jsdom: 27.5.1
      jest-environment-node: 27.5.1
      jest-get-type: 27.5.1
      jest-jasmine2: 27.5.1
      jest-regex-util: 27.5.1
      jest-resolve: 27.5.1
      jest-runner: 27.5.1
      jest-util: 27.5.1
      jest-validate: 27.5.1
      micromatch: 4.0.5
      parse-json: 5.2.0
      pretty-format: 27.5.1
      slash: 3.0.0
      strip-json-comments: 3.1.1
    transitivePeerDependencies:
      - bufferutil
      - canvas
      - supports-color
      - utf-8-validate
    dev: true

  /jest-diff@27.5.1:
    resolution: {integrity: sha512-m0NvkX55LDt9T4mctTEgnZk3fmEg3NRYutvMPWM/0iPnkFj2wIeF45O1718cMSOFO1vINkqmxqD8vE37uTEbqw==}
    engines: {node: ^10.13.0 || ^12.13.0 || ^14.15.0 || >=15.0.0}
    dependencies:
      chalk: 4.1.2
      diff-sequences: 27.5.1
      jest-get-type: 27.5.1
      pretty-format: 27.5.1
    dev: true

  /jest-diff@29.5.0:
    resolution: {integrity: sha512-LtxijLLZBduXnHSniy0WMdaHjmQnt3g5sa16W4p0HqukYTTsyTW3GD1q41TyGl5YFXj/5B2U6dlh5FM1LIMgxw==}
    engines: {node: ^14.15.0 || ^16.10.0 || >=18.0.0}
    dependencies:
      chalk: 4.1.2
      diff-sequences: 29.4.3
      jest-get-type: 29.4.3
      pretty-format: 29.5.0
    dev: true

  /jest-docblock@27.5.1:
    resolution: {integrity: sha512-rl7hlABeTsRYxKiUfpHrQrG4e2obOiTQWfMEH3PxPjOtdsfLQO4ReWSZaQ7DETm4xu07rl4q/h4zcKXyU0/OzQ==}
    engines: {node: ^10.13.0 || ^12.13.0 || ^14.15.0 || >=15.0.0}
    dependencies:
      detect-newline: 3.1.0
    dev: true

  /jest-each@27.5.1:
    resolution: {integrity: sha512-1Ff6p+FbhT/bXQnEouYy00bkNSY7OUpfIcmdl8vZ31A1UUaurOLPA8a8BbJOF2RDUElwJhmeaV7LnagI+5UwNQ==}
    engines: {node: ^10.13.0 || ^12.13.0 || ^14.15.0 || >=15.0.0}
    dependencies:
      '@jest/types': 27.5.1
      chalk: 4.1.2
      jest-get-type: 27.5.1
      jest-util: 27.5.1
      pretty-format: 27.5.1
    dev: true

  /jest-environment-jsdom@27.5.1:
    resolution: {integrity: sha512-TFBvkTC1Hnnnrka/fUb56atfDtJ9VMZ94JkjTbggl1PEpwrYtUBKMezB3inLmWqQsXYLcMwNoDQwoBTAvFfsfw==}
    engines: {node: ^10.13.0 || ^12.13.0 || ^14.15.0 || >=15.0.0}
    dependencies:
      '@jest/environment': 27.5.1
      '@jest/fake-timers': 27.5.1
      '@jest/types': 27.5.1
      '@types/node': 18.15.13
      jest-mock: 27.5.1
      jest-util: 27.5.1
      jsdom: 16.7.0
    transitivePeerDependencies:
      - bufferutil
      - canvas
      - supports-color
      - utf-8-validate
    dev: true

  /jest-environment-node@27.5.1:
    resolution: {integrity: sha512-Jt4ZUnxdOsTGwSRAfKEnE6BcwsSPNOijjwifq5sDFSA2kesnXTvNqKHYgM0hDq3549Uf/KzdXNYn4wMZJPlFLw==}
    engines: {node: ^10.13.0 || ^12.13.0 || ^14.15.0 || >=15.0.0}
    dependencies:
      '@jest/environment': 27.5.1
      '@jest/fake-timers': 27.5.1
      '@jest/types': 27.5.1
      '@types/node': 18.15.13
      jest-mock: 27.5.1
      jest-util: 27.5.1
    dev: true

  /jest-get-type@27.5.1:
    resolution: {integrity: sha512-2KY95ksYSaK7DMBWQn6dQz3kqAf3BB64y2udeG+hv4KfSOb9qwcYQstTJc1KCbsix+wLZWZYN8t7nwX3GOBLRw==}
    engines: {node: ^10.13.0 || ^12.13.0 || ^14.15.0 || >=15.0.0}
    dev: true

  /jest-get-type@29.4.3:
    resolution: {integrity: sha512-J5Xez4nRRMjk8emnTpWrlkyb9pfRQQanDrvWHhsR1+VUfbwxi30eVcZFlcdGInRibU4G5LwHXpI7IRHU0CY+gg==}
    engines: {node: ^14.15.0 || ^16.10.0 || >=18.0.0}
    dev: true

  /jest-haste-map@27.5.1:
    resolution: {integrity: sha512-7GgkZ4Fw4NFbMSDSpZwXeBiIbx+t/46nJ2QitkOjvwPYyZmqttu2TDSimMHP1EkPOi4xUZAN1doE5Vd25H4Jng==}
    engines: {node: ^10.13.0 || ^12.13.0 || ^14.15.0 || >=15.0.0}
    dependencies:
      '@jest/types': 27.5.1
      '@types/graceful-fs': 4.1.5
      '@types/node': 18.15.13
      anymatch: 3.1.2
      fb-watchman: 2.0.2
      graceful-fs: 4.2.10
      jest-regex-util: 27.5.1
      jest-serializer: 27.5.1
      jest-util: 27.5.1
      jest-worker: 27.5.1
      micromatch: 4.0.5
      walker: 1.0.8
    optionalDependencies:
      fsevents: 2.3.2
    dev: true

  /jest-jasmine2@27.5.1:
    resolution: {integrity: sha512-jtq7VVyG8SqAorDpApwiJJImd0V2wv1xzdheGHRGyuT7gZm6gG47QEskOlzsN1PG/6WNaCo5pmwMHDf3AkG2pQ==}
    engines: {node: ^10.13.0 || ^12.13.0 || ^14.15.0 || >=15.0.0}
    dependencies:
      '@jest/environment': 27.5.1
      '@jest/source-map': 27.5.1
      '@jest/test-result': 27.5.1
      '@jest/types': 27.5.1
      '@types/node': 18.15.13
      chalk: 4.1.2
      co: 4.6.0
      expect: 27.5.1
      is-generator-fn: 2.1.0
      jest-each: 27.5.1
      jest-matcher-utils: 27.5.1
      jest-message-util: 27.5.1
      jest-runtime: 27.5.1
      jest-snapshot: 27.5.1
      jest-util: 27.5.1
      pretty-format: 27.5.1
      throat: 6.0.1
    transitivePeerDependencies:
      - supports-color
    dev: true

  /jest-leak-detector@27.5.1:
    resolution: {integrity: sha512-POXfWAMvfU6WMUXftV4HolnJfnPOGEu10fscNCA76KBpRRhcMN2c8d3iT2pxQS3HLbA+5X4sOUPzYO2NUyIlHQ==}
    engines: {node: ^10.13.0 || ^12.13.0 || ^14.15.0 || >=15.0.0}
    dependencies:
      jest-get-type: 27.5.1
      pretty-format: 27.5.1
    dev: true

  /jest-matcher-utils@27.5.1:
    resolution: {integrity: sha512-z2uTx/T6LBaCoNWNFWwChLBKYxTMcGBRjAt+2SbP929/Fflb9aa5LGma654Rz8z9HLxsrUaYzxE9T/EFIL/PAw==}
    engines: {node: ^10.13.0 || ^12.13.0 || ^14.15.0 || >=15.0.0}
    dependencies:
      chalk: 4.1.2
      jest-diff: 27.5.1
      jest-get-type: 27.5.1
      pretty-format: 27.5.1
    dev: true

  /jest-matcher-utils@29.5.0:
    resolution: {integrity: sha512-lecRtgm/rjIK0CQ7LPQwzCs2VwW6WAahA55YBuI+xqmhm7LAaxokSB8C97yJeYyT+HvQkH741StzpU41wohhWw==}
    engines: {node: ^14.15.0 || ^16.10.0 || >=18.0.0}
    dependencies:
      chalk: 4.1.2
      jest-diff: 29.5.0
      jest-get-type: 29.4.3
      pretty-format: 29.5.0
    dev: true

  /jest-message-util@27.5.1:
    resolution: {integrity: sha512-rMyFe1+jnyAAf+NHwTclDz0eAaLkVDdKVHHBFWsBWHnnh5YeJMNWWsv7AbFYXfK3oTqvL7VTWkhNLu1jX24D+g==}
    engines: {node: ^10.13.0 || ^12.13.0 || ^14.15.0 || >=15.0.0}
    dependencies:
      '@babel/code-frame': 7.18.6
      '@jest/types': 27.5.1
      '@types/stack-utils': 2.0.1
      chalk: 4.1.2
      graceful-fs: 4.2.10
      micromatch: 4.0.5
      pretty-format: 27.5.1
      slash: 3.0.0
      stack-utils: 2.0.5
    dev: true

  /jest-message-util@29.5.0:
    resolution: {integrity: sha512-Kijeg9Dag6CKtIDA7O21zNTACqD5MD/8HfIV8pdD94vFyFuer52SigdC3IQMhab3vACxXMiFk+yMHNdbqtyTGA==}
    engines: {node: ^14.15.0 || ^16.10.0 || >=18.0.0}
    dependencies:
      '@babel/code-frame': 7.18.6
      '@jest/types': 29.5.0
      '@types/stack-utils': 2.0.1
      chalk: 4.1.2
      graceful-fs: 4.2.11
      micromatch: 4.0.5
      pretty-format: 29.5.0
      slash: 3.0.0
      stack-utils: 2.0.6
    dev: true

  /jest-mock@27.5.1:
    resolution: {integrity: sha512-K4jKbY1d4ENhbrG2zuPWaQBvDly+iZ2yAW+T1fATN78hc0sInwn7wZB8XtlNnvHug5RMwV897Xm4LqmPM4e2Og==}
    engines: {node: ^10.13.0 || ^12.13.0 || ^14.15.0 || >=15.0.0}
    dependencies:
      '@jest/types': 27.5.1
      '@types/node': 18.15.13
    dev: true

  /jest-pnp-resolver@1.2.3(jest-resolve@27.5.1):
    resolution: {integrity: sha512-+3NpwQEnRoIBtx4fyhblQDPgJI0H1IEIkX7ShLUjPGA7TtUTvI1oiKi3SR4oBR0hQhQR80l4WAe5RrXBwWMA8w==}
    engines: {node: '>=6'}
    peerDependencies:
      jest-resolve: '*'
    peerDependenciesMeta:
      jest-resolve:
        optional: true
    dependencies:
      jest-resolve: 27.5.1
    dev: true

  /jest-regex-util@27.5.1:
    resolution: {integrity: sha512-4bfKq2zie+x16okqDXjXn9ql2B0dScQu+vcwe4TvFVhkVyuWLqpZrZtXxLLWoXYgn0E87I6r6GRYHF7wFZBUvg==}
    engines: {node: ^10.13.0 || ^12.13.0 || ^14.15.0 || >=15.0.0}
    dev: true

  /jest-resolve-dependencies@27.5.1:
    resolution: {integrity: sha512-QQOOdY4PE39iawDn5rzbIePNigfe5B9Z91GDD1ae/xNDlu9kaat8QQ5EKnNmVWPV54hUdxCVwwj6YMgR2O7IOg==}
    engines: {node: ^10.13.0 || ^12.13.0 || ^14.15.0 || >=15.0.0}
    dependencies:
      '@jest/types': 27.5.1
      jest-regex-util: 27.5.1
      jest-snapshot: 27.5.1
    transitivePeerDependencies:
      - supports-color
    dev: true

  /jest-resolve@27.5.1:
    resolution: {integrity: sha512-FFDy8/9E6CV83IMbDpcjOhumAQPDyETnU2KZ1O98DwTnz8AOBsW/Xv3GySr1mOZdItLR+zDZ7I/UdTFbgSOVCw==}
    engines: {node: ^10.13.0 || ^12.13.0 || ^14.15.0 || >=15.0.0}
    dependencies:
      '@jest/types': 27.5.1
      chalk: 4.1.2
      graceful-fs: 4.2.10
      jest-haste-map: 27.5.1
      jest-pnp-resolver: 1.2.3(jest-resolve@27.5.1)
      jest-util: 27.5.1
      jest-validate: 27.5.1
      resolve: 1.22.1
      resolve.exports: 1.1.0
      slash: 3.0.0
    dev: true

  /jest-runner@27.5.1:
    resolution: {integrity: sha512-g4NPsM4mFCOwFKXO4p/H/kWGdJp9V8kURY2lX8Me2drgXqG7rrZAx5kv+5H7wtt/cdFIjhqYx1HrlqWHaOvDaQ==}
    engines: {node: ^10.13.0 || ^12.13.0 || ^14.15.0 || >=15.0.0}
    dependencies:
      '@jest/console': 27.5.1
      '@jest/environment': 27.5.1
      '@jest/test-result': 27.5.1
      '@jest/transform': 27.5.1
      '@jest/types': 27.5.1
      '@types/node': 18.15.13
      chalk: 4.1.2
      emittery: 0.8.1
      graceful-fs: 4.2.10
      jest-docblock: 27.5.1
      jest-environment-jsdom: 27.5.1
      jest-environment-node: 27.5.1
      jest-haste-map: 27.5.1
      jest-leak-detector: 27.5.1
      jest-message-util: 27.5.1
      jest-resolve: 27.5.1
      jest-runtime: 27.5.1
      jest-util: 27.5.1
      jest-worker: 27.5.1
      source-map-support: 0.5.21
      throat: 6.0.1
    transitivePeerDependencies:
      - bufferutil
      - canvas
      - supports-color
      - utf-8-validate
    dev: true

  /jest-runtime@27.5.1:
    resolution: {integrity: sha512-o7gxw3Gf+H2IGt8fv0RiyE1+r83FJBRruoA+FXrlHw6xEyBsU8ugA6IPfTdVyA0w8HClpbK+DGJxH59UrNMx8A==}
    engines: {node: ^10.13.0 || ^12.13.0 || ^14.15.0 || >=15.0.0}
    dependencies:
      '@jest/environment': 27.5.1
      '@jest/fake-timers': 27.5.1
      '@jest/globals': 27.5.1
      '@jest/source-map': 27.5.1
      '@jest/test-result': 27.5.1
      '@jest/transform': 27.5.1
      '@jest/types': 27.5.1
      chalk: 4.1.2
      cjs-module-lexer: 1.2.2
      collect-v8-coverage: 1.0.1
      execa: 5.1.1
      glob: 7.2.3
      graceful-fs: 4.2.10
      jest-haste-map: 27.5.1
      jest-message-util: 27.5.1
      jest-mock: 27.5.1
      jest-regex-util: 27.5.1
      jest-resolve: 27.5.1
      jest-snapshot: 27.5.1
      jest-util: 27.5.1
      slash: 3.0.0
      strip-bom: 4.0.0
    transitivePeerDependencies:
      - supports-color
    dev: true

  /jest-serializer@27.5.1:
    resolution: {integrity: sha512-jZCyo6iIxO1aqUxpuBlwTDMkzOAJS4a3eYz3YzgxxVQFwLeSA7Jfq5cbqCY+JLvTDrWirgusI/0KwxKMgrdf7w==}
    engines: {node: ^10.13.0 || ^12.13.0 || ^14.15.0 || >=15.0.0}
    dependencies:
      '@types/node': 18.15.13
      graceful-fs: 4.2.10
    dev: true

  /jest-snapshot@27.5.1:
    resolution: {integrity: sha512-yYykXI5a0I31xX67mgeLw1DZ0bJB+gpq5IpSuCAoyDi0+BhgU/RIrL+RTzDmkNTchvDFWKP8lp+w/42Z3us5sA==}
    engines: {node: ^10.13.0 || ^12.13.0 || ^14.15.0 || >=15.0.0}
    dependencies:
      '@babel/core': 7.21.3
      '@babel/generator': 7.21.3
      '@babel/plugin-syntax-typescript': 7.20.0(@babel/core@7.21.3)
      '@babel/traverse': 7.21.3
      '@babel/types': 7.21.3
      '@jest/transform': 27.5.1
      '@jest/types': 27.5.1
      '@types/babel__traverse': 7.18.2
      '@types/prettier': 2.7.1
      babel-preset-current-node-syntax: 1.0.1(@babel/core@7.21.3)
      chalk: 4.1.2
      expect: 27.5.1
      graceful-fs: 4.2.10
      jest-diff: 27.5.1
      jest-get-type: 27.5.1
      jest-haste-map: 27.5.1
      jest-matcher-utils: 27.5.1
      jest-message-util: 27.5.1
      jest-util: 27.5.1
      natural-compare: 1.4.0
      pretty-format: 27.5.1
      semver: 7.3.7
    transitivePeerDependencies:
      - supports-color
    dev: true

  /jest-util@27.5.1:
    resolution: {integrity: sha512-Kv2o/8jNvX1MQ0KGtw480E/w4fBCDOnH6+6DmeKi6LZUIlKA5kwY0YNdlzaWTiVgxqAqik11QyxDOKk543aKXw==}
    engines: {node: ^10.13.0 || ^12.13.0 || ^14.15.0 || >=15.0.0}
    dependencies:
      '@jest/types': 27.5.1
      '@types/node': 18.15.13
      chalk: 4.1.2
      ci-info: 3.5.0
      graceful-fs: 4.2.10
      picomatch: 2.3.1
    dev: true

  /jest-util@29.5.0:
    resolution: {integrity: sha512-RYMgG/MTadOr5t8KdhejfvUU82MxsCu5MF6KuDUHl+NuwzUt+Sm6jJWxTJVrDR1j5M/gJVCPKQEpWXY+yIQ6lQ==}
    engines: {node: ^14.15.0 || ^16.10.0 || >=18.0.0}
    dependencies:
      '@jest/types': 29.5.0
      '@types/node': 18.15.13
      chalk: 4.1.2
      ci-info: 3.8.0
      graceful-fs: 4.2.11
      picomatch: 2.3.1
    dev: true

  /jest-validate@27.5.1:
    resolution: {integrity: sha512-thkNli0LYTmOI1tDB3FI1S1RTp/Bqyd9pTarJwL87OIBFuqEb5Apv5EaApEudYg4g86e3CT6kM0RowkhtEnCBQ==}
    engines: {node: ^10.13.0 || ^12.13.0 || ^14.15.0 || >=15.0.0}
    dependencies:
      '@jest/types': 27.5.1
      camelcase: 6.3.0
      chalk: 4.1.2
      jest-get-type: 27.5.1
      leven: 3.1.0
      pretty-format: 27.5.1
    dev: true

  /jest-watcher@27.5.1:
    resolution: {integrity: sha512-z676SuD6Z8o8qbmEGhoEUFOM1+jfEiL3DXHK/xgEiG2EyNYfFG60jluWcupY6dATjfEsKQuibReS1djInQnoVw==}
    engines: {node: ^10.13.0 || ^12.13.0 || ^14.15.0 || >=15.0.0}
    dependencies:
      '@jest/test-result': 27.5.1
      '@jest/types': 27.5.1
      '@types/node': 18.15.13
      ansi-escapes: 4.3.2
      chalk: 4.1.2
      jest-util: 27.5.1
      string-length: 4.0.2
    dev: true

  /jest-worker@26.6.2:
    resolution: {integrity: sha512-KWYVV1c4i+jbMpaBC+U++4Va0cp8OisU185o73T1vo99hqi7w8tSJfUXYswwqqrjzwxa6KpRK54WhPvwf5w6PQ==}
    engines: {node: '>= 10.13.0'}
    dependencies:
      '@types/node': 18.15.13
      merge-stream: 2.0.0
      supports-color: 7.2.0
    dev: true

  /jest-worker@27.5.1:
    resolution: {integrity: sha512-7vuh85V5cdDofPyxn58nrPjBktZo0u9x1g8WtjQol+jZDaE+fhN+cIvTj11GndBnMnyfrUOG1sZQxCdjKh+DKg==}
    engines: {node: '>= 10.13.0'}
    dependencies:
      '@types/node': 18.15.13
      merge-stream: 2.0.0
      supports-color: 8.1.1
    dev: true

  /jest@27.5.1:
    resolution: {integrity: sha512-Yn0mADZB89zTtjkPJEXwrac3LHudkQMR+Paqa8uxJHCBr9agxztUifWCyiYrjhMPBoUVBjyny0I7XH6ozDr7QQ==}
    engines: {node: ^10.13.0 || ^12.13.0 || ^14.15.0 || >=15.0.0}
    hasBin: true
    peerDependencies:
      node-notifier: ^8.0.1 || ^9.0.0 || ^10.0.0
    peerDependenciesMeta:
      node-notifier:
        optional: true
    dependencies:
      '@jest/core': 27.5.1
      import-local: 3.1.0
      jest-cli: 27.5.1
    transitivePeerDependencies:
      - bufferutil
      - canvas
      - supports-color
      - ts-node
      - utf-8-validate
    dev: true

  /js-sdsl@4.1.4:
    resolution: {integrity: sha512-Y2/yD55y5jteOAmY50JbUZYwk3CP3wnLPEZnlR1w9oKhITrBEtAxwuWKebFf8hMrPMgbYwFoWK/lH2sBkErELw==}
    dev: true

  /js-tokens@4.0.0:
    resolution: {integrity: sha512-RdJUflcE3cUzKiMqQgsCu06FPu9UdIJO0beYbPhHN4k6apgJtifcoCtT9bcxOpYBtpD2kCM6Sbzg4CausW/PKQ==}
    dev: true

  /js-yaml@3.14.1:
    resolution: {integrity: sha512-okMH7OXXJ7YrN9Ok3/SXrnu4iX9yOk+25nqX4imS2npuvTYDmo/QEZoqwZkYaIDk3jVvBOTOIEgEhaLOynBS9g==}
    hasBin: true
    dependencies:
      argparse: 1.0.10
      esprima: 4.0.1
    dev: true

  /js-yaml@4.1.0:
    resolution: {integrity: sha512-wpxZs9NoxZaJESJGIZTyDEaYpl0FKSA+FB9aJiyemKhMwkxQg63h4T1KJgUGHpTqPDNRcmmYLugrRjJlBtWvRA==}
    hasBin: true
    dependencies:
      argparse: 2.0.1

  /jsdom@16.7.0:
    resolution: {integrity: sha512-u9Smc2G1USStM+s/x1ru5Sxrl6mPYCbByG1U/hUmqaVsm4tbNyS7CicOSRyuGQYZhTu0h84qkZZQ/I+dzizSVw==}
    engines: {node: '>=10'}
    peerDependencies:
      canvas: ^2.5.0
    peerDependenciesMeta:
      canvas:
        optional: true
    dependencies:
      abab: 2.0.6
      acorn: 8.8.2
      acorn-globals: 6.0.0
      cssom: 0.4.4
      cssstyle: 2.3.0
      data-urls: 2.0.0
      decimal.js: 10.4.2
      domexception: 2.0.1
      escodegen: 2.0.0
      form-data: 3.0.1
      html-encoding-sniffer: 2.0.1
      http-proxy-agent: 4.0.1
      https-proxy-agent: 5.0.1
      is-potential-custom-element-name: 1.0.1
      nwsapi: 2.2.2
      parse5: 6.0.1
      saxes: 5.0.1
      symbol-tree: 3.2.4
      tough-cookie: 4.1.2
      w3c-hr-time: 1.0.2
      w3c-xmlserializer: 2.0.0
      webidl-conversions: 6.1.0
      whatwg-encoding: 1.0.5
      whatwg-mimetype: 2.3.0
      whatwg-url: 8.7.0
      ws: 7.5.9
      xml-name-validator: 3.0.0
    transitivePeerDependencies:
      - bufferutil
      - supports-color
      - utf-8-validate
    dev: true

  /jsdom@20.0.3:
    resolution: {integrity: sha512-SYhBvTh89tTfCD/CRdSOm13mOBa42iTaTyfyEWBdKcGdPxPtLFBXuHR8XHb33YNYaP+lLbmSvBTsnoesCNJEsQ==}
    engines: {node: '>=14'}
    peerDependencies:
      canvas: ^2.5.0
    peerDependenciesMeta:
      canvas:
        optional: true
    dependencies:
      abab: 2.0.6
      acorn: 8.8.2
      acorn-globals: 7.0.1
      cssom: 0.5.0
      cssstyle: 2.3.0
      data-urls: 3.0.2
      decimal.js: 10.4.3
      domexception: 4.0.0
      escodegen: 2.0.0
      form-data: 4.0.0
      html-encoding-sniffer: 3.0.0
      http-proxy-agent: 5.0.0
      https-proxy-agent: 5.0.1
      is-potential-custom-element-name: 1.0.1
      nwsapi: 2.2.2
      parse5: 7.1.2
      saxes: 6.0.0
      symbol-tree: 3.2.4
      tough-cookie: 4.1.2
      w3c-xmlserializer: 4.0.0
      webidl-conversions: 7.0.0
      whatwg-encoding: 2.0.0
      whatwg-mimetype: 3.0.0
      whatwg-url: 11.0.0
      ws: 8.13.0
      xml-name-validator: 4.0.0
    transitivePeerDependencies:
      - bufferutil
      - supports-color
      - utf-8-validate
    dev: true

  /jsesc@0.5.0:
    resolution: {integrity: sha512-uZz5UnB7u4T9LvwmFqXii7pZSouaRPorGs5who1Ip7VO0wxanFvBL7GkM6dTHlgX+jhBApRetaWpnDabOeTcnA==}
    hasBin: true
    dev: true

  /jsesc@2.5.2:
    resolution: {integrity: sha512-OYu7XEzjkCQ3C5Ps3QIZsQfNpqoJyZZA99wd9aWd05NCtC5pWOkShK2mkL6HXQR6/Cy2lbNdPlZBpuQHXE63gA==}
    engines: {node: '>=4'}
    hasBin: true
    dev: true

  /json-parse-even-better-errors@2.3.1:
    resolution: {integrity: sha512-xyFwyhro/JEof6Ghe2iz2NcXoj2sloNsWr/XsERDK/oiPCfaNhl5ONfp+jQdAZRQQ0IJWNzH9zIZF7li91kh2w==}
    dev: true

  /json-schema-traverse@0.4.1:
    resolution: {integrity: sha512-xbbCH5dCYU5T8LcEhhuh7HJ88HXuW3qsI3Y0zOZFKfZEHcpWiHU/Jxzk629Brsab/mMiHQti9wMP+845RPe3Vg==}
    dev: true

  /json-schema-traverse@1.0.0:
    resolution: {integrity: sha512-NM8/P9n3XjXhIZn1lLhkFaACTOURQXjWhV4BA/RnOv8xvgqtqpAX9IO4mRQxSx1Rlo4tqzeqb0sOlruaOy3dug==}
    dev: true

  /json-schema@0.4.0:
    resolution: {integrity: sha512-es94M3nTIfsEPisRafak+HDLfHXnKBhV3vU5eqPcS3flIWqcxJWgXHXiey3YrpaNsanY5ei1VoYEbOzijuq9BA==}
    dev: true

  /json-stable-stringify-without-jsonify@1.0.1:
    resolution: {integrity: sha512-Bdboy+l7tA3OGW6FjyFHWkP5LuByj1Tk33Ljyq0axyzdk9//JSi2u3fP1QSmd1KNwq6VOKYGlAu87CisVir6Pw==}
    dev: true

  /json-stringify-deterministic@1.0.7:
    resolution: {integrity: sha512-VGSL+V2s/AqL25ixC4459kAlyIYsS+VUJ3owa/FKr4ZeMJeTZERlzGXJ2xWIHcTfd/fwgTvNyh7/RWMDvkFciw==}
    engines: {node: '>= 4'}
    dev: false

  /json5@2.2.1:
    resolution: {integrity: sha512-1hqLFMSrGHRHxav9q9gNjJ5EXznIxGVO09xQRrwplcS8qs28pZ8s8hupZAmqDwZUmVZ2Qb2jnyPOWcDH8m8dlA==}
    engines: {node: '>=6'}
    hasBin: true
    dev: true

  /json5@2.2.3:
    resolution: {integrity: sha512-XmOWe7eyHYH14cLdVPoyg+GOH3rYX++KpzrylJwSW98t3Nk+U8XOl8FWKOgwtzdb8lXGf6zYwDUzeHMWfxasyg==}
    engines: {node: '>=6'}
    hasBin: true
    dev: true

  /jsonc-parser@3.2.0:
    resolution: {integrity: sha512-gfFQZrcTc8CnKXp6Y4/CBT3fTc0OVuDofpre4aEeEpSBPV5X5v4+Vmx+8snU7RLPrNHPKSgLxGo9YuQzz20o+w==}
    dev: false

  /jsonfile@6.1.0:
    resolution: {integrity: sha512-5dgndWOriYSm5cnYaJNhalLNDKOqFwyDB/rr1E9ZsGciGvKPs8R2xYGCacuf3z6K1YKDz182fd+fY3cn3pMqXQ==}
    dependencies:
      universalify: 2.0.0
    optionalDependencies:
      graceful-fs: 4.2.11
    dev: true

  /jsonpointer@5.0.1:
    resolution: {integrity: sha512-p/nXbhSEcu3pZRdkW1OfJhpsVtW1gd4Wa1fnQc9YLiTfAjn0312eMKimbdIQzuZl9aa9xUGaRlP9T/CJE/ditQ==}
    engines: {node: '>=0.10.0'}
    dev: true

  /jsonwebtoken@9.0.1:
    resolution: {integrity: sha512-K8wx7eJ5TPvEjuiVSkv167EVboBDv9PZdDoF7BgeQnBLVvZWW9clr2PsQHVJDTKaEIH5JBIwHujGcHp7GgI2eg==}
    engines: {node: '>=12', npm: '>=6'}
    dependencies:
      jws: 3.2.2
      lodash: 4.17.21
      ms: 2.1.2
      semver: 7.5.4
    dev: false

  /jsx-ast-utils@3.3.3:
    resolution: {integrity: sha512-fYQHZTZ8jSfmWZ0iyzfwiU4WDX4HpHbMCZ3gPlWYiCl3BoeOTsqKBqnTVfH2rYT7eP5c3sVbeSPHnnJOaTrWiw==}
    engines: {node: '>=4.0'}
    dependencies:
      array-includes: 3.1.6
      object.assign: 4.1.4
    dev: true

  /jwa@1.4.1:
    resolution: {integrity: sha512-qiLX/xhEEFKUAJ6FiBMbes3w9ATzyk5W7Hvzpa/SLYdxNtng+gcurvrI7TbACjIXlsJyr05/S1oUhZrc63evQA==}
    dependencies:
      buffer-equal-constant-time: 1.0.1
      ecdsa-sig-formatter: 1.0.11
      safe-buffer: 5.1.2
    dev: false

  /jws@3.2.2:
    resolution: {integrity: sha512-YHlZCB6lMTllWDtSPHz/ZXTsi8S00usEV6v1tjq8tOUZzw7DpSDWVXjXDre6ed1w/pd495ODpHZYSdkRTsa0HA==}
    dependencies:
      jwa: 1.4.1
      safe-buffer: 5.1.2
    dev: false

  /katex@0.13.24:
    resolution: {integrity: sha512-jZxYuKCma3VS5UuxOx/rFV1QyGSl3Uy/i0kTJF3HgQ5xMinCQVF8Zd4bMY/9aI9b9A2pjIBOsjSSm68ykTAr8w==}
    hasBin: true
    dependencies:
      commander: 8.3.0
    dev: false

  /katex@0.15.6:
    resolution: {integrity: sha512-UpzJy4yrnqnhXvRPhjEuLA4lcPn6eRngixW7Q3TJErjg3Aw2PuLFBzTkdUb89UtumxjhHTqL3a5GDGETMSwgJA==}
    hasBin: true
    dependencies:
      commander: 8.3.0
    dev: false

  /katex@0.16.4:
    resolution: {integrity: sha512-WudRKUj8yyBeVDI4aYMNxhx5Vhh2PjpzQw1GRu/LVGqL4m1AxwD1GcUp0IMbdJaf5zsjtj8ghP0DOQRYhroNkw==}
    hasBin: true
    dependencies:
      commander: 8.3.0
    dev: false

  /kebab-case@1.0.2:
    resolution: {integrity: sha512-7n6wXq4gNgBELfDCpzKc+mRrZFs7D+wgfF5WRFLNAr4DA/qtr9Js8uOAVAfHhuLMfAcQ0pRKqbpjx+TcJVdE1Q==}
    dev: true

  /kleur@3.0.3:
    resolution: {integrity: sha512-eTIzlVOSUR+JxdDFepEYcBMtZ9Qqdef+rnzWdRZuMbOywu5tO2w2N7rqjoANZ5k9vywhL6Br1VRjUIgTQx4E8w==}
    engines: {node: '>=6'}
    dev: true

  /kleur@4.1.5:
    resolution: {integrity: sha512-o+NO+8WrRiQEE4/7nwRJhN1HWpVmJm511pBHUxPLtp0BUISzlBplORYSmTclCnJvQq2tKu/sgl3xVpkc7ZWuQQ==}
    engines: {node: '>=6'}
    dev: false

  /known-css-properties@0.24.0:
    resolution: {integrity: sha512-RTSoaUAfLvpR357vWzAz/50Q/BmHfmE6ETSWfutT0AJiw10e6CmcdYRQJlLRd95B53D0Y2aD1jSxD3V3ySF+PA==}
    dev: true

  /leven@3.1.0:
    resolution: {integrity: sha512-qsda+H8jTaUaN/x5vzW2rzc+8Rw4TAQ/4KjB46IwK5VH+IlVeeeje/EoZRpiXvIqjFgK84QffqPztGI3VBLG1A==}
    engines: {node: '>=6'}
    dev: true

  /levn@0.3.0:
    resolution: {integrity: sha512-0OO4y2iOHix2W6ujICbKIaEQXvFQHue65vUG3pb5EUomzPI90z9hsA1VsO/dbIIpC53J8gxM9Q4Oho0jrCM/yA==}
    engines: {node: '>= 0.8.0'}
    dependencies:
      prelude-ls: 1.1.2
      type-check: 0.3.2
    dev: true

  /levn@0.4.1:
    resolution: {integrity: sha512-+bT2uH4E5LGE7h/n3evcS/sQlJXCpIp6ym8OWJ5eV6+67Dsql/LaaT7qJBAt2rzfoa/5QBGBhxDix1dMt2kQKQ==}
    engines: {node: '>= 0.8.0'}
    dependencies:
      prelude-ls: 1.2.1
      type-check: 0.4.0
    dev: true

  /lie@3.1.1:
    resolution: {integrity: sha512-RiNhHysUjhrDQntfYSfY4MU24coXXdEOgw9WGcKHNeEwffDYbF//u87M1EWaMGzuFoSbqW0C9C6lEEhDOAswfw==}
    dependencies:
      immediate: 3.0.6
    dev: false

  /lines-and-columns@1.2.4:
    resolution: {integrity: sha512-7ylylesZQ/PV29jhEDl3Ufjo6ZX7gCqJr5F7PKrqc93v7fzSymt1BpwEU8nAUXs8qzzvqhbjhK5QZg6Mt/HkBg==}
    dev: true

  /lnk@1.1.0:
    resolution: {integrity: sha512-m3q+8W+stYiJYCBwefzrU+inN9h2KxofWuxhNH1iS+MdG9MIKfDpBtbmmIKstVwussx48PXALwonyzuzZUXjQQ==}
    engines: {node: '>=4'}
    dependencies:
      arrify: 1.0.1
      mkdirp: 0.5.6
      pify: 2.3.0
      rimraf: 2.7.1
    dev: true

  /local-pkg@0.4.2:
    resolution: {integrity: sha512-mlERgSPrbxU3BP4qBqAvvwlgW4MTg78iwJdGGnv7kibKjWcJksrG3t6LB5lXI93wXRDvG4NpUgJFmTG4T6rdrg==}
    engines: {node: '>=14'}
    dev: true

  /local-pkg@0.4.3:
    resolution: {integrity: sha512-SFppqq5p42fe2qcZQqqEOiVRXl+WCP1MdT6k7BDEW1j++sp5fIY+/fdRQitvKgB5BrBcmrs5m/L0v2FrU5MY1g==}
    engines: {node: '>=14'}
    dev: true

  /localforage@1.10.0:
    resolution: {integrity: sha512-14/H1aX7hzBBmmh7sGPd+AOMkkIrHM3Z1PAyGgZigA1H1p5O5ANnMyWzvpAETtG68/dC4pC0ncy3+PPGzXZHPg==}
    dependencies:
      lie: 3.1.1
    dev: false

  /locate-path@5.0.0:
    resolution: {integrity: sha512-t7hw9pI+WvuwNJXwk5zVHpyhIqzg2qTlklJOf0mVxGSbe3Fp2VieZcduNYjaLDoy6p9uGpQEGWG87WpMKlNq8g==}
    engines: {node: '>=8'}
    dependencies:
      p-locate: 4.1.0
    dev: true

  /locate-path@6.0.0:
    resolution: {integrity: sha512-iPZK6eYjbxRu3uB4/WZ3EsEIMJFMqAoopl3R+zuq0UjcAm/MO6KCweDgPfP3elTztoKP3KtnVHxTn2NHBSDVUw==}
    engines: {node: '>=10'}
    dependencies:
      p-locate: 5.0.0
    dev: true

  /lodash.debounce@4.0.8:
    resolution: {integrity: sha512-FT1yDzDYEoYWhnSGnpE/4Kj1fLZkDFyqRb7fNt6FdYOSxlUWAtp42Eh6Wb0rGIv/m9Bgo7x4GhQbm5Ys4SG5ow==}
    dev: true

  /lodash.defaultsdeep@4.6.1:
    resolution: {integrity: sha512-3j8wdDzYuWO3lM3Reg03MuQR957t287Rpcxp1njpEa8oDrikb+FwGdW3n+FELh/A6qib6yPit0j/pv9G/yeAqA==}
    dev: false

  /lodash.isequal@4.5.0:
    resolution: {integrity: sha512-pDo3lu8Jhfjqls6GkMgpahsF9kCyayhgykjyLMNFTKWrpVdAQtYyB4muAMWozBB4ig/dtWAmsMxLEI8wuz+DYQ==}
    dev: false

  /lodash.merge@4.6.2:
    resolution: {integrity: sha512-0KpjqXRVvrYyCsX1swR/XTK0va6VQkQM6MNo7PqW77ByjAhoARA8EfrP1N4+KlKj8YS0ZUCtRT/YUuhyYDujIQ==}
    dev: true

  /lodash.sortby@4.7.0:
    resolution: {integrity: sha512-HDWXG8isMntAyRF5vZ7xKuEvOhT4AhlRt/3czTSjvGUxjYCBVRQY48ViDHyfYz9VIoBkW4TMGQNapx+l3RUwdA==}
    dev: true

  /lodash@4.17.21:
    resolution: {integrity: sha512-v2kDEe57lecTulaDIuNTPy3Ry4gLGJ6Z1O3vE1krgXZNrsQ+LFTGHVxVjcXPs17LhbZVGedAJv8XZ1tvj5FvSg==}
    dev: true

  /long@5.2.1:
    resolution: {integrity: sha512-GKSNGeNAtw8IryjjkhZxuKB3JzlcLTwjtiQCHKvqQet81I93kXslhDQruGI/QsddO83mcDToBVy7GqGS/zYf/A==}
    dev: false

  /longest-streak@3.1.0:
    resolution: {integrity: sha512-9Ri+o0JYgehTaVBBDoMqIl8GXtbWg711O3srftcHhZ0dqnETqLaoIK0x17fUw9rFSlK/0NlsKe0Ahhyl5pXE2g==}
    dev: false

  /loupe@2.3.4:
    resolution: {integrity: sha512-OvKfgCC2Ndby6aSTREl5aCCPTNIzlDfQZvZxNUrBrihDhL3xcrYegTblhmEiCrg2kKQz4XsFIaemE5BF4ybSaQ==}
    dependencies:
      get-func-name: 2.0.0
    dev: true

  /loupe@2.3.6:
    resolution: {integrity: sha512-RaPMZKiMy8/JruncMU5Bt6na1eftNoo++R4Y+N2FrxkDVTrGvcyzFTsaGif4QTeKESheMGegbhw6iUAq+5A8zA==}
    dependencies:
      get-func-name: 2.0.0
    dev: true

  /lru-cache@5.1.1:
    resolution: {integrity: sha512-KpNARQA3Iwv+jTA0utUVVbrh+Jlrr1Fv0e56GGzAFOXN7dk/FviaDW8LHmK52DlcH4WP2n6gI8vN1aesBFgo9w==}
    dependencies:
      yallist: 3.1.1
    dev: true

  /lru-cache@6.0.0:
    resolution: {integrity: sha512-Jo6dJ04CmSjuznwJSS3pUeWmd/H0ffTlkXXgwZi+eq1UCmqQwCh+eLsYOYCwY991i2Fah4h1BEMCx4qThGbsiA==}
    engines: {node: '>=10'}
    dependencies:
      yallist: 4.0.0

  /lru-cache@9.1.2:
    resolution: {integrity: sha512-ERJq3FOzJTxBbFjZ7iDs+NiK4VI9Wz+RdrrAB8dio1oV+YvdPzUEE4QNiT2VD51DkIbCYRUUzCRkssXCHqSnKQ==}
    engines: {node: 14 || >=16.14}
    dev: false

  /lunr@2.3.9:
    resolution: {integrity: sha512-zTU3DaZaF3Rt9rhN3uBMGQD3dD2/vFQqnvZCDv4dl5iOzq2IZQqTxu90r4E5J+nP70J3ilqVCrbho2eWaeW8Ow==}
    dev: false

  /lz-string@1.5.0:
    resolution: {integrity: sha512-h5bgJWpxJNswbU7qCrV0tIKQCaS3blPDrqKWx+QxzuzL1zGUzij9XCWLrSLsJPu5t+eWA/ycetzYAO5IOMcWAQ==}
    hasBin: true
    dev: true

  /magic-string@0.25.9:
    resolution: {integrity: sha512-RmF0AsMzgt25qzqqLc1+MbHmhdx0ojF2Fvs4XnOqz2ZOBXzzkEwc/dJQZCYHAn7v1jbVOjAZfK8msRn4BxO4VQ==}
    dependencies:
      sourcemap-codec: 1.4.8
    dev: true

  /magic-string@0.27.0:
    resolution: {integrity: sha512-8UnnX2PeRAPZuN12svgR9j7M1uWMovg/CEnIwIG0LFkXSJJe4PdfUGiTGl8V9bsBHFUtfVINcSyYxd7q+kx9fA==}
    engines: {node: '>=12'}
    dependencies:
      '@jridgewell/sourcemap-codec': 1.4.14
    dev: true

  /make-dir@3.1.0:
    resolution: {integrity: sha512-g3FeP20LNwhALb/6Cz6Dd4F2ngze0jz7tbzrD2wAV+o9FeNHe4rL+yK2md0J/fiSf1sa1ADhXqi5+oVwOM/eGw==}
    engines: {node: '>=8'}
    dependencies:
      semver: 6.3.0
    dev: true

  /makeerror@1.0.12:
    resolution: {integrity: sha512-JmqCvUhmt43madlpFzG4BQzG2Z3m6tvQDNKdClZnO3VbIudJYmxsT0FNJMeiB2+JTSlTQTSbU8QdesVmwJcmLg==}
    dependencies:
      tmpl: 1.0.5
    dev: true

  /map-stream@0.1.0:
    resolution: {integrity: sha512-CkYQrPYZfWnu/DAmVCpTSX/xHpKZ80eKh2lAkyA6AJTef6bW+6JpbQZN5rofum7da+SyN1bi5ctTm+lTfcCW3g==}
    dev: true

  /markdown-table@3.0.3:
    resolution: {integrity: sha512-Z1NL3Tb1M9wH4XESsCDEksWoKTdlUafKc4pt0GRwjUyXaCFZ+dc3g2erqB6zm3szA2IUSi7VnPI+o/9jnxh9hw==}
    dev: false

  /marked@4.3.0:
    resolution: {integrity: sha512-PRsaiG84bK+AMvxziE/lCFss8juXjNaWzVbN5tXAm4XjeaS9NAHhop+PjQxz2A9h8Q4M/xGmzP8vqNwy6JeK0A==}
    engines: {node: '>= 12'}
    hasBin: true
    dev: false

  /mdast-util-definitions@5.1.1:
    resolution: {integrity: sha512-rQ+Gv7mHttxHOBx2dkF4HWTg+EE+UR78ptQWDylzPKaQuVGdG4HIoY3SrS/pCp80nZ04greFvXbVFHT+uf0JVQ==}
    dependencies:
      '@types/mdast': 3.0.10
      '@types/unist': 2.0.6
      unist-util-visit: 4.1.1
    dev: false

  /mdast-util-find-and-replace@2.2.1:
    resolution: {integrity: sha512-SobxkQXFAdd4b5WmEakmkVoh18icjQRxGy5OWTCzgsLRm1Fu/KCtwD1HIQSsmq5ZRjVH0Ehwg6/Fn3xIUk+nKw==}
    dependencies:
      escape-string-regexp: 5.0.0
      unist-util-is: 5.1.1
      unist-util-visit-parents: 5.1.1
    dev: false

  /mdast-util-from-markdown@1.2.0:
    resolution: {integrity: sha512-iZJyyvKD1+K7QX1b5jXdE7Sc5dtoTry1vzV28UZZe8Z1xVnB/czKntJ7ZAkG0tANqRnBF6p3p7GpU1y19DTf2Q==}
    dependencies:
      '@types/mdast': 3.0.10
      '@types/unist': 2.0.6
      decode-named-character-reference: 1.0.2
      mdast-util-to-string: 3.1.0
      micromark: 3.1.0
      micromark-util-decode-numeric-character-reference: 1.0.0
      micromark-util-decode-string: 1.0.2
      micromark-util-normalize-identifier: 1.0.0
      micromark-util-symbol: 1.0.1
      micromark-util-types: 1.0.2
      unist-util-stringify-position: 3.0.2
      uvu: 0.5.6
    transitivePeerDependencies:
      - supports-color
    dev: false

  /mdast-util-gfm-autolink-literal@1.0.2:
    resolution: {integrity: sha512-FzopkOd4xTTBeGXhXSBU0OCDDh5lUj2rd+HQqG92Ld+jL4lpUfgX2AT2OHAVP9aEeDKp7G92fuooSZcYJA3cRg==}
    dependencies:
      '@types/mdast': 3.0.10
      ccount: 2.0.1
      mdast-util-find-and-replace: 2.2.1
      micromark-util-character: 1.1.0
    dev: false

  /mdast-util-gfm-footnote@1.0.1:
    resolution: {integrity: sha512-p+PrYlkw9DeCRkTVw1duWqPRHX6Ywh2BNKJQcZbCwAuP/59B0Lk9kakuAd7KbQprVO4GzdW8eS5++A9PUSqIyw==}
    dependencies:
      '@types/mdast': 3.0.10
      mdast-util-to-markdown: 1.4.0
      micromark-util-normalize-identifier: 1.0.0
    dev: false

  /mdast-util-gfm-strikethrough@1.0.2:
    resolution: {integrity: sha512-T/4DVHXcujH6jx1yqpcAYYwd+z5lAYMw4Ls6yhTfbMMtCt0PHY4gEfhW9+lKsLBtyhUGKRIzcUA2FATVqnvPDA==}
    dependencies:
      '@types/mdast': 3.0.10
      mdast-util-to-markdown: 1.4.0
    dev: false

  /mdast-util-gfm-table@1.0.6:
    resolution: {integrity: sha512-uHR+fqFq3IvB3Rd4+kzXW8dmpxUhvgCQZep6KdjsLK4O6meK5dYZEayLtIxNus1XO3gfjfcIFe8a7L0HZRGgag==}
    dependencies:
      '@types/mdast': 3.0.10
      markdown-table: 3.0.3
      mdast-util-from-markdown: 1.2.0
      mdast-util-to-markdown: 1.4.0
    transitivePeerDependencies:
      - supports-color
    dev: false

  /mdast-util-gfm-task-list-item@1.0.1:
    resolution: {integrity: sha512-KZ4KLmPdABXOsfnM6JHUIjxEvcx2ulk656Z/4Balw071/5qgnhz+H1uGtf2zIGnrnvDC8xR4Fj9uKbjAFGNIeA==}
    dependencies:
      '@types/mdast': 3.0.10
      mdast-util-to-markdown: 1.4.0
    dev: false

  /mdast-util-gfm@2.0.1:
    resolution: {integrity: sha512-42yHBbfWIFisaAfV1eixlabbsa6q7vHeSPY+cg+BBjX51M8xhgMacqH9g6TftB/9+YkcI0ooV4ncfrJslzm/RQ==}
    dependencies:
      mdast-util-from-markdown: 1.2.0
      mdast-util-gfm-autolink-literal: 1.0.2
      mdast-util-gfm-footnote: 1.0.1
      mdast-util-gfm-strikethrough: 1.0.2
      mdast-util-gfm-table: 1.0.6
      mdast-util-gfm-task-list-item: 1.0.1
      mdast-util-to-markdown: 1.4.0
    transitivePeerDependencies:
      - supports-color
    dev: false

  /mdast-util-math@2.0.1:
    resolution: {integrity: sha512-ZZtjyRwobsiVg4bY0Q5CzAZztpbjRIA7ZlMMb0PNkwTXOnJTUoHvzBhVG95LIuek5Mlj1l2P+jBvWviqW7G+0A==}
    dependencies:
      '@types/mdast': 3.0.10
      longest-streak: 3.1.0
      mdast-util-to-markdown: 1.4.0
    dev: false

  /mdast-util-to-hast@12.2.4:
    resolution: {integrity: sha512-a21xoxSef1l8VhHxS1Dnyioz6grrJkoaCUgGzMD/7dWHvboYX3VW53esRUfB5tgTyz4Yos1n25SPcj35dJqmAg==}
    dependencies:
      '@types/hast': 2.3.4
      '@types/mdast': 3.0.10
      mdast-util-definitions: 5.1.1
      micromark-util-sanitize-uri: 1.1.0
      trim-lines: 3.0.1
      unist-builder: 3.0.0
      unist-util-generated: 2.0.0
      unist-util-position: 4.0.3
      unist-util-visit: 4.1.1
    dev: false

  /mdast-util-to-markdown@1.4.0:
    resolution: {integrity: sha512-IjXARf/O8VGx/pc5SZ7syfydq1DYL9vd92orsG5U0b4GNCmAvXzu+n7sbzfIKrXwB0AVrYk3NV2kXl0AIi9LCA==}
    dependencies:
      '@types/mdast': 3.0.10
      '@types/unist': 2.0.6
      longest-streak: 3.1.0
      mdast-util-to-string: 3.1.0
      micromark-util-decode-string: 1.0.2
      unist-util-visit: 4.1.1
      zwitch: 2.0.4
    dev: false

  /mdast-util-to-string@3.1.0:
    resolution: {integrity: sha512-n4Vypz/DZgwo0iMHLQL49dJzlp7YtAJP+N07MZHpjPf/5XJuHUWstviF4Mn2jEiR/GNmtnRRqnwsXExk3igfFA==}
    dev: false

  /mdn-data@2.0.14:
    resolution: {integrity: sha512-dn6wd0uw5GsdswPFfsgMp5NSB0/aDe6fK94YJV/AJDYXL6HVLWBsxeq7js7Ad+mU2K9LAlwpk6kN2D5mwCPVow==}
    dev: true

  /media-query-parser@2.0.2:
    resolution: {integrity: sha512-1N4qp+jE0pL5Xv4uEcwVUhIkwdUO3S/9gML90nqKA7v7FcOS5vUtatfzok9S9U1EJU8dHWlcv95WLnKmmxZI9w==}
    dependencies:
      '@babel/runtime': 7.21.0
    dev: false

  /memory-fs@0.5.0:
    resolution: {integrity: sha512-jA0rdU5KoQMC0e6ppoNRtpp6vjFq6+NY7r8hywnC7V+1Xj/MtHwGIbB1QaK/dunyjWteJzmkpd7ooeWg10T7GA==}
    engines: {node: '>=4.3.0 <5.0.0 || >=5.10'}
    dependencies:
      errno: 0.1.8
      readable-stream: 2.3.7
    dev: true

  /merge-anything@5.0.4:
    resolution: {integrity: sha512-YFsDeY5A9SLXhL21Qn15wCWewRUW6wMTxQF4SuPe9bNdr1wsjiE44Rp8FQUTCtwO0WLdlKiFzhAVE5tlf857Tg==}
    engines: {node: '>=12.13'}
    dependencies:
      is-what: 4.1.7
      ts-toolbelt: 9.6.0
    dev: true

  /merge-anything@5.1.4:
    resolution: {integrity: sha512-7PWKwGOs5WWcpw+/OvbiFiAvEP6bv/QHiicigpqMGKIqPPAtGhBLR8LFJW+Zu6m9TXiR/a8+AiPlGG0ko1ruoQ==}
    engines: {node: '>=12.13'}
    dependencies:
      is-what: 4.1.8
    dev: true

  /merge-stream@2.0.0:
    resolution: {integrity: sha512-abv/qOcuPfk3URPfDzmZU1LKmuw8kT+0nIHvKrKgFrwifol/doWcdA4ZqsWQ8ENrFKkd67Mfpo/LovbIUsbt3w==}
    dev: true

  /merge2@1.4.1:
    resolution: {integrity: sha512-8q7VEgMJW4J8tcfVPy8g09NcQwZdbwFEqhe/WZkoIzjn/3TGDwtOCYtXGxA3O8tPzpczCCDgv+P2P5y00ZJOOg==}
    engines: {node: '>= 8'}
    dev: true

  /micromark-core-commonmark@1.0.6:
    resolution: {integrity: sha512-K+PkJTxqjFfSNkfAhp4GB+cZPfQd6dxtTXnf+RjZOV7T4EEXnvgzOcnp+eSTmpGk9d1S9sL6/lqrgSNn/s0HZA==}
    dependencies:
      decode-named-character-reference: 1.0.2
      micromark-factory-destination: 1.0.0
      micromark-factory-label: 1.0.2
      micromark-factory-space: 1.0.0
      micromark-factory-title: 1.0.2
      micromark-factory-whitespace: 1.0.0
      micromark-util-character: 1.1.0
      micromark-util-chunked: 1.0.0
      micromark-util-classify-character: 1.0.0
      micromark-util-html-tag-name: 1.1.0
      micromark-util-normalize-identifier: 1.0.0
      micromark-util-resolve-all: 1.0.0
      micromark-util-subtokenize: 1.0.2
      micromark-util-symbol: 1.0.1
      micromark-util-types: 1.0.2
      uvu: 0.5.6
    dev: false

  /micromark-extension-gfm-autolink-literal@1.0.3:
    resolution: {integrity: sha512-i3dmvU0htawfWED8aHMMAzAVp/F0Z+0bPh3YrbTPPL1v4YAlCZpy5rBO5p0LPYiZo0zFVkoYh7vDU7yQSiCMjg==}
    dependencies:
      micromark-util-character: 1.1.0
      micromark-util-sanitize-uri: 1.1.0
      micromark-util-symbol: 1.0.1
      micromark-util-types: 1.0.2
      uvu: 0.5.6
    dev: false

  /micromark-extension-gfm-footnote@1.0.4:
    resolution: {integrity: sha512-E/fmPmDqLiMUP8mLJ8NbJWJ4bTw6tS+FEQS8CcuDtZpILuOb2kjLqPEeAePF1djXROHXChM/wPJw0iS4kHCcIg==}
    dependencies:
      micromark-core-commonmark: 1.0.6
      micromark-factory-space: 1.0.0
      micromark-util-character: 1.1.0
      micromark-util-normalize-identifier: 1.0.0
      micromark-util-sanitize-uri: 1.1.0
      micromark-util-symbol: 1.0.1
      micromark-util-types: 1.0.2
      uvu: 0.5.6
    dev: false

  /micromark-extension-gfm-strikethrough@1.0.4:
    resolution: {integrity: sha512-/vjHU/lalmjZCT5xt7CcHVJGq8sYRm80z24qAKXzaHzem/xsDYb2yLL+NNVbYvmpLx3O7SYPuGL5pzusL9CLIQ==}
    dependencies:
      micromark-util-chunked: 1.0.0
      micromark-util-classify-character: 1.0.0
      micromark-util-resolve-all: 1.0.0
      micromark-util-symbol: 1.0.1
      micromark-util-types: 1.0.2
      uvu: 0.5.6
    dev: false

  /micromark-extension-gfm-table@1.0.5:
    resolution: {integrity: sha512-xAZ8J1X9W9K3JTJTUL7G6wSKhp2ZYHrFk5qJgY/4B33scJzE2kpfRL6oiw/veJTbt7jiM/1rngLlOKPWr1G+vg==}
    dependencies:
      micromark-factory-space: 1.0.0
      micromark-util-character: 1.1.0
      micromark-util-symbol: 1.0.1
      micromark-util-types: 1.0.2
      uvu: 0.5.6
    dev: false

  /micromark-extension-gfm-tagfilter@1.0.1:
    resolution: {integrity: sha512-Ty6psLAcAjboRa/UKUbbUcwjVAv5plxmpUTy2XC/3nJFL37eHej8jrHrRzkqcpipJliuBH30DTs7+3wqNcQUVA==}
    dependencies:
      micromark-util-types: 1.0.2
    dev: false

  /micromark-extension-gfm-task-list-item@1.0.3:
    resolution: {integrity: sha512-PpysK2S1Q/5VXi72IIapbi/jliaiOFzv7THH4amwXeYXLq3l1uo8/2Be0Ac1rEwK20MQEsGH2ltAZLNY2KI/0Q==}
    dependencies:
      micromark-factory-space: 1.0.0
      micromark-util-character: 1.1.0
      micromark-util-symbol: 1.0.1
      micromark-util-types: 1.0.2
      uvu: 0.5.6
    dev: false

  /micromark-extension-gfm@2.0.1:
    resolution: {integrity: sha512-p2sGjajLa0iYiGQdT0oelahRYtMWvLjy8J9LOCxzIQsllMCGLbsLW+Nc+N4vi02jcRJvedVJ68cjelKIO6bpDA==}
    dependencies:
      micromark-extension-gfm-autolink-literal: 1.0.3
      micromark-extension-gfm-footnote: 1.0.4
      micromark-extension-gfm-strikethrough: 1.0.4
      micromark-extension-gfm-table: 1.0.5
      micromark-extension-gfm-tagfilter: 1.0.1
      micromark-extension-gfm-task-list-item: 1.0.3
      micromark-util-combine-extensions: 1.0.0
      micromark-util-types: 1.0.2
    dev: false

  /micromark-extension-math@2.0.2:
    resolution: {integrity: sha512-cFv2B/E4pFPBBFuGgLHkkNiFAIQv08iDgPH2HCuR2z3AUgMLecES5Cq7AVtwOtZeRrbA80QgMUk8VVW0Z+D2FA==}
    dependencies:
      '@types/katex': 0.11.1
      katex: 0.13.24
      micromark-factory-space: 1.0.0
      micromark-util-character: 1.1.0
      micromark-util-symbol: 1.0.1
      micromark-util-types: 1.0.2
      uvu: 0.5.6
    dev: false

  /micromark-factory-destination@1.0.0:
    resolution: {integrity: sha512-eUBA7Rs1/xtTVun9TmV3gjfPz2wEwgK5R5xcbIM5ZYAtvGF6JkyaDsj0agx8urXnO31tEO6Ug83iVH3tdedLnw==}
    dependencies:
      micromark-util-character: 1.1.0
      micromark-util-symbol: 1.0.1
      micromark-util-types: 1.0.2
    dev: false

  /micromark-factory-label@1.0.2:
    resolution: {integrity: sha512-CTIwxlOnU7dEshXDQ+dsr2n+yxpP0+fn271pu0bwDIS8uqfFcumXpj5mLn3hSC8iw2MUr6Gx8EcKng1dD7i6hg==}
    dependencies:
      micromark-util-character: 1.1.0
      micromark-util-symbol: 1.0.1
      micromark-util-types: 1.0.2
      uvu: 0.5.6
    dev: false

  /micromark-factory-space@1.0.0:
    resolution: {integrity: sha512-qUmqs4kj9a5yBnk3JMLyjtWYN6Mzfcx8uJfi5XAveBniDevmZasdGBba5b4QsvRcAkmvGo5ACmSUmyGiKTLZew==}
    dependencies:
      micromark-util-character: 1.1.0
      micromark-util-types: 1.0.2
    dev: false

  /micromark-factory-title@1.0.2:
    resolution: {integrity: sha512-zily+Nr4yFqgMGRKLpTVsNl5L4PMu485fGFDOQJQBl2NFpjGte1e86zC0da93wf97jrc4+2G2GQudFMHn3IX+A==}
    dependencies:
      micromark-factory-space: 1.0.0
      micromark-util-character: 1.1.0
      micromark-util-symbol: 1.0.1
      micromark-util-types: 1.0.2
      uvu: 0.5.6
    dev: false

  /micromark-factory-whitespace@1.0.0:
    resolution: {integrity: sha512-Qx7uEyahU1lt1RnsECBiuEbfr9INjQTGa6Err+gF3g0Tx4YEviPbqqGKNv/NrBaE7dVHdn1bVZKM/n5I/Bak7A==}
    dependencies:
      micromark-factory-space: 1.0.0
      micromark-util-character: 1.1.0
      micromark-util-symbol: 1.0.1
      micromark-util-types: 1.0.2
    dev: false

  /micromark-util-character@1.1.0:
    resolution: {integrity: sha512-agJ5B3unGNJ9rJvADMJ5ZiYjBRyDpzKAOk01Kpi1TKhlT1APx3XZk6eN7RtSz1erbWHC2L8T3xLZ81wdtGRZzg==}
    dependencies:
      micromark-util-symbol: 1.0.1
      micromark-util-types: 1.0.2
    dev: false

  /micromark-util-chunked@1.0.0:
    resolution: {integrity: sha512-5e8xTis5tEZKgesfbQMKRCyzvffRRUX+lK/y+DvsMFdabAicPkkZV6gO+FEWi9RfuKKoxxPwNL+dFF0SMImc1g==}
    dependencies:
      micromark-util-symbol: 1.0.1
    dev: false

  /micromark-util-classify-character@1.0.0:
    resolution: {integrity: sha512-F8oW2KKrQRb3vS5ud5HIqBVkCqQi224Nm55o5wYLzY/9PwHGXC01tr3d7+TqHHz6zrKQ72Okwtvm/xQm6OVNZA==}
    dependencies:
      micromark-util-character: 1.1.0
      micromark-util-symbol: 1.0.1
      micromark-util-types: 1.0.2
    dev: false

  /micromark-util-combine-extensions@1.0.0:
    resolution: {integrity: sha512-J8H058vFBdo/6+AsjHp2NF7AJ02SZtWaVUjsayNFeAiydTxUwViQPxN0Hf8dp4FmCQi0UUFovFsEyRSUmFH3MA==}
    dependencies:
      micromark-util-chunked: 1.0.0
      micromark-util-types: 1.0.2
    dev: false

  /micromark-util-decode-numeric-character-reference@1.0.0:
    resolution: {integrity: sha512-OzO9AI5VUtrTD7KSdagf4MWgHMtET17Ua1fIpXTpuhclCqD8egFWo85GxSGvxgkGS74bEahvtM0WP0HjvV0e4w==}
    dependencies:
      micromark-util-symbol: 1.0.1
    dev: false

  /micromark-util-decode-string@1.0.2:
    resolution: {integrity: sha512-DLT5Ho02qr6QWVNYbRZ3RYOSSWWFuH3tJexd3dgN1odEuPNxCngTCXJum7+ViRAd9BbdxCvMToPOD/IvVhzG6Q==}
    dependencies:
      decode-named-character-reference: 1.0.2
      micromark-util-character: 1.1.0
      micromark-util-decode-numeric-character-reference: 1.0.0
      micromark-util-symbol: 1.0.1
    dev: false

  /micromark-util-encode@1.0.1:
    resolution: {integrity: sha512-U2s5YdnAYexjKDel31SVMPbfi+eF8y1U4pfiRW/Y8EFVCy/vgxk/2wWTxzcqE71LHtCuCzlBDRU2a5CQ5j+mQA==}
    dev: false

  /micromark-util-html-tag-name@1.1.0:
    resolution: {integrity: sha512-BKlClMmYROy9UiV03SwNmckkjn8QHVaWkqoAqzivabvdGcwNGMMMH/5szAnywmsTBUzDsU57/mFi0sp4BQO6dA==}
    dev: false

  /micromark-util-normalize-identifier@1.0.0:
    resolution: {integrity: sha512-yg+zrL14bBTFrQ7n35CmByWUTFsgst5JhA4gJYoty4Dqzj4Z4Fr/DHekSS5aLfH9bdlfnSvKAWsAgJhIbogyBg==}
    dependencies:
      micromark-util-symbol: 1.0.1
    dev: false

  /micromark-util-resolve-all@1.0.0:
    resolution: {integrity: sha512-CB/AGk98u50k42kvgaMM94wzBqozSzDDaonKU7P7jwQIuH2RU0TeBqGYJz2WY1UdihhjweivStrJ2JdkdEmcfw==}
    dependencies:
      micromark-util-types: 1.0.2
    dev: false

  /micromark-util-sanitize-uri@1.1.0:
    resolution: {integrity: sha512-RoxtuSCX6sUNtxhbmsEFQfWzs8VN7cTctmBPvYivo98xb/kDEoTCtJQX5wyzIYEmk/lvNFTat4hL8oW0KndFpg==}
    dependencies:
      micromark-util-character: 1.1.0
      micromark-util-encode: 1.0.1
      micromark-util-symbol: 1.0.1
    dev: false

  /micromark-util-subtokenize@1.0.2:
    resolution: {integrity: sha512-d90uqCnXp/cy4G881Ub4psE57Sf8YD0pim9QdjCRNjfas2M1u6Lbt+XZK9gnHL2XFhnozZiEdCa9CNfXSfQ6xA==}
    dependencies:
      micromark-util-chunked: 1.0.0
      micromark-util-symbol: 1.0.1
      micromark-util-types: 1.0.2
      uvu: 0.5.6
    dev: false

  /micromark-util-symbol@1.0.1:
    resolution: {integrity: sha512-oKDEMK2u5qqAptasDAwWDXq0tG9AssVwAx3E9bBF3t/shRIGsWIRG+cGafs2p/SnDSOecnt6hZPCE2o6lHfFmQ==}
    dev: false

  /micromark-util-types@1.0.2:
    resolution: {integrity: sha512-DCfg/T8fcrhrRKTPjRrw/5LLvdGV7BHySf/1LOZx7TzWZdYRjogNtyNq885z3nNallwr3QUKARjqvHqX1/7t+w==}
    dev: false

  /micromark@3.1.0:
    resolution: {integrity: sha512-6Mj0yHLdUZjHnOPgr5xfWIMqMWS12zDN6iws9SLuSz76W8jTtAv24MN4/CL7gJrl5vtxGInkkqDv/JIoRsQOvA==}
    dependencies:
      '@types/debug': 4.1.7
      debug: 4.3.4
      decode-named-character-reference: 1.0.2
      micromark-core-commonmark: 1.0.6
      micromark-factory-space: 1.0.0
      micromark-util-character: 1.1.0
      micromark-util-chunked: 1.0.0
      micromark-util-combine-extensions: 1.0.0
      micromark-util-decode-numeric-character-reference: 1.0.0
      micromark-util-encode: 1.0.1
      micromark-util-normalize-identifier: 1.0.0
      micromark-util-resolve-all: 1.0.0
      micromark-util-sanitize-uri: 1.1.0
      micromark-util-subtokenize: 1.0.2
      micromark-util-symbol: 1.0.1
      micromark-util-types: 1.0.2
      uvu: 0.5.6
    transitivePeerDependencies:
      - supports-color
    dev: false

  /micromatch@4.0.5:
    resolution: {integrity: sha512-DMy+ERcEW2q8Z2Po+WNXuw3c5YaUSFjAO5GsJqfEl7UjvtIuFKO6ZrKvcItdy98dwFI2N1tg3zNIdKaQT+aNdA==}
    engines: {node: '>=8.6'}
    dependencies:
      braces: 3.0.2
      picomatch: 2.3.1
    dev: true

  /mime-db@1.52.0:
    resolution: {integrity: sha512-sPU4uV7dYlvtWJxwwxHD0PuihVNiE7TyAbQ5SWxDCB9mUYvOgroQOwYQQOKPJ8CIbE+1ETVlOoK1UC2nU3gYvg==}
    engines: {node: '>= 0.6'}
    dev: true

  /mime-types@2.1.35:
    resolution: {integrity: sha512-ZDY+bPm5zTTF+YpCrAU9nK0UgICYPT0QtT1NZWFv4s++TNkcgVaT0g6+4R2uI4MjQjzysHB1zxuWL50hzaeXiw==}
    engines: {node: '>= 0.6'}
    dependencies:
      mime-db: 1.52.0
    dev: true

  /mime@3.0.0:
    resolution: {integrity: sha512-jSCU7/VB1loIWBZe14aEYHU/+1UMEHoaO7qxCOVJOw9GgH72VAWppxNcjU+x9a2k3GSIBXNKxXQFqRvvZ7vr3A==}
    engines: {node: '>=10.0.0'}
    hasBin: true
    dev: false
    optional: true

  /mimic-fn@2.1.0:
    resolution: {integrity: sha512-OqbOk5oEQeAZ8WXWydlu9HJjz9WVdEIvamMCcXmuqUYjTknH/sqsWvhQ3vgwKFRR1HpjvNBKQ37nbJgYzGqGcg==}
    engines: {node: '>=6'}
    dev: true

  /min-indent@1.0.1:
    resolution: {integrity: sha512-I9jwMn07Sy/IwOj3zVkVik2JTvgpaykDZEigL6Rx6N9LbMywwUSMtxET+7lVoDLLd3O3IXwJwvuuns8UB/HeAg==}
    engines: {node: '>=4'}
    dev: true

  /minimatch@3.1.2:
    resolution: {integrity: sha512-J7p63hRiAjw1NDEww1W7i37+ByIrOWO5XQQAzZ3VOcL0PNybwpfmV/N05zFAzwQ9USyEcX6t3UO+K5aqBQOIHw==}
    dependencies:
      brace-expansion: 1.1.11
    dev: true

  /minimatch@5.1.6:
    resolution: {integrity: sha512-lKwV/1brpG6mBUFHtb7NUmtABCb2WZZmm2wNiOA5hAb8VdCS4B3dtMWyvcoViccwAW/COERjXLt0zP1zXUN26g==}
    engines: {node: '>=10'}
    dependencies:
      brace-expansion: 2.0.1
    dev: true

  /minimatch@7.4.6:
    resolution: {integrity: sha512-sBz8G/YjVniEz6lKPNpKxXwazJe4c19fEfV2GDMX6AjFz+MX9uDWIZW8XreVhkFW3fkIdTv/gxWr/Kks5FFAVw==}
    engines: {node: '>=10'}
    dependencies:
      brace-expansion: 2.0.1
    dev: false

  /minimist@1.2.8:
    resolution: {integrity: sha512-2yyAR8qBkN3YuheJanUpWC5U3bb5osDywNB8RzDVlDwDHbocAJveqqj1u8+SVD7jkWT4yvsHCpWqqWqAxb0zCA==}
    dev: true

  /mkdirp@0.5.6:
    resolution: {integrity: sha512-FP+p8RB8OWpF3YZBCrP5gtADmtXApB5AMLn+vdyA+PyxCjrCs00mjyUozssO33cwDeT3wNGdLxJ5M//YqtHAJw==}
    hasBin: true
    dependencies:
      minimist: 1.2.8
    dev: true

  /mobx@6.6.2:
    resolution: {integrity: sha512-IOpS0bf3+hXIhDIy+CmlNMBfFpAbHS0aVHcNC+xH/TFYEKIIVDKNYRh9eKlXuVfJ1iRKAp0cRVmO145CyJAMVQ==}
    dev: false

  /mri@1.2.0:
    resolution: {integrity: sha512-tzzskb3bG8LvYGFF/mDTpq3jpI6Q9wc3LEmBaghu+DdCssd1FakN7Bc0hVNmEyGq1bq3RgfkCb3cmQLpNPOroA==}
    engines: {node: '>=4'}
    dev: false

  /ms@2.1.2:
    resolution: {integrity: sha512-sGkPx+VjMtmA6MX27oA4FBFELFCZZ4S4XqeGOXCv68tT+jb3vk/RyaKWP0PTKyWtmLSM0b+adUTEvbs1PEaH2w==}

  /nanoid@3.3.4:
    resolution: {integrity: sha512-MqBkQh/OHTS2egovRtLk45wEyNXwF+cokD+1YPf9u5VfJiRdAiRwB2froX5Co9Rh20xs4siNPm8naNotSD6RBw==}
    engines: {node: ^10 || ^12 || ^13.7 || ^14 || >=15.0.1}
    hasBin: true
    dev: true

  /nanoid@3.3.6:
    resolution: {integrity: sha512-BGcqMMJuToF7i1rt+2PWSNVnWIkGCU78jBG3RxO/bZlnZPK2Cmi2QaffxGO/2RvWi9sL+FAiRiXMgsyxQ1DIDA==}
    engines: {node: ^10 || ^12 || ^13.7 || ^14 || >=15.0.1}
    hasBin: true
    dev: true

  /natural-compare-lite@1.4.0:
    resolution: {integrity: sha512-Tj+HTDSJJKaZnfiuw+iaF9skdPpTo2GtEly5JHnWV/hfv2Qj/9RKsGISQtLh2ox3l5EAGw487hnBee0sIJ6v2g==}
    dev: true

  /natural-compare@1.4.0:
    resolution: {integrity: sha512-OWND8ei3VtNC9h7V60qff3SVobHr996CTwgxubgyQYEpg290h9J0buyECNNJexkFm5sOajh5G116RYA1c8ZMSw==}
    dev: true

  /node-cleanup@2.1.2:
    resolution: {integrity: sha512-qN8v/s2PAJwGUtr1/hYTpNKlD6Y9rc4p8KSmJXyGdYGZsDGKXrGThikLFP9OCHFeLeEpQzPwiAtdIvBLqm//Hw==}
    dev: true

  /node-fetch@2.6.12:
    resolution: {integrity: sha512-C/fGU2E8ToujUivIO0H+tpQ6HWo4eEmchoPIoXtxCrVghxdKq+QOHqEZW7tuP3KlV3bC8FRMO5nMCC7Zm1VP6g==}
    engines: {node: 4.x || >=6.0.0}
    peerDependencies:
      encoding: ^0.1.0
    peerDependenciesMeta:
      encoding:
        optional: true
    dependencies:
      whatwg-url: 5.0.0
    dev: false

  /node-int64@0.4.0:
    resolution: {integrity: sha512-O5lz91xSOeoXP6DulyHfllpq+Eg00MWitZIbtPfoSEvqIHdl5gfcY6hYzDWnj0qD5tz52PI08u9qUvSVeUBeHw==}
    dev: true

  /node-releases@2.0.10:
    resolution: {integrity: sha512-5GFldHPXVG/YZmFzJvKK2zDSzPKhEp0+ZR5SVaoSag9fsL5YgHbUHDfnG5494ISANDcK4KwPXAx2xqVEydmd7w==}
    dev: true

  /normalize-path@3.0.0:
    resolution: {integrity: sha512-6eZs5Ls3WtCisHWp9S2GUy8dqkpGi4BVSz3GaqiE6ezub0512ESztXUwUB6C6IKbQkY2Pnb/mD4WYojCRwcwLA==}
    engines: {node: '>=0.10.0'}
    dev: true

  /npm-run-path@4.0.1:
    resolution: {integrity: sha512-S48WzZW777zhNIrn7gxOlISNAqi9ZC/uQFnRdbeIHhZhCA6UqpkOT8T1G7BvfdgP4Er8gF4sUbaS0i7QvIfCWw==}
    engines: {node: '>=8'}
    dependencies:
      path-key: 3.1.1
    dev: true

  /nth-check@2.1.1:
    resolution: {integrity: sha512-lqjrjmaOoAnWfMmBPL+XNnynZh2+swxiX3WUE0s4yEHI6m+AwrK2UZOimIRl3X/4QctVqS8AiZjFqyOGrMXb/w==}
    dependencies:
      boolbase: 1.0.0

  /nwsapi@2.2.2:
    resolution: {integrity: sha512-90yv+6538zuvUMnN+zCr8LuV6bPFdq50304114vJYJ8RDyK8D5O9Phpbd6SZWgI7PwzmmfN1upeOJlvybDSgCw==}
    dev: true

  /object-inspect@1.12.3:
    resolution: {integrity: sha512-geUvdk7c+eizMNUDkRpW1wJwgfOiOeHbxBR/hLXK1aT6zmVSO0jsQcs7fj6MGw89jC/cjGfLcNOrtMYtGqm81g==}
    dev: true

  /object-is@1.1.5:
    resolution: {integrity: sha512-3cyDsyHgtmi7I7DfSSI2LDp6SK2lwvtbg0p0R1e0RvTqF5ceGx+K2dfSjm1bKDMVCFEDAQvy+o8c6a7VujOddw==}
    engines: {node: '>= 0.4'}
    dependencies:
      call-bind: 1.0.2
      define-properties: 1.2.0
    dev: true

  /object-keys@1.1.1:
    resolution: {integrity: sha512-NuAESUOUMrlIXOfHKzD6bpPu3tYt3xvjNdRIQ+FeT0lNb4K8WR70CaDxhuNguS2XG+GjkyMwOzsN5ZktImfhLA==}
    engines: {node: '>= 0.4'}
    dev: true

  /object.assign@4.1.4:
    resolution: {integrity: sha512-1mxKf0e58bvyjSCtKYY4sRe9itRk3PJpquJOjeIkz885CczcI4IvJJDLPS72oowuSh+pBxUFROpX+TU++hxhZQ==}
    engines: {node: '>= 0.4'}
    dependencies:
      call-bind: 1.0.2
      define-properties: 1.2.0
      has-symbols: 1.0.3
      object-keys: 1.1.1
    dev: true

  /octokit@2.1.0:
    resolution: {integrity: sha512-Pxi6uKTjBRZWgAwsw1NgHdRlL+QASCN35OYS7X79o7PtBME0CLXEroZmPtEwlWZbPTP+iDbEy2wCbSOgm0uGIQ==}
    engines: {node: '>= 14'}
    dependencies:
      '@octokit/app': 13.1.8
      '@octokit/core': 4.2.4
      '@octokit/oauth-app': 4.2.4
      '@octokit/plugin-paginate-rest': 6.1.2(@octokit/core@4.2.4)
      '@octokit/plugin-rest-endpoint-methods': 7.2.3(@octokit/core@4.2.4)
      '@octokit/plugin-retry': 4.1.6(@octokit/core@4.2.4)
      '@octokit/plugin-throttling': 5.2.3(@octokit/core@4.2.4)
      '@octokit/request-error': 3.0.3
      '@octokit/types': 9.3.2
    transitivePeerDependencies:
      - encoding
    dev: false

  /once@1.4.0:
    resolution: {integrity: sha512-lNaJgI+2Q5URQBkccEKHTQOPaXdUxnZZElQTZY0MFUAuaEqe1E+Nyvgdz/aIyNi6Z9MzO5dv1H8n58/GELp3+w==}
    dependencies:
      wrappy: 1.0.2
    dev: true

  /onetime@5.1.2:
    resolution: {integrity: sha512-kbpaSSGJTWdAY5KPVeMOKXSrPtr8C8C7wodJbcsd51jRnmD+GZu8Y0VoU6Dm5Z4vWr0Ig/1NKuWRKf7j5aaYSg==}
    engines: {node: '>=6'}
    dependencies:
      mimic-fn: 2.1.0
    dev: true

  /openapi-typescript@5.4.1:
    resolution: {integrity: sha512-AGB2QiZPz4rE7zIwV3dRHtoUC/CWHhUjuzGXvtmMQN2AFV8xCTLKcZUHLcdPQmt/83i22nRE7+TxXOXkK+gf4Q==}
    engines: {node: '>= 14.0.0'}
    hasBin: true
    requiresBuild: true
    dependencies:
      js-yaml: 4.1.0
      mime: 3.0.0
      prettier: 2.8.7
      tiny-glob: 0.2.9
      undici: 5.10.0
      yargs-parser: 21.1.1
    dev: false
    optional: true

  /optionator@0.8.3:
    resolution: {integrity: sha512-+IW9pACdk3XWmmTXG8m3upGUJst5XRGzxMRjXzAuJ1XnIFNvfhjjIuYkDvysnPQ7qzqVzLt78BCruntqRhWQbA==}
    engines: {node: '>= 0.8.0'}
    dependencies:
      deep-is: 0.1.4
      fast-levenshtein: 2.0.6
      levn: 0.3.0
      prelude-ls: 1.1.2
      type-check: 0.3.2
      word-wrap: 1.2.3
    dev: true

  /optionator@0.9.1:
    resolution: {integrity: sha512-74RlY5FCnhq4jRxVUPKDaRwrVNXMqsGsiW6AJw4XK8hmtm10wC0ypZBLw5IIp85NZMr91+qd1RvvENwg7jjRFw==}
    engines: {node: '>= 0.8.0'}
    dependencies:
      deep-is: 0.1.4
      fast-levenshtein: 2.0.6
      levn: 0.4.1
      prelude-ls: 1.2.1
      type-check: 0.4.0
      word-wrap: 1.2.3
    dev: true

  /outdent@0.8.0:
    resolution: {integrity: sha512-KiOAIsdpUTcAXuykya5fnVVT+/5uS0Q1mrkRHcF89tpieSmY33O/tmc54CqwA+bfhbtEfZUNLHaPUiB9X3jt1A==}
    dev: false

  /p-limit@2.3.0:
    resolution: {integrity: sha512-//88mFWSJx8lxCzwdAABTJL2MyWB12+eIY7MDL2SqLmAkeKU9qxRvWuSyTjm3FUmpBEMuFfckAIqEaVGUDxb6w==}
    engines: {node: '>=6'}
    dependencies:
      p-try: 2.2.0
    dev: true

  /p-limit@3.1.0:
    resolution: {integrity: sha512-TYOanM3wGwNGsZN2cVTYPArw454xnXj5qmWF1bEoAc4+cU/ol7GVh7odevjp1FNHduHc3KZMcFduxU5Xc6uJRQ==}
    engines: {node: '>=10'}
    dependencies:
      yocto-queue: 0.1.0
    dev: true

  /p-locate@4.1.0:
    resolution: {integrity: sha512-R79ZZ/0wAxKGu3oYMlz8jy/kbhsNrS7SKZ7PxEHBgJ5+F2mtFW2fK2cOtBh1cHYkQsbzFV7I+EoRKe6Yt0oK7A==}
    engines: {node: '>=8'}
    dependencies:
      p-limit: 2.3.0
    dev: true

  /p-locate@5.0.0:
    resolution: {integrity: sha512-LaNjtRWUBY++zB5nE/NwcaoMylSPk+S+ZHNB1TzdbMJMny6dynpAGt7X/tl/QYq3TIeE6nxHppbo2LGymrG5Pw==}
    engines: {node: '>=10'}
    dependencies:
      p-limit: 3.1.0
    dev: true

  /p-try@2.2.0:
    resolution: {integrity: sha512-R4nPAVTAU0B9D35/Gk3uJf/7XYbQcyohSKdvAxIRSNghFl4e71hVoGnBNQz9cWaXxO2I10KTC+3jMdvvoKw6dQ==}
    engines: {node: '>=6'}
    dev: true

  /parent-module@1.0.1:
    resolution: {integrity: sha512-GQ2EWRpQV8/o+Aw8YqtfZZPfNRWZYkbidE9k5rpl/hC3vtHHBfGm2Ifi6qWV+coDGkrUKZAxE3Lot5kcsRlh+g==}
    engines: {node: '>=6'}
    dependencies:
      callsites: 3.1.0
    dev: true

  /parse-json@5.2.0:
    resolution: {integrity: sha512-ayCKvm/phCGxOkYRSCM82iDwct8/EonSEgCSxWxD7ve6jHggsFl4fZVQBPRNgQoKiuV/odhFrGzQXZwbifC8Rg==}
    engines: {node: '>=8'}
    dependencies:
      '@babel/code-frame': 7.18.6
      error-ex: 1.3.2
      json-parse-even-better-errors: 2.3.1
      lines-and-columns: 1.2.4
    dev: true

  /parse5@6.0.1:
    resolution: {integrity: sha512-Ofn/CTFzRGTTxwpNEs9PP93gXShHcTq255nzRYSKe8AkVpZY7e1fpmTfOyoIvjP5HG7Z2ZM7VS9PPhQGW2pOpw==}

  /parse5@7.1.2:
    resolution: {integrity: sha512-Czj1WaSVpaoj0wbhMzLmWD69anp2WH7FXMB9n1Sy8/ZFF9jolSQVMu1Ij5WIyGmcBmhk7EOndpO4mIpihVqAXw==}
    dependencies:
      entities: 4.4.0
    dev: true

  /path-exists@4.0.0:
    resolution: {integrity: sha512-ak9Qy5Q7jYb2Wwcey5Fpvg2KoAc/ZIhLSLOSBmRmygPsGwkVVt0fZa0qrtMz+m6tJTAHfZQ8FnmB4MG4LWy7/w==}
    engines: {node: '>=8'}
    dev: true

  /path-is-absolute@1.0.1:
    resolution: {integrity: sha512-AVbw3UJ2e9bq64vSaS9Am0fje1Pa8pbGqTTsmXfaIiMpnr5DlDhfJOuLj9Sf95ZPVDAUerDfEk88MPmPe7UCQg==}
    engines: {node: '>=0.10.0'}
    dev: true

  /path-key@3.1.1:
    resolution: {integrity: sha512-ojmeN0qd+y0jszEtoY48r0Peq5dwMEkIlCOu6Q5f41lfkswXuKtYrhgoTpLnyIcHm24Uhqx+5Tqm2InSwLhE6Q==}
    engines: {node: '>=8'}
    dev: true

  /path-parse@1.0.7:
    resolution: {integrity: sha512-LDJzPVEEEPR+y48z93A0Ed0yXb8pAByGWo/k5YYdYgpY2/2EsOsksJrq7lOHxryrVOn1ejG6oAp8ahvOIQD8sw==}
    dev: true

  /path-type@4.0.0:
    resolution: {integrity: sha512-gDKb8aZMDeD/tZWs9P6+q0J9Mwkdl6xMV8TjnGP3qJVJ06bdMgkbBlLU8IdfOsIsFz2BW1rNVT3XuNEl8zPAvw==}
    engines: {node: '>=8'}
    dev: true

  /pathval@1.1.1:
    resolution: {integrity: sha512-Dp6zGqpTdETdR63lehJYPeIOqpiNBNtc7BpWSLrOje7UaIsE5aY92r/AunQA7rsXvet3lrJ3JnZX29UPTKXyKQ==}
    dev: true

  /pause-stream@0.0.11:
    resolution: {integrity: sha512-e3FBlXLmN/D1S+zHzanP4E/4Z60oFAa3O051qt1pxa7DEJWKAyil6upYVXCWadEnuoqa4Pkc9oUx9zsxYeRv8A==}
    dependencies:
      through: 2.3.8
    dev: true

  /picocolors@1.0.0:
    resolution: {integrity: sha512-1fygroTLlHu66zi26VoTDv8yRgm0Fccecssto+MhsZ0D/DGW2sm8E8AjW7NU5VVTRt5GxbeZ5qBuJr+HyLYkjQ==}
    dev: true

  /picomatch@2.3.1:
    resolution: {integrity: sha512-JU3teHTNjmE2VCGFzuY8EXzCDVwEqB2a8fsIvwaStHhAWJEeVd1o1QD80CU6+ZdEXXSLbSsuLwJjkCBWqRQUVA==}
    engines: {node: '>=8.6'}
    dev: true

  /pify@2.3.0:
    resolution: {integrity: sha512-udgsAY+fTnvv7kI7aaxbqwWNb0AHiB0qBO89PZKPkoTmGOgdbrHDKD+0B2X4uTfJ/FT1R09r9gTsjUjNJotuog==}
    engines: {node: '>=0.10.0'}
    dev: true

  /pirates@4.0.5:
    resolution: {integrity: sha512-8V9+HQPupnaXMA23c5hvl69zXvTwTzyAYasnkb0Tts4XvO4CliqONMOnvlq26rkhLC3nWDFBJf73LU1e1VZLaQ==}
    engines: {node: '>= 6'}
    dev: true

  /pkg-dir@4.2.0:
    resolution: {integrity: sha512-HRDzbaKjC+AOWVXxAU/x54COGeIv9eb+6CkDSQoNTt4XyWoIJvuPsXizxu/Fr23EiekbtZwmh1IcIG/l/a10GQ==}
    engines: {node: '>=8'}
    dependencies:
      find-up: 4.1.0
    dev: true

  /playwright-core@1.29.1:
    resolution: {integrity: sha512-20Ai3d+lMkWpI9YZYlxk8gxatfgax5STW8GaMozAHwigLiyiKQrdkt7gaoT9UQR8FIVDg6qVXs9IoZUQrDjIIg==}
    engines: {node: '>=14'}
    hasBin: true
    dev: false

  /postcss@8.4.16:
    resolution: {integrity: sha512-ipHE1XBvKzm5xI7hiHCZJCSugxvsdq2mPnsq5+UF+VHCjiBvtDrlxJfMBToWaP9D5XlgNmcFGqoHmUn0EYEaRQ==}
    engines: {node: ^10 || ^12 || >=14}
    dependencies:
      nanoid: 3.3.4
      picocolors: 1.0.0
      source-map-js: 1.0.2
    dev: true

  /postcss@8.4.21:
    resolution: {integrity: sha512-tP7u/Sn/dVxK2NnruI4H9BG+x+Wxz6oeZ1cJ8P6G/PZY0IKk4k/63TDsQf2kQq3+qoJeLm2kIBUNlZe3zgb4Zg==}
    engines: {node: ^10 || ^12 || >=14}
    dependencies:
      nanoid: 3.3.6
      picocolors: 1.0.0
      source-map-js: 1.0.2
    dev: true

  /prelude-ls@1.1.2:
    resolution: {integrity: sha512-ESF23V4SKG6lVSGZgYNpbsiaAkdab6ZgOxe52p7+Kid3W3u3bxR4Vfd/o21dmN7jSt0IwgZ4v5MUd26FEtXE9w==}
    engines: {node: '>= 0.8.0'}
    dev: true

  /prelude-ls@1.2.1:
    resolution: {integrity: sha512-vkcDPrRZo1QZLbn5RLGPpg/WmIQ65qoWWhcGKf/b5eplkkarX0m9z8ppCat4mlOqUsWpyNuYgO3VRyrYHSzX5g==}
    engines: {node: '>= 0.8.0'}
    dev: true

  /prettier@2.8.7:
    resolution: {integrity: sha512-yPngTo3aXUUmyuTjeTUT75txrf+aMh9FiD7q9ZE/i6r0bPb22g4FsE6Y338PQX1bmfy08i9QQCB7/rcUAVntfw==}
    engines: {node: '>=10.13.0'}
    hasBin: true

  /pretty-bytes@5.6.0:
    resolution: {integrity: sha512-FFw039TmrBqFK8ma/7OL3sDz/VytdtJr044/QUJtH0wK9lb9jLq9tJyIxUwtQJHwar2BqtiA4iCWSwo9JLkzFg==}
    engines: {node: '>=6'}
    dev: true

  /pretty-bytes@6.1.0:
    resolution: {integrity: sha512-Rk753HI8f4uivXi4ZCIYdhmG1V+WKzvRMg/X+M42a6t7D07RcmopXJMDNk6N++7Bl75URRGsb40ruvg7Hcp2wQ==}
    engines: {node: ^14.13.1 || >=16.0.0}
    dev: true

  /pretty-format@27.5.1:
    resolution: {integrity: sha512-Qb1gy5OrP5+zDf2Bvnzdl3jsTf1qXVMazbvCoKhtKqVs4/YK4ozX4gKQJJVyNe+cajNPn0KoC0MC3FUmaHWEmQ==}
    engines: {node: ^10.13.0 || ^12.13.0 || ^14.15.0 || >=15.0.0}
    dependencies:
      ansi-regex: 5.0.1
      ansi-styles: 5.2.0
      react-is: 17.0.2
    dev: true

  /pretty-format@29.5.0:
    resolution: {integrity: sha512-V2mGkI31qdttvTFX7Mt4efOqHXqJWMu4/r66Xh3Z3BwZaPfPJgp6/gbwoujRpPUtfEF6AUUWx3Jim3GCw5g/Qw==}
    engines: {node: ^14.15.0 || ^16.10.0 || >=18.0.0}
    dependencies:
      '@jest/schemas': 29.4.3
      ansi-styles: 5.2.0
      react-is: 18.2.0
    dev: true

  /prismjs@1.29.0:
    resolution: {integrity: sha512-Kx/1w86q/epKcmte75LNrEoT+lX8pBpavuAbvJWRXar7Hz8jrtF+e3vY751p0R8H9HdArwaCTNDDzHg/ScJK1Q==}
    engines: {node: '>=6'}
    dev: false

  /process-nextick-args@2.0.1:
    resolution: {integrity: sha512-3ouUOpQhtgrbOa17J7+uxOTpITYWaGP7/AhoR3+A+/1e9skrzelGi/dXzEYyvbxubEF6Wn2ypscTKiKJFFn1ag==}
    dev: true

  /prompts@2.4.2:
    resolution: {integrity: sha512-NxNv/kLguCA7p3jE8oL2aEBsrJWgAakBpgmgK6lpPWV+WuOmY6r2/zbAVnP+T8bQlA0nzHXSJSJW0Hq7ylaD2Q==}
    engines: {node: '>= 6'}
    dependencies:
      kleur: 3.0.3
      sisteransi: 1.0.5
    dev: true

  /property-information@6.2.0:
    resolution: {integrity: sha512-kma4U7AFCTwpqq5twzC1YVIDXSqg6qQK6JN0smOw8fgRy1OkMi0CYSzFmsy6dnqSenamAtj0CyXMUJ1Mf6oROg==}
    dev: false

  /prr@1.0.1:
    resolution: {integrity: sha512-yPw4Sng1gWghHQWj0B3ZggWUm4qVbPwPFcRG8KyxiU7J2OHFSoEHKS+EZ3fv5l1t9CyCiop6l/ZYeWbrgoQejw==}
    dev: true

  /ps-tree@1.2.0:
    resolution: {integrity: sha512-0VnamPPYHl4uaU/nSFeZZpR21QAWRz+sRv4iW9+v/GS/J5U5iZB5BNN6J0RMoOvdx2gWM2+ZFMIm58q24e4UYA==}
    engines: {node: '>= 0.10'}
    hasBin: true
    dependencies:
      event-stream: 3.3.4
    dev: true

  /psl@1.9.0:
    resolution: {integrity: sha512-E/ZsdU4HLs/68gYzgGTkMicWTLPdAftJLfJFlLUAAKZGkStNU72sZjT66SnMDVOfOWY/YAoiD7Jxa9iHvngcag==}
    dev: true

  /punycode@2.3.0:
    resolution: {integrity: sha512-rRV+zQD8tVFys26lAGR9WUuS4iUAngJScM+ZRSKtvl5tKeZ2t5bvdNFdNHBW9FWR4guGHlgmsZ1G7BSm2wTbuA==}
    engines: {node: '>=6'}
    dev: true

  /qr.js@0.0.0:
    resolution: {integrity: sha512-c4iYnWb+k2E+vYpRimHqSu575b1/wKl4XFeJGpFmrJQz5I88v9aY2czh7s0w36srfCM1sXgC/xpoJz5dJfq+OQ==}
    dev: false

  /querystringify@2.2.0:
    resolution: {integrity: sha512-FIqgj2EUvTa7R50u0rGsyTftzjYmv/a3hO345bZNrqabNqjtgiDMgmo4mkUjd+nzU5oF3dClKqFIPUKybUyqoQ==}
    dev: true

  /queue-microtask@1.2.3:
    resolution: {integrity: sha512-NuaNSa6flKT5JaSYQzJok04JzTL1CA6aGhv5rfLW3PgqA+M2ChpZQnAC8h8i4ZFkBS8X5RqkDBHA7r4hej3K9A==}
    dev: true

  /randombytes@2.1.0:
    resolution: {integrity: sha512-vYl3iOX+4CKUWuxGi9Ukhie6fsqXqS9FE2Zaic4tNFD2N2QQaXOMFbuKK4QmDHC0JO6B1Zp41J0LpT0oR68amQ==}
    dependencies:
      safe-buffer: 5.1.2
    dev: true

  /react-is@17.0.2:
    resolution: {integrity: sha512-w2GsyukL62IJnlaff/nRegPQR94C/XXamvMWmSHRJ4y7Ts/4ocGRmTHvOs8PSE6pB3dWOrD/nueuU5sduBsQ4w==}
    dev: true

  /react-is@18.2.0:
    resolution: {integrity: sha512-xWGDIW6x921xtzPkhiULtthJHoJvBbF3q26fzloPCK0hsvxtPVelvftw3zjbHWSkR2km9Z+4uxbDDK/6Zw9B8w==}
    dev: true

  /readable-stream@2.3.7:
    resolution: {integrity: sha512-Ebho8K4jIbHAxnuxi7o42OrZgF/ZTNcsZj6nRKyUmkhLFq8CHItp/fy6hQZuZmP/n3yZ9VBUbp4zz/mX8hmYPw==}
    dependencies:
      core-util-is: 1.0.3
      inherits: 2.0.4
      isarray: 1.0.0
      process-nextick-args: 2.0.1
      safe-buffer: 5.1.2
      string_decoder: 1.1.1
      util-deprecate: 1.0.2
    dev: true

  /redent@3.0.0:
    resolution: {integrity: sha512-6tDA8g98We0zd0GvVeMT9arEOnTw9qM03L9cJXaCjrip1OO764RDBLBfrB4cwzNGDj5OA5ioymC9GkizgWJDUg==}
    engines: {node: '>=8'}
    dependencies:
      indent-string: 4.0.0
      strip-indent: 3.0.0
    dev: true

  /regenerate-unicode-properties@10.1.0:
    resolution: {integrity: sha512-d1VudCLoIGitcU/hEg2QqvyGZQmdC0Lf8BqdOMXGFSvJP4bNV1+XqbPQeHHLD51Jh4QJJ225dlIFvY4Ly6MXmQ==}
    engines: {node: '>=4'}
    dependencies:
      regenerate: 1.4.2
    dev: true

  /regenerate@1.4.2:
    resolution: {integrity: sha512-zrceR/XhGYU/d/opr2EKO7aRHUeiBI8qjtfHqADTwZd6Szfy16la6kqD0MIUs5z5hx6AaKa+PixpPrR289+I0A==}
    dev: true

  /regenerator-runtime@0.13.11:
    resolution: {integrity: sha512-kY1AZVr2Ra+t+piVaJ4gxaFaReZVH40AKNo7UCX6W+dEwBo/2oZJzqfuN1qLq1oL45o56cPaTXELwrTh8Fpggg==}

  /regenerator-transform@0.15.1:
    resolution: {integrity: sha512-knzmNAcuyxV+gQCufkYcvOqX/qIIfHLv0u5x79kRxuGojfYVky1f15TzZEu2Avte8QGepvUNTnLskf8E6X6Vyg==}
    dependencies:
      '@babel/runtime': 7.21.0
    dev: true

  /regexp.prototype.flags@1.4.3:
    resolution: {integrity: sha512-fjggEOO3slI6Wvgjwflkc4NFRCTZAu5CnNfBd5qOMYhWdn67nJBBu34/TkD++eeFmd8C9r9jfXJ27+nSiRkSUA==}
    engines: {node: '>= 0.4'}
    dependencies:
      call-bind: 1.0.2
      define-properties: 1.2.0
      functions-have-names: 1.2.3
    dev: true

  /regexpp@3.2.0:
    resolution: {integrity: sha512-pq2bWo9mVD43nbts2wGv17XLiNLya+GklZ8kaDLV2Z08gDCsGpnKn9BFMepvWuHCbyVvY7J5o5+BVvoQbmlJLg==}
    engines: {node: '>=8'}
    dev: true

  /regexpu-core@5.2.2:
    resolution: {integrity: sha512-T0+1Zp2wjF/juXMrMxHxidqGYn8U4R+zleSJhX9tQ1PUsS8a9UtYfbsF9LdiVgNX3kiX8RNaKM42nfSgvFJjmw==}
    engines: {node: '>=4'}
    dependencies:
      regenerate: 1.4.2
      regenerate-unicode-properties: 10.1.0
      regjsgen: 0.7.1
      regjsparser: 0.9.1
      unicode-match-property-ecmascript: 2.0.0
      unicode-match-property-value-ecmascript: 2.1.0
    dev: true

  /regjsgen@0.7.1:
    resolution: {integrity: sha512-RAt+8H2ZEzHeYWxZ3H2z6tF18zyyOnlcdaafLrm21Bguj7uZy6ULibiAFdXEtKQY4Sy7wDTwDiOazasMLc4KPA==}
    dev: true

  /regjsparser@0.9.1:
    resolution: {integrity: sha512-dQUtn90WanSNl+7mQKcXAgZxvUe7Z0SqXlgzv0za4LwiUhyzBC58yQO3liFoUgu8GiJVInAhJjkj1N0EtQ5nkQ==}
    hasBin: true
    dependencies:
      jsesc: 0.5.0
    dev: true

  /rehype-katex@6.0.2:
    resolution: {integrity: sha512-C4gDAlS1+l0hJqctyiU64f9CvT00S03qV1T6HiMzbSuLBgWUtcqydWHY9OpKrm0SpkK16FNd62CDKyWLwV2ppg==}
    dependencies:
      '@types/hast': 2.3.4
      '@types/katex': 0.11.1
      hast-util-to-text: 3.1.1
      katex: 0.15.6
      rehype-parse: 8.0.4
      unified: 10.1.2
      unist-util-remove-position: 4.0.1
      unist-util-visit: 4.1.1
    dev: false

  /rehype-parse@8.0.4:
    resolution: {integrity: sha512-MJJKONunHjoTh4kc3dsM1v3C9kGrrxvA3U8PxZlP2SjH8RNUSrb+lF7Y0KVaUDnGH2QZ5vAn7ulkiajM9ifuqg==}
    dependencies:
      '@types/hast': 2.3.4
      hast-util-from-parse5: 7.1.0
      parse5: 6.0.1
      unified: 10.1.2
    dev: false

  /rehype-prism@2.1.3(unified@10.1.2):
    resolution: {integrity: sha512-s75NcA63NgkiiWeoCnT9sIdBkXtNY4Zyn7AScsVCi0EA6/qPLH5Waqj229bHARDzyZ4s4yFezO6h6LV7G/lQsg==}
    peerDependencies:
      unified: ^10
    dependencies:
      '@types/hast': 2.3.4
      '@types/mdast': 3.0.10
      '@types/node': 18.15.13
      '@types/prismjs': 1.26.0
      '@types/unist': 2.0.6
      prismjs: 1.29.0
      rehype-parse: 8.0.4
      unified: 10.1.2
      unist-util-is: 5.1.1
      unist-util-select: 4.0.1
      unist-util-visit: 4.1.1
    dev: false

  /remark-breaks@3.0.2:
    resolution: {integrity: sha512-x96YDJ9X+Ry0/JNZFKfr1hpcAKvGYWfUTszxY9RbxKEqq6uzPPoLCuHdZsLPZZUdAv3nCROyc7FPrQLWr2rxyw==}
    dependencies:
      '@types/mdast': 3.0.10
      unified: 10.1.2
      unist-util-visit: 4.1.1
    dev: false

  /remark-gfm@3.0.1:
    resolution: {integrity: sha512-lEFDoi2PICJyNrACFOfDD3JlLkuSbOa5Wd8EPt06HUdptv8Gn0bxYTdbU/XXQ3swAPkEaGxxPN9cbnMHvVu1Ig==}
    dependencies:
      '@types/mdast': 3.0.10
      mdast-util-gfm: 2.0.1
      micromark-extension-gfm: 2.0.1
      unified: 10.1.2
    transitivePeerDependencies:
      - supports-color
    dev: false

  /remark-math@5.1.1:
    resolution: {integrity: sha512-cE5T2R/xLVtfFI4cCePtiRn+e6jKMtFDR3P8V3qpv8wpKjwvHoBA4eJzvX+nVrnlNy0911bdGmuspCSwetfYHw==}
    dependencies:
      '@types/mdast': 3.0.10
      mdast-util-math: 2.0.1
      micromark-extension-math: 2.0.2
      unified: 10.1.2
    dev: false

  /remark-parse@10.0.1:
    resolution: {integrity: sha512-1fUyHr2jLsVOkhbvPRBJ5zTKZZyD6yZzYaWCS6BPBdQ8vEMBCH+9zNCDA6tET/zHCi/jLqjCWtlJZUPk+DbnFw==}
    dependencies:
      '@types/mdast': 3.0.10
      mdast-util-from-markdown: 1.2.0
      unified: 10.1.2
    transitivePeerDependencies:
      - supports-color
    dev: false

  /remark-rehype@10.1.0:
    resolution: {integrity: sha512-EFmR5zppdBp0WQeDVZ/b66CWJipB2q2VLNFMabzDSGR66Z2fQii83G5gTBbgGEnEEA0QRussvrFHxk1HWGJskw==}
    dependencies:
      '@types/hast': 2.3.4
      '@types/mdast': 3.0.10
      mdast-util-to-hast: 12.2.4
      unified: 10.1.2
    dev: false

  /require-directory@2.1.1:
    resolution: {integrity: sha512-fGxEI7+wsG9xrvdjsrlmL22OMTTiHRwAMroiEeMgq8gzoLC/PQr7RsRDSTLUg/bZAZtF+TVIkHc6/4RIKrui+Q==}
    engines: {node: '>=0.10.0'}
    dev: true

  /require-from-string@2.0.2:
    resolution: {integrity: sha512-Xf0nWe6RseziFMu+Ap9biiUbmplq6S9/p+7w7YXP/JBHhrUDDUhwa+vANyubuqfZWTveU//DYVGsDG7RKL/vEw==}
    engines: {node: '>=0.10.0'}
    dev: true

  /requires-port@1.0.0:
    resolution: {integrity: sha512-KigOCHcocU3XODJxsu8i/j8T9tzT4adHiecwORRQ0ZZFcp7ahwXuRU1m+yuO90C5ZUyGeGfocHDI14M3L3yDAQ==}
    dev: true

  /resolve-cwd@3.0.0:
    resolution: {integrity: sha512-OrZaX2Mb+rJCpH/6CpSqt9xFVpN++x01XnN2ie9g6P5/3xelLAkXWVADpdz1IHD/KFfEXyE6V0U01OQ3UO2rEg==}
    engines: {node: '>=8'}
    dependencies:
      resolve-from: 5.0.0
    dev: true

  /resolve-from@4.0.0:
    resolution: {integrity: sha512-pb/MYmXstAkysRFx8piNI1tGFNQIFA3vkE3Gq4EuA1dF6gHp/+vgZqsCGJapvy8N3Q+4o7FwvquPJcnZ7RYy4g==}
    engines: {node: '>=4'}
    dev: true

  /resolve-from@5.0.0:
    resolution: {integrity: sha512-qYg9KP24dD5qka9J47d0aVky0N+b4fTU89LN9iDnjB5waksiC49rvMB0PrUJQGoTmH50XPiqOvAjDfaijGxYZw==}
    engines: {node: '>=8'}
    dev: true

  /resolve.exports@1.1.0:
    resolution: {integrity: sha512-J1l+Zxxp4XK3LUDZ9m60LRJF/mAe4z6a4xyabPHk7pvK5t35dACV32iIjJDFeWZFfZlO29w6SZ67knR0tHzJtQ==}
    engines: {node: '>=10'}
    dev: true

  /resolve@1.22.1:
    resolution: {integrity: sha512-nBpuuYuY5jFsli/JIs1oldw6fOQCBioohqWZg/2hiaOybXOft4lonv85uDOKXdf8rhyK159cxU5cDcK/NKk8zw==}
    hasBin: true
    dependencies:
      is-core-module: 2.11.0
      path-parse: 1.0.7
      supports-preserve-symlinks-flag: 1.0.0
    dev: true

  /reusify@1.0.4:
    resolution: {integrity: sha512-U9nH88a3fc/ekCF1l0/UP1IosiuIjyTh7hBvXVMHYgVcfGvt897Xguj2UOLDeI5BG2m7/uwyaLVT6fbtCwTyzw==}
    engines: {iojs: '>=1.0.0', node: '>=0.10.0'}
    dev: true

  /revolt-api@0.6.5:
    resolution: {integrity: sha512-1PNcc6DvWplwt4v9unEKKVVqa/X2gE0yT0RgPR8pM5uerpzPKDhikrbr5zudqnoBQ1t+92rKKDdMMAeBWH0mUA==}
    dependencies:
      '@insertish/oapi': 0.1.18
      axios: 0.26.1
      lodash.defaultsdeep: 4.6.1
    transitivePeerDependencies:
      - debug
    dev: false

  /rimraf@2.7.1:
    resolution: {integrity: sha512-uWjbaKIK3T1OSVptzX7Nl6PvQ3qAGtKEtVRjRuazjfL3Bx5eI409VZSqgND+4UNnmzLVdPj9FqFJNPqBZFve4w==}
    hasBin: true
    dependencies:
      glob: 7.2.3
    dev: true

  /rimraf@3.0.2:
    resolution: {integrity: sha512-JZkJMZkAGFFPP2YqXZXPbMlMBgsxzE8ILs4lMIX/2o0L9UBw9O/Y3o6wFw/i9YLapcUJWwqbi3kdxIPdC62TIA==}
    hasBin: true
    dependencies:
      glob: 7.2.3
    dev: true

  /rollup-plugin-terser@7.0.2(rollup@2.79.1):
    resolution: {integrity: sha512-w3iIaU4OxcF52UUXiZNsNeuXIMDvFrr+ZXK6bFZ0Q60qyVfq4uLptoS4bbq3paG3x216eQllFZX7zt6TIImguQ==}
    deprecated: This package has been deprecated and is no longer maintained. Please use @rollup/plugin-terser
    peerDependencies:
      rollup: ^2.0.0
    dependencies:
      '@babel/code-frame': 7.18.6
      jest-worker: 26.6.2
      rollup: 2.79.1
      serialize-javascript: 4.0.0
      terser: 5.16.8
    dev: true

  /rollup@2.77.3:
    resolution: {integrity: sha512-/qxNTG7FbmefJWoeeYJFbHehJ2HNWnjkAFRKzWN/45eNBBF/r8lo992CwcJXEzyVxs5FmfId+vTSTQDb+bxA+g==}
    engines: {node: '>=10.0.0'}
    hasBin: true
    optionalDependencies:
      fsevents: 2.3.2
    dev: true

  /rollup@2.79.1:
    resolution: {integrity: sha512-uKxbd0IhMZOhjAiD5oAFp7BqvkA4Dv47qpOCtaNvng4HBwdbWtdOh8f5nZNuk2rp51PMGk3bzfWu5oayNEuYnw==}
    engines: {node: '>=10.0.0'}
    hasBin: true
    optionalDependencies:
      fsevents: 2.3.2
    dev: true

  /rollup@3.20.2:
    resolution: {integrity: sha512-3zwkBQl7Ai7MFYQE0y1MeQ15+9jsi7XxfrqwTb/9EK8D9C9+//EBR4M+CuA1KODRaNbFez/lWxA5vhEGZp4MUg==}
    engines: {node: '>=14.18.0', npm: '>=8.0.0'}
    hasBin: true
    optionalDependencies:
      fsevents: 2.3.2
    dev: true

  /run-parallel@1.2.0:
    resolution: {integrity: sha512-5l4VyZR86LZ/lDxZTR6jqL8AFE2S0IFLMP26AbjsLVADxHdhB/c0GUsH+y39UfCi3dzz8OlQuPmnaJOMoDHQBA==}
    dependencies:
      queue-microtask: 1.2.3
    dev: true

  /rxjs@7.8.0:
    resolution: {integrity: sha512-F2+gxDshqmIub1KdvZkaEfGDwLNpPvk9Fs6LD/MyQxNgMds/WH9OdDDXOmxUZpME+iSK3rQCctkL0DYyytUqMg==}
    requiresBuild: true
    dependencies:
      tslib: 2.4.1
    dev: true
    optional: true

  /sade@1.8.1:
    resolution: {integrity: sha512-xal3CZX1Xlo/k4ApwCFrHVACi9fBqJ7V+mwhBsuf/1IOKbBy098Fex+Wa/5QMubw09pSZ/u8EY8PWgevJsXp1A==}
    engines: {node: '>=6'}
    dependencies:
      mri: 1.2.0
    dev: false

  /safe-buffer@5.1.2:
    resolution: {integrity: sha512-Gd2UZBJDkXlY7GbJxfsE8/nvKkUEU1G38c1siN6QP6a9PT9MmHB8GnpscSmMJSoF8LOIrt8ud/wPtojys4G6+g==}
    dev: true

  /safe-regex-test@1.0.0:
    resolution: {integrity: sha512-JBUUzyOgEwXQY1NuPtvcj/qcBDbDmEvWufhlnXZIm75DEHp+afM1r1ujJpJsV/gSM4t59tpDyPi1sd6ZaPFfsA==}
    dependencies:
      call-bind: 1.0.2
      get-intrinsic: 1.2.0
      is-regex: 1.1.4
    dev: true

  /safer-buffer@2.1.2:
    resolution: {integrity: sha512-YZo3K82SD7Riyi0E1EQPojLz7kpepnSQI9IyPbHHg1XXXevb5dJI7tpyN2ADxGcQbHG7vcyRHk0cbwqcQriUtg==}
    dev: true

  /saxes@5.0.1:
    resolution: {integrity: sha512-5LBh1Tls8c9xgGjw3QrMwETmTMVk0oFgvrFSvWx62llR2hcEInrKNZ2GZCCuuy2lvWrdl5jhbpeqc5hRYKFOcw==}
    engines: {node: '>=10'}
    dependencies:
      xmlchars: 2.2.0
    dev: true

  /saxes@6.0.0:
    resolution: {integrity: sha512-xAg7SOnEhrm5zI3puOOKyy1OMcMlIJZYNJY7xLBwSze0UjhPLnWfj2GF2EpT0jmzaJKIWKHLsaSSajf35bcYnA==}
    engines: {node: '>=v12.22.7'}
    dependencies:
      xmlchars: 2.2.0
    dev: true

  /semver@6.3.0:
    resolution: {integrity: sha512-b39TBaTSfV6yBrapU89p5fKekE2m/NwnDocOVruQFS1/veMgdzuPcnOM34M6CwxW8jH/lxEa5rBoDeUwu5HHTw==}
    hasBin: true
    dev: true

  /semver@7.3.7:
    resolution: {integrity: sha512-QlYTucUYOews+WeEujDoEGziz4K6c47V/Bd+LjSSYcA94p+DmINdf7ncaUinThfvZyu13lN9OY1XDxt8C0Tw0g==}
    engines: {node: '>=10'}
    hasBin: true
    dependencies:
      lru-cache: 6.0.0
    dev: true

  /semver@7.5.4:
    resolution: {integrity: sha512-1bCSESV6Pv+i21Hvpxp3Dx+pSD8lIPt8uVjRrxAUt/nbswYc+tK6Y2btiULjd4+fnq15PX+nqQDC7Oft7WkwcA==}
    engines: {node: '>=10'}
    hasBin: true
    dependencies:
      lru-cache: 6.0.0
    dev: false

  /serialize-javascript@4.0.0:
    resolution: {integrity: sha512-GaNA54380uFefWghODBWEGisLZFj00nS5ACs6yHa9nLqlLpVLO8ChDGeKRjZnV4Nh4n0Qi7nhYZD/9fCPzEqkw==}
    dependencies:
      randombytes: 2.1.0
    dev: true

  /seroval@0.5.1:
    resolution: {integrity: sha512-ZfhQVB59hmIauJG5Ydynupy8KHyr5imGNtdDhbZG68Ufh1Ynkv9KOYOAABf71oVbQxJ8VkWnMHAjEHE7fWkH5g==}
    engines: {node: '>=10'}

  /shebang-command@2.0.0:
    resolution: {integrity: sha512-kHxr2zZpYtdmrN1qDjrrX/Z1rR1kG8Dx+gkpK1G4eXmvXswmcE1hTWBWYUzlraYw1/yZp6YuDY77YtvbN0dmDA==}
    engines: {node: '>=8'}
    dependencies:
      shebang-regex: 3.0.0
    dev: true

  /shebang-regex@3.0.0:
    resolution: {integrity: sha512-7++dFhtcx3353uBaq8DDR4NuxBetBzC7ZQOhmTQInHEd6bSrXdiEyzCvG07Z44UYdLShWUyXt5M/yhz8ekcb1A==}
    engines: {node: '>=8'}
    dev: true

  /shiki@0.14.1:
    resolution: {integrity: sha512-+Jz4nBkCBe0mEDqo1eKRcCdjRtrCjozmcbTUjbPTX7OOJfEbTZzlUWlZtGe3Gb5oV1/jnojhG//YZc3rs9zSEw==}
    dependencies:
      ansi-sequence-parser: 1.1.0
      jsonc-parser: 3.2.0
      vscode-oniguruma: 1.7.0
      vscode-textmate: 8.0.0
    dev: false

  /side-channel@1.0.4:
    resolution: {integrity: sha512-q5XPytqFEIKHkGdiMIrY10mvLRvnQh42/+GoBlFW3b2LXLE2xxJpZFdm94we0BaoV3RwJyGqg5wS7epxTv0Zvw==}
    dependencies:
      call-bind: 1.0.2
      get-intrinsic: 1.2.0
      object-inspect: 1.12.3
    dev: true

  /signal-exit@3.0.7:
    resolution: {integrity: sha512-wnD2ZE+l+SPC/uoS0vXeE9L1+0wuaMqKlfz9AMUo38JsyLSBWSFcHR1Rri62LZc12vLr1gb3jl7iwQhgwpAbGQ==}
    dev: true

  /sisteransi@1.0.5:
    resolution: {integrity: sha512-bLGGlR1QxBcynn2d5YmDX4MGjlZvy2MRBDRNHLJ8VI6l6+9FUiyTFNJ0IveOSP0bcXgVDPRcfGqA0pjaqUpfVg==}
    dev: true

  /slash@3.0.0:
    resolution: {integrity: sha512-g9Q1haeby36OSStwb4ntCGGGaKsaVSjQ68fBxoQcutl5fS1vuY18H3wSt3jFyFtrkx+Kz0V1G85A4MyAdDMi2Q==}
    engines: {node: '>=8'}
    dev: true

  /solid-dnd-directive@0.2.0(solid-js@1.7.3):
    resolution: {integrity: sha512-4aPKidTrwSVBHqeiUPPe218t+HyRp0S4iYNJw7nDsWqP33HHYhAwvAyWVfqlqHBlnA/+A5jdevRvbCOiLV5Qew==}
    engines: {node: '>=14.16.0', npm: '>=6.14.8'}
    peerDependencies:
      solid-js: ^1.0.0
    dependencies:
      solid-js: 1.7.3
      svelte-dnd-action: 0.9.11
    dev: false

  /solid-floating-ui@0.2.0(@floating-ui/dom@1.1.0)(solid-js@1.7.3):
    resolution: {integrity: sha512-c1iXyQ8AU62bzZtPVggpp+rzTAuE1PkGs2HI9jIoaJV/RfOjGiM4HTOcAVGwkg/Gm0XFqj8w4bTptAM3rqbrRA==}
    engines: {node: '>=10'}
    peerDependencies:
      '@floating-ui/dom': ^1.0
      solid-js: ^1.3
    dependencies:
      '@floating-ui/dom': 1.1.0
      solid-js: 1.7.3
    dev: false

  /solid-hcaptcha@0.2.5(solid-js@1.7.3):
    resolution: {integrity: sha512-ecwgV2ALP4KiH+DvUJzOH5bavGsuonuoGE8iu0nkb8fq48lU3LwXk65etoPb2/WWewAgxbfZApf7QqUw5rRBCg==}
    peerDependencies:
      solid-js: ^1.4.2
    dependencies:
      '@hcaptcha/types': 1.0.2
      '@solid-primitives/script-loader': 1.1.1(solid-js@1.7.3)
      solid-js: 1.7.3
    dev: false

  /solid-headless@0.13.1(solid-js@1.7.3):
    resolution: {integrity: sha512-FZJai49YmdBu6oEo8aJGPMQ1Qn8xiW0cnD6vNFDIQWMKJdXEUtDEwz0hTR9aZ7Epq3IkrZs+98E0vNiv1+pZpA==}
    engines: {node: '>=10'}
    peerDependencies:
      solid-js: ^1.2
    dependencies:
      solid-js: 1.7.3
      solid-use: 0.6.2(solid-js@1.7.3)
    dev: false

  /solid-icons@1.0.4(solid-js@1.7.3):
    resolution: {integrity: sha512-gJTp4in3+OYCs9WvDkSLt4Los2unR3Uoder8wjh15GsfP20xiNOLfPTJllXmn+fI8+k3x7bRYtLGIgWd9fUQug==}
    engines: {node: '>= 16'}
    peerDependencies:
      solid-js: '*'
    dependencies:
      solid-js: 1.7.3
    dev: false

  /solid-jest@0.2.0(@babel/core@7.21.3)(babel-preset-solid@1.5.5):
    resolution: {integrity: sha512-1ILtAj+z6bh1vTvaDlcT8501vmkzkVZMk2aiexJy+XWTZ+sb9B7IWedvWadIhOwwL97fiW4eMmN6SrbaHjn12A==}
    peerDependencies:
      babel-preset-solid: ^1.0.0
    dependencies:
      '@babel/preset-env': 7.20.2(@babel/core@7.21.3)
      babel-jest: 27.5.1(@babel/core@7.21.3)
      babel-preset-solid: 1.5.5(@babel/core@7.21.3)
      enhanced-resolve-jest: 1.1.0
    transitivePeerDependencies:
      - '@babel/core'
      - supports-color
    dev: true

  /solid-js@1.7.3:
    resolution: {integrity: sha512-4hwaF/zV/xbNeBBIYDyu3dcReOZBECbO//mrra6GqOrKy4Soyo+fnKjpZSa0nODm6j1aL0iQRh/7ofYowH+jzw==}
    dependencies:
      csstype: 3.1.1
      seroval: 0.5.1

  /solid-qr-code@0.0.8(qr.js@0.0.0)(solid-js@1.7.3):
    resolution: {integrity: sha512-K7LC3IKvyRag6WW7/ijJl32pBmoC3EzZ7AuydyaAVKSmlwukJmqvrFkrxaA1bOWabYJhzP9qwLbjDVlCUP2BwQ==}
    engines: {node: '>=10', yarn: '>=1.22.5'}
    peerDependencies:
      qr.js: ^0.0.0
      solid-js: ^1.4.8
    dependencies:
      qr.js: 0.0.0
      solid-js: 1.7.3
    dev: false

  /solid-refresh@0.4.1(solid-js@1.7.3):
    resolution: {integrity: sha512-v3tD/OXQcUyXLrWjPW1dXZyeWwP7/+GQNs8YTL09GBq+5FguA6IejJWUvJDrLIA4M0ho9/5zK2e9n+uy+4488g==}
    peerDependencies:
      solid-js: ^1.3
    dependencies:
      '@babel/generator': 7.19.0
      '@babel/helper-module-imports': 7.18.6
      '@babel/types': 7.19.0
      solid-js: 1.7.3
    dev: true

  /solid-refresh@0.5.2(solid-js@1.7.3):
    resolution: {integrity: sha512-I69HmFj0LsGRJ3n8CEMVjyQFgVtuM2bSjznu2hCnsY+i5oOxh8ioWj00nnHBv0UYD3WpE/Sq4Q3TNw2IKmKN7A==}
    peerDependencies:
      solid-js: ^1.3
    dependencies:
      '@babel/generator': 7.21.3
      '@babel/helper-module-imports': 7.18.6
      '@babel/types': 7.21.3
      solid-js: 1.7.3
    dev: true

  /solid-use@0.6.2(solid-js@1.7.3):
    resolution: {integrity: sha512-0ShJ5s+4PIN0pJB/BtsQucsZB+xnUeeTGaxErQDu6USn5jygZWXicAtOEvFbI8gv40xE751uY1Tz7Aib9lxL/Q==}
    engines: {node: '>=10'}
    peerDependencies:
      solid-js: ^1.5
    dependencies:
      solid-js: 1.7.3
    dev: false

  /source-map-js@1.0.2:
    resolution: {integrity: sha512-R0XvVJ9WusLiqTCEiGCmICCMplcCkIwwR11mOSD9CR5u+IXYdiseeEuXCVAjS54zqwkLcPNnmU4OeJ6tUrWhDw==}
    engines: {node: '>=0.10.0'}
    dev: true

  /source-map-support@0.5.21:
    resolution: {integrity: sha512-uBHU3L3czsIyYXKX88fdrGovxdSCoTGDRZ6SYXtSRxLZUzHg5P/66Ht6uoUlHu9EZod+inXhKo3qQgwXUT/y1w==}
    dependencies:
      buffer-from: 1.1.2
      source-map: 0.6.1
    dev: true

  /source-map@0.5.7:
    resolution: {integrity: sha512-LbrmJOMUSdEVxIKvdcJzQC+nQhe8FUZQTXQy6+I75skNgn3OoQ0DZA8YnFa7gp8tqtL3KPf1kmo0R5DoApeSGQ==}
    engines: {node: '>=0.10.0'}
    dev: true

  /source-map@0.6.1:
    resolution: {integrity: sha512-UjgapumWlbMhkBgzT7Ykc5YXUT46F0iKu8SGXq0bcwP5dz/h0Plj6enJqjz1Zbq2l5WaqYnrVbwWOWMyF3F47g==}
    engines: {node: '>=0.10.0'}
    requiresBuild: true
    dev: true

  /source-map@0.7.4:
    resolution: {integrity: sha512-l3BikUxvPOcn5E74dZiq5BGsTb5yEwhaTSzccU6t4sDOH8NWJCstKO5QT2CvtFoK6F0saL7p9xHAqHOlCPJygA==}
    engines: {node: '>= 8'}
    dev: true

  /source-map@0.8.0-beta.0:
    resolution: {integrity: sha512-2ymg6oRBpebeZi9UUNsgQ89bhx01TcTkmNTGnNO88imTmbSgy4nfujrgVEFKWpMTEGA11EDkTt7mqObTPdigIA==}
    engines: {node: '>= 8'}
    dependencies:
      whatwg-url: 7.1.0
    dev: true

  /sourcemap-codec@1.4.8:
    resolution: {integrity: sha512-9NykojV5Uih4lgo5So5dtw+f0JgJX30KCNI8gwhz2J9A15wD0Ml6tjHKwf6fTSa6fAdVBdZeNOs9eJ71qCk8vA==}
    deprecated: Please use @jridgewell/sourcemap-codec instead
    dev: true

  /space-separated-tokens@2.0.2:
    resolution: {integrity: sha512-PEGlAwrG8yXGXRjW32fGbg66JAlOAwbObuqVoJpv/mRgoWDQfgH1wDPvtzWyUSNAXBGSk8h755YDbbcEy3SH2Q==}
    dev: false

  /split@0.3.3:
    resolution: {integrity: sha512-wD2AeVmxXRBoX44wAycgjVpMhvbwdI2aZjCkvfNcH1YqHQvJVa1duWc73OyVGJUc05fhFaTZeQ/PYsrmyH0JVA==}
    dependencies:
      through: 2.3.8
    dev: true

  /sprintf-js@1.0.3:
    resolution: {integrity: sha512-D9cPgkvLlV3t3IzL0D0YLvGA9Ahk4PcvVwUbN0dSGr1aP0Nrt4AEnTUbuGvquEC0mA64Gqt1fzirlRs5ibXx8g==}
    dev: true

  /stable@0.1.8:
    resolution: {integrity: sha512-ji9qxRnOVfcuLDySj9qzhGSEFVobyt1kIOSkj1qZzYLzq7Tos/oUUWvotUPQLlrsidqsK6tBH89Bc9kL5zHA6w==}
    deprecated: 'Modern JS already guarantees Array#sort() is a stable sort, so this library is deprecated. See the compatibility table on MDN: https://developer.mozilla.org/en-US/docs/Web/JavaScript/Reference/Global_Objects/Array/sort#browser_compatibility'
    dev: true

  /stack-utils@2.0.5:
    resolution: {integrity: sha512-xrQcmYhOsn/1kX+Vraq+7j4oE2j/6BFscZ0etmYg81xuM8Gq0022Pxb8+IqgOFUIaxHs0KaSb7T1+OegiNrNFA==}
    engines: {node: '>=10'}
    dependencies:
      escape-string-regexp: 2.0.0
    dev: true

  /stack-utils@2.0.6:
    resolution: {integrity: sha512-XlkWvfIm6RmsWtNJx+uqtKLS8eqFbxUg0ZzLXqY0caEy9l7hruX8IpiDnjsLavoBgqCCR71TqWO8MaXYheJ3RQ==}
    engines: {node: '>=10'}
    dependencies:
      escape-string-regexp: 2.0.0
    dev: true

  /stop-iteration-iterator@1.0.0:
    resolution: {integrity: sha512-iCGQj+0l0HOdZ2AEeBADlsRC+vsnDsZsbdSiH1yNSjcfKM7fdpCMfqAL/dwF5BLiw/XhRft/Wax6zQbhq2BcjQ==}
    engines: {node: '>= 0.4'}
    dependencies:
      internal-slot: 1.0.5
    dev: true

  /stream-combiner@0.0.4:
    resolution: {integrity: sha512-rT00SPnTVyRsaSz5zgSPma/aHSOic5U1prhYdRy5HS2kTZviFpmDgzilbtsJsxiroqACmayynDN/9VzIbX5DOw==}
    dependencies:
      duplexer: 0.1.2
    dev: true

  /string-argv@0.3.1:
    resolution: {integrity: sha512-a1uQGz7IyVy9YwhqjZIZu1c8JO8dNIe20xBmSS6qu9kv++k3JGzCVmprbNN5Kn+BgzD5E7YYwg1CcjuJMRNsvg==}
    engines: {node: '>=0.6.19'}
    dev: true

  /string-length@4.0.2:
    resolution: {integrity: sha512-+l6rNN5fYHNhZZy41RXsYptCjA2Igmq4EG7kZAYFQI1E1VTXarr6ZPXBg6eq7Y6eK4FEhY6AJlyuFIb/v/S0VQ==}
    engines: {node: '>=10'}
    dependencies:
      char-regex: 1.0.2
      strip-ansi: 6.0.1
    dev: true

  /string-width@4.2.3:
    resolution: {integrity: sha512-wKyQRQpjJ0sIp62ErSZdGsjMJWsap5oRNihHhu6G7JVO/9jIB6UyevL+tXuOqrng8j/cxKTWyWUwvSTriiZz/g==}
    engines: {node: '>=8'}
    dependencies:
      emoji-regex: 8.0.0
      is-fullwidth-code-point: 3.0.0
      strip-ansi: 6.0.1
    dev: true

  /string.prototype.matchall@4.0.8:
    resolution: {integrity: sha512-6zOCOcJ+RJAQshcTvXPHoxoQGONa3e/Lqx90wUA+wEzX78sg5Bo+1tQo4N0pohS0erG9qtCqJDjNCQBjeWVxyg==}
    dependencies:
      call-bind: 1.0.2
      define-properties: 1.2.0
      es-abstract: 1.21.2
      get-intrinsic: 1.2.0
      has-symbols: 1.0.3
      internal-slot: 1.0.5
      regexp.prototype.flags: 1.4.3
      side-channel: 1.0.4
    dev: true

  /string.prototype.trim@1.2.7:
    resolution: {integrity: sha512-p6TmeT1T3411M8Cgg9wBTMRtY2q9+PNy9EV1i2lIXUN/btt763oIfxwN3RR8VU6wHX8j/1CFy0L+YuThm6bgOg==}
    engines: {node: '>= 0.4'}
    dependencies:
      call-bind: 1.0.2
      define-properties: 1.2.0
      es-abstract: 1.21.2
    dev: true

  /string.prototype.trimend@1.0.6:
    resolution: {integrity: sha512-JySq+4mrPf9EsDBEDYMOb/lM7XQLulwg5R/m1r0PXEFqrV0qHvl58sdTilSXtKOflCsK2E8jxf+GKC0T07RWwQ==}
    dependencies:
      call-bind: 1.0.2
      define-properties: 1.2.0
      es-abstract: 1.21.2
    dev: true

  /string.prototype.trimstart@1.0.6:
    resolution: {integrity: sha512-omqjMDaY92pbn5HOX7f9IccLA+U1tA9GvtU4JrodiXFfYB7jPzzHpRzpglLAjtUV6bB557zwClJezTqnAiYnQA==}
    dependencies:
      call-bind: 1.0.2
      define-properties: 1.2.0
      es-abstract: 1.21.2
    dev: true

  /string_decoder@1.1.1:
    resolution: {integrity: sha512-n/ShnvDi6FHbbVfviro+WojiFzv+s8MPMHBczVePfUpDJLwoLT0ht1l4YwBCbi8pJAveEEdnkHyPyTP/mzRfwg==}
    dependencies:
      safe-buffer: 5.1.2
    dev: true

  /stringify-object@3.3.0:
    resolution: {integrity: sha512-rHqiFh1elqCQ9WPLIC8I0Q/g/wj5J1eMkyoiD6eoQApWHP0FtlK7rqnhmabL5VUY9JQCcqwwvlOaSuutekgyrw==}
    engines: {node: '>=4'}
    dependencies:
      get-own-enumerable-property-symbols: 3.0.2
      is-obj: 1.0.1
      is-regexp: 1.0.0
    dev: true

  /strip-ansi@6.0.1:
    resolution: {integrity: sha512-Y38VPSHcqkFrCpFnQ9vuSXmquuv5oXOKpGeT6aGrr3o3Gc9AlVa6JBfUSOCnbxGGZF+/0ooI7KrPuUSztUdU5A==}
    engines: {node: '>=8'}
    dependencies:
      ansi-regex: 5.0.1
    dev: true

  /strip-bom@4.0.0:
    resolution: {integrity: sha512-3xurFv5tEgii33Zi8Jtp55wEIILR9eh34FAW00PZf+JnSsTmV/ioewSgQl97JHvgjoRGwPShsWm+IdrxB35d0w==}
    engines: {node: '>=8'}
    dev: true

  /strip-comments@2.0.1:
    resolution: {integrity: sha512-ZprKx+bBLXv067WTCALv8SSz5l2+XhpYCsVtSqlMnkAXMWDq+/ekVbl1ghqP9rUHTzv6sm/DwCOiYutU/yp1fw==}
    engines: {node: '>=10'}
    dev: true

  /strip-final-newline@2.0.0:
    resolution: {integrity: sha512-BrpvfNAE3dcvq7ll3xVumzjKjZQ5tI1sEUIKr3Uoks0XUl45St3FlatVqef9prk4jRDzhW6WZg+3bk93y6pLjA==}
    engines: {node: '>=6'}
    dev: true

  /strip-indent@3.0.0:
    resolution: {integrity: sha512-laJTa3Jb+VQpaC6DseHhF7dXVqHTfJPCRDaEbid/drOhgitgYku/letMUqOXFoWV0zIIUbjpdH2t+tYj4bQMRQ==}
    engines: {node: '>=8'}
    dependencies:
      min-indent: 1.0.1
    dev: true

  /strip-json-comments@3.1.1:
    resolution: {integrity: sha512-6fPc+R4ihwqP6N/aIv2f1gMH8lOVtWQHoqC4yK6oSDVVocumAsfCqjkXnqiYMhmMwS/mEHLp7Vehlt3ql6lEig==}
    engines: {node: '>=8'}
    dev: true

  /strip-literal@0.4.2:
    resolution: {integrity: sha512-pv48ybn4iE1O9RLgCAN0iU4Xv7RlBTiit6DKmMiErbs9x1wH6vXBs45tWc0H5wUIF6TLTrKweqkmYF/iraQKNw==}
    dependencies:
      acorn: 8.8.2
    dev: true

  /style-to-object@0.3.0:
    resolution: {integrity: sha512-CzFnRRXhzWIdItT3OmF8SQfWyahHhjq3HwcMNCNLn+N7klOOqPjMeG/4JSu77D7ypZdGvSzvkrbyeTMizz2VrA==}
    dependencies:
      inline-style-parser: 0.1.1
    dev: true

  /style-to-object@0.4.0:
    resolution: {integrity: sha512-dAjq2m87tPn/TcYTeqMhXJRhu96WYWcxMFQxs3Y9jfYpq2jG+38u4tj0Lst6DOiYXmDuNxVJ2b1Z2uPC6wTEeg==}
    dependencies:
      inline-style-parser: 0.1.1
    dev: false

  /supports-color@5.5.0:
    resolution: {integrity: sha512-QjVjwdXIt408MIiAqCX4oUKsgU2EqAGzs2Ppkm4aQYbjm+ZEWEcW4SfFNTr4uMNZma0ey4f5lgLrkB0aX0QMow==}
    engines: {node: '>=4'}
    dependencies:
      has-flag: 3.0.0
    dev: true

  /supports-color@7.2.0:
    resolution: {integrity: sha512-qpCAvRl9stuOHveKsn7HncJRvv501qIacKzQlO/+Lwxc9+0q2wLyv4Dfvt80/DPn2pqOBsJdDiogXGR9+OvwRw==}
    engines: {node: '>=8'}
    dependencies:
      has-flag: 4.0.0

  /supports-color@8.1.1:
    resolution: {integrity: sha512-MpUEN2OodtUzxvKQl72cUF7RQ5EiHsGvSsVG0ia9c5RbWGL2CI4C7EpPS8UTBIplnlzZiNuV56w+FuNxy3ty2Q==}
    engines: {node: '>=10'}
    dependencies:
      has-flag: 4.0.0
    dev: true

  /supports-hyperlinks@2.3.0:
    resolution: {integrity: sha512-RpsAZlpWcDwOPQA22aCH4J0t7L8JmAvsCxfOSEwm7cQs3LshN36QaTkwd70DnBOXDWGssw2eUoc8CaRWT0XunA==}
    engines: {node: '>=8'}
    dependencies:
      has-flag: 4.0.0
      supports-color: 7.2.0
    dev: true

  /supports-preserve-symlinks-flag@1.0.0:
    resolution: {integrity: sha512-ot0WnXS9fgdkgIcePe6RHNk1WA8+muPa6cSjeR3V8K27q9BB1rTE3R1p7Hv0z1ZyAc8s6Vvv8DIyWf681MAt0w==}
    engines: {node: '>= 0.4'}
    dev: true

  /svelte-dnd-action@0.9.11:
    resolution: {integrity: sha512-hkuBs8rT0yVD0Xq9p9GxeHN1zYD8r7oZO872VQHg7DJe3cAYwus4WXpx3DNYZiTcLcIOmDw3BVNdKvAl/B6VPg==}
    dev: false

  /svgo@2.8.0:
    resolution: {integrity: sha512-+N/Q9kV1+F+UeWYoSiULYo4xYSDQlTgb+ayMobAXPwMnLvop7oxKMo9OzIrX5x3eS4L4f2UHhc9axXwY8DpChg==}
    engines: {node: '>=10.13.0'}
    hasBin: true
    dependencies:
      '@trysound/sax': 0.2.0
      commander: 7.2.0
      css-select: 4.3.0
      css-tree: 1.1.3
      csso: 4.2.0
      picocolors: 1.0.0
      stable: 0.1.8
    dev: true

  /symbol-tree@3.2.4:
    resolution: {integrity: sha512-9QNk5KwDF+Bvz+PyObkmSYjI5ksVUYtjW7AU22r2NKcfLJcXp96hkDWU3+XndOsUb+AQ9QhfzfCT2O+CNWT5Tw==}
    dev: true

  /tapable@1.1.3:
    resolution: {integrity: sha512-4WK/bYZmj8xLr+HUCODHGF1ZFzsYffasLUgEiMBY4fgtltdO6B4WJtlSbPaDTLpYTcGVwM2qLnFTICEcNxs3kA==}
    engines: {node: '>=6'}
    dev: true

  /temp-dir@2.0.0:
    resolution: {integrity: sha512-aoBAniQmmwtcKp/7BzsH8Cxzv8OL736p7v1ihGb5e9DJ9kTwGWHrQrVB5+lfVDzfGrdRzXch+ig7LHaY1JTOrg==}
    engines: {node: '>=8'}
    dev: true

  /tempy@0.6.0:
    resolution: {integrity: sha512-G13vtMYPT/J8A4X2SjdtBTphZlrp1gKv6hZiOjw14RCWg6GbHuQBGtjlx75xLbYV/wEc0D7G5K4rxKP/cXk8Bw==}
    engines: {node: '>=10'}
    dependencies:
      is-stream: 2.0.1
      temp-dir: 2.0.0
      type-fest: 0.16.0
      unique-string: 2.0.0
    dev: true

  /terminal-link@2.1.1:
    resolution: {integrity: sha512-un0FmiRUQNr5PJqy9kP7c40F5BOfpGlYTrxonDChEZB7pzZxRNp/bt+ymiy9/npwXya9KH99nJ/GXFIiUkYGFQ==}
    engines: {node: '>=8'}
    dependencies:
      ansi-escapes: 4.3.2
      supports-hyperlinks: 2.3.0
    dev: true

  /terser@5.16.8:
    resolution: {integrity: sha512-QI5g1E/ef7d+PsDifb+a6nnVgC4F22Bg6T0xrBrz6iloVB4PUkkunp6V8nzoOOZJIzjWVdAGqCdlKlhLq/TbIA==}
    engines: {node: '>=10'}
    hasBin: true
    dependencies:
      '@jridgewell/source-map': 0.3.2
      acorn: 8.8.2
      commander: 2.20.3
      source-map-support: 0.5.21
    dev: true

  /test-exclude@6.0.0:
    resolution: {integrity: sha512-cAGWPIyOHU6zlmg88jwm7VRyXnMN7iV68OGAbYDk/Mh/xC/pzVPlQtY6ngoIH/5/tciuhGfvESU8GrHrcxD56w==}
    engines: {node: '>=8'}
    dependencies:
      '@istanbuljs/schema': 0.1.3
      glob: 7.2.3
      minimatch: 3.1.2
    dev: true

  /text-table@0.2.0:
    resolution: {integrity: sha512-N+8UisAXDGk8PFXP4HAzVR9nbfmVJ3zYLAWiTIoqC5v5isinhr+r5uaO8+7r3BMfuNIufIsA7RdpVgacC2cSpw==}
    dev: true

  /throat@6.0.1:
    resolution: {integrity: sha512-8hmiGIJMDlwjg7dlJ4yKGLK8EsYqKgPWbG3b4wjJddKNwc7N7Dpn08Df4szr/sZdMVeOstrdYSsqzX6BYbcB+w==}
    dev: true

  /through@2.3.8:
    resolution: {integrity: sha512-w89qg7PI8wAdvX60bMDP+bFoD5Dvhm9oLheFp5O4a2QF0cSBGsBX4qZmadPMvVqlLJBBci+WqGGOAPvcDeNSVg==}
    dev: true

  /tiny-glob@0.2.9:
    resolution: {integrity: sha512-g/55ssRPUjShh+xkfx9UPDXqhckHEsHr4Vd9zX55oSdGZc/MD0m3sferOkwWtp98bv+kcVfEHtRJgBVJzelrzg==}
    dependencies:
      globalyzer: 0.1.0
      globrex: 0.1.2
    dev: false
    optional: true

  /tinybench@2.3.1:
    resolution: {integrity: sha512-hGYWYBMPr7p4g5IarQE7XhlyWveh1EKhy4wUBS1LrHXCKYgvz+4/jCqgmJqZxxldesn05vccrtME2RLLZNW7iA==}
    dev: true

  /tinybench@2.4.0:
    resolution: {integrity: sha512-iyziEiyFxX4kyxSp+MtY1oCH/lvjH3PxFN8PGCDeqcZWAJ/i+9y+nL85w99PxVzrIvew/GSkSbDYtiGVa85Afg==}
    dev: true

  /tinypool@0.3.0:
    resolution: {integrity: sha512-NX5KeqHOBZU6Bc0xj9Vr5Szbb1j8tUHIeD18s41aDJaPeC5QTdEhK0SpdpUrZlj2nv5cctNcSjaKNanXlfcVEQ==}
    engines: {node: '>=14.0.0'}
    dev: true

  /tinypool@0.3.1:
    resolution: {integrity: sha512-zLA1ZXlstbU2rlpA4CIeVaqvWq41MTWqLY3FfsAXgC8+f7Pk7zroaJQxDgxn1xNudKW6Kmj4808rPFShUlIRmQ==}
    engines: {node: '>=14.0.0'}
    dev: true

  /tinyspy@1.0.2:
    resolution: {integrity: sha512-bSGlgwLBYf7PnUsQ6WOc6SJ3pGOcd+d8AA6EUnLDDM0kWEstC1JIlSZA3UNliDXhd9ABoS7hiRBDCu+XP/sf1Q==}
    engines: {node: '>=14.0.0'}
    dev: true

  /tinyspy@1.1.1:
    resolution: {integrity: sha512-UVq5AXt/gQlti7oxoIg5oi/9r0WpF7DGEVwXgqWSMmyN16+e3tl5lIvTaOpJ3TAtu5xFzWccFRM4R5NaWHF+4g==}
    engines: {node: '>=14.0.0'}
    dev: true

  /tmpl@1.0.5:
    resolution: {integrity: sha512-3f0uOEAQwIqGuWW2MVzYg8fV/QNnc/IpuJNG837rLuczAaLVHslWHZQj4IGiEl5Hs3kkbhwL9Ab7Hrsmuj+Smw==}
    dev: true

  /to-fast-properties@2.0.0:
    resolution: {integrity: sha512-/OaKK0xYrs3DmxRYqL/yDc+FxFUVYhDlXMhRmv3z915w2HF1tnN1omB354j8VUGO/hbRzyD6Y3sA7v7GS/ceog==}
    engines: {node: '>=4'}
    dev: true

  /to-regex-range@5.0.1:
    resolution: {integrity: sha512-65P7iz6X5yEr1cwcgvQxbbIw7Uk3gOy5dIdtZ4rDveLqhrdJP+Li/Hx6tyK0NEb+2GCyneCMJiGqrADCSNk8sQ==}
    engines: {node: '>=8.0'}
    dependencies:
      is-number: 7.0.0
    dev: true

  /tough-cookie@4.1.2:
    resolution: {integrity: sha512-G9fqXWoYFZgTc2z8Q5zaHy/vJMjm+WV0AkAeHxVCQiEB1b+dGvWzFW6QV07cY5jQ5gRkeid2qIkzkxUnmoQZUQ==}
    engines: {node: '>=6'}
    dependencies:
      psl: 1.9.0
      punycode: 2.3.0
      universalify: 0.2.0
      url-parse: 1.5.10
    dev: true

  /tr46@0.0.3:
    resolution: {integrity: sha512-N3WMsuqV66lT30CrXNbEjx4GEwlow3v6rr4mCcv6prnfwhS01rkgyFdjPNBYd9br7LpXV1+Emh01fHnq2Gdgrw==}
    dev: false

  /tr46@1.0.1:
    resolution: {integrity: sha512-dTpowEjclQ7Kgx5SdBkqRzVhERQXov8/l9Ft9dVM9fmg0W0KQSVaXX9T4i6twCPNtYiZM53lpSSUAwJbFPOHxA==}
    dependencies:
      punycode: 2.3.0
    dev: true

  /tr46@2.1.0:
    resolution: {integrity: sha512-15Ih7phfcdP5YxqiB+iDtLoaTz4Nd35+IiAv0kQ5FNKHzXgdWqPoTIqEDDJmXceQt4JZk6lVPT8lnDlPpGDppw==}
    engines: {node: '>=8'}
    dependencies:
      punycode: 2.3.0
    dev: true

  /tr46@3.0.0:
    resolution: {integrity: sha512-l7FvfAHlcmulp8kr+flpQZmVwtu7nfRV7NZujtN0OqES8EL4O4e0qqzL0DC5gAvx/ZC/9lk6rhcUwYvkBnBnYA==}
    engines: {node: '>=12'}
    dependencies:
      punycode: 2.3.0
    dev: true

  /trim-lines@3.0.1:
    resolution: {integrity: sha512-kRj8B+YHZCc9kQYdWfJB2/oUl9rA99qbowYYBtr4ui4mZyAQ2JpvVBd/6U2YloATfqBhBTSMhTpgBHtU0Mf3Rg==}
    dev: false

  /trough@2.1.0:
    resolution: {integrity: sha512-AqTiAOLcj85xS7vQ8QkAV41hPDIJ71XJB4RCUrzo/1GM2CQwhkJGaf9Hgr7BOugMRpgGUrqRg/DrBDl4H40+8g==}
    dev: false

  /ts-toolbelt@9.6.0:
    resolution: {integrity: sha512-nsZd8ZeNUzukXPlJmTBwUAuABDe/9qtVDelJeT/qW0ow3ZS3BsQJtNkan1802aM9Uf68/Y8ljw86Hu0h5IUW3w==}
    dev: true

  /tsc-watch@6.0.0(typescript@5.0.4):
    resolution: {integrity: sha512-zgpju+/z5z29/kK5V28Nz16CMkX2voFOUxkTlCim/R25hxzbyUqu2NfTnmJBQfESBSPbEQUGqDdB9A8opAcB4A==}
    engines: {node: '>=12.12.0'}
    hasBin: true
    peerDependencies:
      typescript: '*'
    dependencies:
      cross-spawn: 7.0.3
      node-cleanup: 2.1.2
      ps-tree: 1.2.0
      string-argv: 0.3.1
      typescript: 5.0.4
    dev: true

  /tslib@1.14.1:
    resolution: {integrity: sha512-Xni35NKzjgMrwevysHTCArtLDpPvye8zV/0E4EyYn43P7/7qvQwPh9BGkHewbMulVntbigmcT7rdX3BNo9wRJg==}

  /tslib@2.4.1:
    resolution: {integrity: sha512-tGyy4dAjRIEwI7BzsB0lynWgOpfqjUdq91XXAlIWD2OwKBH7oCl/GZG/HT4BOHrTlPMOASlMQ7veyTqpmRcrNA==}

  /tsutils@3.21.0(typescript@4.8.3):
    resolution: {integrity: sha512-mHKK3iUXL+3UF6xL5k0PEhKRUBKPBCv/+RkEOpjRWxxx27KKRBmmA60A9pgOUvMi8GKhRMPEmjBRPzs2W7O1OA==}
    engines: {node: '>= 6'}
    peerDependencies:
      typescript: '>=2.8.0 || >= 3.2.0-dev || >= 3.3.0-dev || >= 3.4.0-dev || >= 3.5.0-dev || >= 3.6.0-dev || >= 3.6.0-beta || >= 3.7.0-dev || >= 3.7.0-beta'
    dependencies:
      tslib: 1.14.1
      typescript: 4.8.3
    dev: true

  /tsutils@3.21.0(typescript@5.0.4):
    resolution: {integrity: sha512-mHKK3iUXL+3UF6xL5k0PEhKRUBKPBCv/+RkEOpjRWxxx27KKRBmmA60A9pgOUvMi8GKhRMPEmjBRPzs2W7O1OA==}
    engines: {node: '>= 6'}
    peerDependencies:
      typescript: '>=2.8.0 || >= 3.2.0-dev || >= 3.3.0-dev || >= 3.4.0-dev || >= 3.5.0-dev || >= 3.6.0-dev || >= 3.6.0-beta || >= 3.7.0-dev || >= 3.7.0-beta'
    dependencies:
      tslib: 1.14.1
      typescript: 5.0.4
    dev: true

  /type-check@0.3.2:
    resolution: {integrity: sha512-ZCmOJdvOWDBYJlzAoFkC+Q0+bUyEOS1ltgp1MGU03fqHG+dbi9tBFU2Rd9QKiDZFAYrhPh2JUf7rZRIuHRKtOg==}
    engines: {node: '>= 0.8.0'}
    dependencies:
      prelude-ls: 1.1.2
    dev: true

  /type-check@0.4.0:
    resolution: {integrity: sha512-XleUoc9uwGXqjWwXaUTZAmzMcFZ5858QA2vvx1Ur5xIcixXIP+8LnFDgRplU30us6teqdlskFfu+ae4K79Ooew==}
    engines: {node: '>= 0.8.0'}
    dependencies:
      prelude-ls: 1.2.1
    dev: true

  /type-detect@4.0.8:
    resolution: {integrity: sha512-0fr/mIH1dlO+x7TlcMy+bIDqKPsw/70tVyeHW787goQjhmqaZe10uwLujubK9q9Lg6Fiho1KUKDYz0Z7k7g5/g==}
    engines: {node: '>=4'}
    dev: true

  /type-fest@0.16.0:
    resolution: {integrity: sha512-eaBzG6MxNzEn9kiwvtre90cXaNLkmadMWa1zQMs3XORCXNbsH/OewwbxC5ia9dCxIxnTAsSxXJaa/p5y8DlvJg==}
    engines: {node: '>=10'}
    dev: true

  /type-fest@0.20.2:
    resolution: {integrity: sha512-Ne+eE4r0/iWnpAxD852z3A+N0Bt5RN//NjJwRd2VFHEmrywxf5vsZlh4R6lixl6B+wz/8d+maTSAkN1FIkI3LQ==}
    engines: {node: '>=10'}
    dev: true

  /type-fest@0.21.3:
    resolution: {integrity: sha512-t0rzBq87m3fVcduHDUFhKmyyX+9eo6WQjZvf51Ea/M0Q7+T374Jp1aUiyUl0GKxp8M/OETVHSDvmkyPgvX+X2w==}
    engines: {node: '>=10'}
    dev: true

  /type-fest@3.12.0:
    resolution: {integrity: sha512-qj9wWsnFvVEMUDbESiilKeXeHL7FwwiFcogfhfyjmvT968RXSvnl23f1JOClTHYItsi7o501C/7qVllscUP3oA==}
    engines: {node: '>=14.16'}

  /typed-array-length@1.0.4:
    resolution: {integrity: sha512-KjZypGq+I/H7HI5HlOoGHkWUUGq+Q0TPhQurLbyrVrvnKTBgzLhIJ7j6J/XTQOi0d1RjyZ0wdas8bKs2p0x3Ng==}
    dependencies:
      call-bind: 1.0.2
      for-each: 0.3.3
      is-typed-array: 1.1.10
    dev: true

  /typed-emitter@2.1.0:
    resolution: {integrity: sha512-g/KzbYKbH5C2vPkaXGu8DJlHrGKHLsM25Zg9WuC9pMGfuvT+X25tZQWo5fK1BjBm8+UrVE9LDCvaY0CQk+fXDA==}
    optionalDependencies:
      rxjs: 7.8.0
    dev: true

  /typedarray-to-buffer@3.1.5:
    resolution: {integrity: sha512-zdu8XMNEDepKKR+XYOXAVPtWui0ly0NtohUscw+UmaHiAWT8hrV1rr//H6V+0DvJ3OQ19S979M0laLfX8rm82Q==}
    dependencies:
      is-typedarray: 1.0.0
    dev: true

  /typedoc@0.24.1(typescript@5.0.4):
    resolution: {integrity: sha512-u4HwjZcSQhQSkkhLjgcs0ooAf6HrFVLDHHrwU2xZW8WxH0KnGZlNkaWxiOcK5Gagj7mxJSgwWx0dv8ACDAOXAQ==}
    engines: {node: '>= 14.14'}
    hasBin: true
    peerDependencies:
      typescript: 4.6.x || 4.7.x || 4.8.x || 4.9.x || 5.0.x
    dependencies:
      lunr: 2.3.9
      marked: 4.3.0
      minimatch: 7.4.6
      shiki: 0.14.1
      typescript: 5.0.4
    dev: false

  /typescript@4.8.3:
    resolution: {integrity: sha512-goMHfm00nWPa8UvR/CPSvykqf6dVV8x/dp0c5mFTMTIu0u0FlGWRioyy7Nn0PGAdHxpJZnuO/ut+PpQ8UiHAig==}
    engines: {node: '>=4.2.0'}
    hasBin: true

  /typescript@5.0.4:
    resolution: {integrity: sha512-cW9T5W9xY37cc+jfEnaUvX91foxtHkza3Nw3wkoF4sSlKn0MONdkdEndig/qPBWXNkmplh3NzayQzCiHM4/hqw==}
    engines: {node: '>=12.20'}
    hasBin: true

  /typescript@5.1.6:
    resolution: {integrity: sha512-zaWCozRZ6DLEWAWFrVDz1H6FVXzUSfTy5FUMWsQlU8Ym5JP9eO4xkTIROFCQvhQf61z6O/G6ugw3SgAnvvm+HA==}
    engines: {node: '>=14.17'}
    hasBin: true
    dev: false

  /ulid@2.3.0:
    resolution: {integrity: sha512-keqHubrlpvT6G2wH0OEfSW4mquYRcbe/J8NMmveoQOjUqmo+hXtO+ORCpWhdbZ7k72UtY61BL7haGxW6enBnjw==}
    hasBin: true
    dev: false

  /unbox-primitive@1.0.2:
    resolution: {integrity: sha512-61pPlCD9h51VoreyJ0BReideM3MDKMKnh6+V9L08331ipq6Q8OFXZYiqP6n/tbHx4s5I9uRhcye6BrbkizkBDw==}
    dependencies:
      call-bind: 1.0.2
      has-bigints: 1.0.2
      has-symbols: 1.0.3
      which-boxed-primitive: 1.0.2
    dev: true

  /undici@5.10.0:
    resolution: {integrity: sha512-c8HsD3IbwmjjbLvoZuRI26TZic+TSEe8FPMLLOkN1AfYRhdjnKBU6yL+IwcSCbdZiX4e5t0lfMDLDCqj4Sq70g==}
    engines: {node: '>=12.18'}
    dev: false
    optional: true

  /unicode-canonical-property-names-ecmascript@2.0.0:
    resolution: {integrity: sha512-yY5PpDlfVIU5+y/BSCxAJRBIS1Zc2dDG3Ujq+sR0U+JjUevW2JhocOF+soROYDSaAezOzOKuyyixhD6mBknSmQ==}
    engines: {node: '>=4'}
    dev: true

  /unicode-match-property-ecmascript@2.0.0:
    resolution: {integrity: sha512-5kaZCrbp5mmbz5ulBkDkbY0SsPOjKqVS35VpL9ulMPfSl0J0Xsm+9Evphv9CoIZFwre7aJoa94AY6seMKGVN5Q==}
    engines: {node: '>=4'}
    dependencies:
      unicode-canonical-property-names-ecmascript: 2.0.0
      unicode-property-aliases-ecmascript: 2.1.0
    dev: true

  /unicode-match-property-value-ecmascript@2.1.0:
    resolution: {integrity: sha512-qxkjQt6qjg/mYscYMC0XKRn3Rh0wFPlfxB0xkt9CfyTvpX1Ra0+rAmdX2QyAobptSEvuy4RtpPRui6XkV+8wjA==}
    engines: {node: '>=4'}
    dev: true

  /unicode-property-aliases-ecmascript@2.1.0:
    resolution: {integrity: sha512-6t3foTQI9qne+OZoVQB/8x8rk2k1eVy1gRXhV3oFQ5T6R1dqQ1xtin3XqSlx3+ATBkliTaR/hHyJBm+LVPNM8w==}
    engines: {node: '>=4'}
    dev: true

  /unified@10.1.2:
    resolution: {integrity: sha512-pUSWAi/RAnVy1Pif2kAoeWNBa3JVrx0MId2LASj8G+7AiHWoKZNTomq6LG326T68U7/e263X6fTdcXIy7XnF7Q==}
    dependencies:
      '@types/unist': 2.0.6
      bail: 2.0.2
      extend: 3.0.2
      is-buffer: 2.0.5
      is-plain-obj: 4.1.0
      trough: 2.1.0
      vfile: 5.3.6
    dev: false

  /unique-string@2.0.0:
    resolution: {integrity: sha512-uNaeirEPvpZWSgzwsPGtU2zVSTrn/8L5q/IexZmH0eH6SA73CmAA5U4GwORTxQAZs95TAXLNqeLoPPNO5gZfWg==}
    engines: {node: '>=8'}
    dependencies:
      crypto-random-string: 2.0.0
    dev: true

  /unist-builder@3.0.0:
    resolution: {integrity: sha512-GFxmfEAa0vi9i5sd0R2kcrI9ks0r82NasRq5QHh2ysGngrc6GiqD5CDf1FjPenY4vApmFASBIIlk/jj5J5YbmQ==}
    dependencies:
      '@types/unist': 2.0.6
    dev: false

  /unist-util-find-after@4.0.0:
    resolution: {integrity: sha512-gfpsxKQde7atVF30n5Gff2fQhAc4/HTOV4CvkXpTg9wRfQhZWdXitpyXHWB6YcYgnsxLx+4gGHeVjCTAAp9sjw==}
    dependencies:
      '@types/unist': 2.0.6
      unist-util-is: 5.1.1
    dev: false

  /unist-util-generated@2.0.0:
    resolution: {integrity: sha512-TiWE6DVtVe7Ye2QxOVW9kqybs6cZexNwTwSMVgkfjEReqy/xwGpAXb99OxktoWwmL+Z+Epb0Dn8/GNDYP1wnUw==}
    dev: false

  /unist-util-is@5.1.1:
    resolution: {integrity: sha512-F5CZ68eYzuSvJjGhCLPL3cYx45IxkqXSetCcRgUXtbcm50X2L9oOWQlfUfDdAf+6Pd27YDblBfdtmsThXmwpbQ==}
    dev: false

  /unist-util-position@4.0.3:
    resolution: {integrity: sha512-p/5EMGIa1qwbXjA+QgcBXaPWjSnZfQ2Sc3yBEEfgPwsEmJd8Qh+DSk3LGnmOM4S1bY2C0AjmMnB8RuEYxpPwXQ==}
    dependencies:
      '@types/unist': 2.0.6
    dev: false

  /unist-util-remove-position@4.0.1:
    resolution: {integrity: sha512-0yDkppiIhDlPrfHELgB+NLQD5mfjup3a8UYclHruTJWmY74je8g+CIFr79x5f6AkmzSwlvKLbs63hC0meOMowQ==}
    dependencies:
      '@types/unist': 2.0.6
      unist-util-visit: 4.1.1
    dev: false

  /unist-util-select@4.0.1:
    resolution: {integrity: sha512-zPozyEo5vr1csbHf1TqlQrnuLVJ0tNMo63og3HrnINh2+OIDAgQpqHVr+0BMw1DIVHJV8ft/e6BZqtvD1Y5enw==}
    dependencies:
      '@types/unist': 2.0.6
      css-selector-parser: 1.4.1
      nth-check: 2.1.1
      unist-util-is: 5.1.1
      zwitch: 2.0.4
    dev: false

  /unist-util-stringify-position@3.0.2:
    resolution: {integrity: sha512-7A6eiDCs9UtjcwZOcCpM4aPII3bAAGv13E96IkawkOAW0OhH+yRxtY0lzo8KiHpzEMfH7Q+FizUmwp8Iqy5EWg==}
    dependencies:
      '@types/unist': 2.0.6
    dev: false

  /unist-util-visit-parents@5.1.1:
    resolution: {integrity: sha512-gks4baapT/kNRaWxuGkl5BIhoanZo7sC/cUT/JToSRNL1dYoXRFl75d++NkjYk4TAu2uv2Px+l8guMajogeuiw==}
    dependencies:
      '@types/unist': 2.0.6
      unist-util-is: 5.1.1
    dev: false

  /unist-util-visit@4.1.1:
    resolution: {integrity: sha512-n9KN3WV9k4h1DxYR1LoajgN93wpEi/7ZplVe02IoB4gH5ctI1AaF2670BLHQYbwj+pY83gFtyeySFiyMHJklrg==}
    dependencies:
      '@types/unist': 2.0.6
      unist-util-is: 5.1.1
      unist-util-visit-parents: 5.1.1
    dev: false

  /universal-github-app-jwt@1.1.1:
    resolution: {integrity: sha512-G33RTLrIBMFmlDV4u4CBF7dh71eWwykck4XgaxaIVeZKOYZRAAxvcGMRFTUclVY6xoUPQvO4Ne5wKGxYm/Yy9w==}
    dependencies:
      '@types/jsonwebtoken': 9.0.2
      jsonwebtoken: 9.0.1
    dev: false

  /universal-user-agent@6.0.0:
    resolution: {integrity: sha512-isyNax3wXoKaulPDZWHQqbmIx1k2tb9fb3GGDBRxCscfYV2Ch7WxPArBsFEG8s/safwXTT7H4QGhaIkTp9447w==}
    dev: false

  /universalify@0.2.0:
    resolution: {integrity: sha512-CJ1QgKmNg3CwvAv/kOFmtnEN05f0D/cn9QntgNOQlQF9dgvVTHj3t+8JPdjqawCHk7V/KA+fbUqzZ9XWhcqPUg==}
    engines: {node: '>= 4.0.0'}
    dev: true

  /universalify@2.0.0:
    resolution: {integrity: sha512-hAZsKq7Yy11Zu1DE0OzWjw7nnLZmJZYTDZZyEFHZdUhV8FkH5MCfoU1XMaxXovpyW5nq5scPqq0ZDP9Zyl04oQ==}
    engines: {node: '>= 10.0.0'}
    dev: true

  /upath@1.2.0:
    resolution: {integrity: sha512-aZwGpamFO61g3OlfT7OQCHqhGnW43ieH9WZeP7QxN/G/jS4jfqUkZxoryvJgVPEcrl5NL/ggHsSmLMHuH64Lhg==}
    engines: {node: '>=4'}
    dev: true

  /update-browserslist-db@1.0.10(browserslist@4.21.5):
    resolution: {integrity: sha512-OztqDenkfFkbSG+tRxBeAnCVPckDBcvibKd35yDONx6OU8N7sqgwc7rCbkJ/WcYtVRZ4ba68d6byhC21GFh7sQ==}
    hasBin: true
    peerDependencies:
      browserslist: '>= 4.21.0'
    dependencies:
      browserslist: 4.21.5
      escalade: 3.1.1
      picocolors: 1.0.0
    dev: true

  /uri-js@4.4.1:
    resolution: {integrity: sha512-7rKUyy33Q1yc98pQ1DAmLtwX109F7TIfWlW1Ydo8Wl1ii1SeHieeh0HHfPeL2fMXK6z0s8ecKs9frCuLJvndBg==}
    dependencies:
      punycode: 2.3.0
    dev: true

  /url-parse@1.5.10:
    resolution: {integrity: sha512-WypcfiRhfeUP9vvF0j6rw0J3hrWrw6iZv3+22h6iRMJ/8z1Tj6XfLP4DsUix5MhMPnXpiHDoKyoZ/bdCkwBCiQ==}
    dependencies:
      querystringify: 2.2.0
      requires-port: 1.0.0
    dev: true

  /util-deprecate@1.0.2:
    resolution: {integrity: sha512-EPD5q1uXyFxJpCrLnCc1nHnq3gOa6DZBocAIiI2TaSCA7VCJ1UJDMagCzIkXNsUYfD1daK//LTEQ8xiIbrHtcw==}
    dev: true

  /uvu@0.5.6:
    resolution: {integrity: sha512-+g8ENReyr8YsOc6fv/NVJs2vFdHBnBNdfE49rshrTzDWOlUx4Gq7KOS2GD8eqhy2j+Ejq29+SbKH8yjkAqXqoA==}
    engines: {node: '>=8'}
    hasBin: true
    dependencies:
      dequal: 2.0.3
      diff: 5.1.0
      kleur: 4.1.5
      sade: 1.8.1
    dev: false

  /v8-to-istanbul@8.1.1:
    resolution: {integrity: sha512-FGtKtv3xIpR6BYhvgH8MI/y78oT7d8Au3ww4QIxymrCtZEh5b8gCw2siywE+puhEmuWKDtmfrvF5UlB298ut3w==}
    engines: {node: '>=10.12.0'}
    dependencies:
      '@types/istanbul-lib-coverage': 2.0.4
      convert-source-map: 1.9.0
      source-map: 0.7.4
    dev: true

  /v8-to-istanbul@9.0.1:
    resolution: {integrity: sha512-74Y4LqY74kLE6IFyIjPtkSTWzUZmj8tdHT9Ii/26dvQ6K9Dl2NbEfj0XgU2sHCtKgt5VupqhlO/5aWuqS+IY1w==}
    engines: {node: '>=10.12.0'}
    dependencies:
      '@jridgewell/trace-mapping': 0.3.17
      '@types/istanbul-lib-coverage': 2.0.4
      convert-source-map: 1.9.0
    dev: true

  /validate-html-nesting@1.2.1:
    resolution: {integrity: sha512-T1ab131NkP3BfXB7KUSgV7Rhu81R2id+L6NaJ7NypAAG5iV6gXnPpQE5RK1fvb+3JYsPTL+ihWna5sr5RN9gaQ==}
    dev: true

  /vfile-location@4.0.1:
    resolution: {integrity: sha512-JDxPlTbZrZCQXogGheBHjbRWjESSPEak770XwWPfw5mTc1v1nWGLB/apzZxsx8a0SJVfF8HK8ql8RD308vXRUw==}
    dependencies:
      '@types/unist': 2.0.6
      vfile: 5.3.6
    dev: false

  /vfile-message@3.1.3:
    resolution: {integrity: sha512-0yaU+rj2gKAyEk12ffdSbBfjnnj+b1zqTBv3OQCTn8yEB02bsPizwdBPrLJjHnK+cU9EMMcUnNv938XcZIkmdA==}
    dependencies:
      '@types/unist': 2.0.6
      unist-util-stringify-position: 3.0.2
    dev: false

  /vfile@5.3.6:
    resolution: {integrity: sha512-ADBsmerdGBs2WYckrLBEmuETSPyTD4TuLxTrw0DvjirxW1ra4ZwkbzG8ndsv3Q57smvHxo677MHaQrY9yxH8cA==}
    dependencies:
      '@types/unist': 2.0.6
      is-buffer: 2.0.5
      unist-util-stringify-position: 3.0.2
      vfile-message: 3.1.3
    dev: false

  /vite-plugin-pwa@0.14.7(vite@4.2.1)(workbox-build@6.5.4)(workbox-window@6.5.4):
    resolution: {integrity: sha512-dNJaf0fYOWncmjxv9HiSa2xrSjipjff7IkYE5oIUJ2x5HKu3cXgA8LRgzOwTc5MhwyFYRSU0xyN0Phbx3NsQYw==}
    peerDependencies:
      vite: ^3.1.0 || ^4.0.0
      workbox-build: ^6.5.4
      workbox-window: ^6.5.4
    dependencies:
      '@rollup/plugin-replace': 5.0.2(rollup@3.20.2)
      debug: 4.3.4
      fast-glob: 3.2.12
      pretty-bytes: 6.1.0
      rollup: 3.20.2
      vite: 4.2.1
      workbox-build: 6.5.4
      workbox-window: 6.5.4
    transitivePeerDependencies:
      - supports-color
    dev: true

  /vite-plugin-solid-svg@0.6.1(solid-js@1.7.3)(vite@4.2.1):
    resolution: {integrity: sha512-tKprBmA1h4lofRnZ/oi8SJQ1vdL0U+H2gVo7ZL+PKNIVeOn2A0M3t83A2xsMZjmboIZ17Y27xrugLN+phmdb6Q==}
    peerDependencies:
      solid-js: ^1
      vite: '>=2.4'
    dependencies:
      solid-js: 1.7.3
      svgo: 2.8.0
      vite: 4.2.1
    dev: true

  /vite-plugin-solid@2.3.0(solid-js@1.7.3)(vite@4.2.1):
    resolution: {integrity: sha512-N2sa54C3UZC2nN5vpj5o6YP+XdIAZW6n6xv8OasxNAcAJPFeZT7EOVvumL0V4c8hBz1yuYniMWdESY8807fVSg==}
    peerDependencies:
      solid-js: ^1.3.17
      vite: ^3.0.0
    dependencies:
      '@babel/core': 7.19.1
      '@babel/preset-typescript': 7.18.6(@babel/core@7.19.1)
      babel-preset-solid: 1.5.5(@babel/core@7.19.1)
      merge-anything: 5.0.4
      solid-js: 1.7.3
      solid-refresh: 0.4.1(solid-js@1.7.3)
      vite: 4.2.1
    transitivePeerDependencies:
      - supports-color
    dev: true

  /vite-plugin-solid@2.6.1(solid-js@1.7.3)(vite@4.2.1):
    resolution: {integrity: sha512-/khM/ha3B5/pTWQWVJd/0n6ODPIrOcajwhbrD8Gnv37XmJJssu+KA8ssN73raMIicf2eiQKiTAV39w7dSl4Irg==}
    peerDependencies:
      solid-js: ^1.3.17 || ^1.4.0 || ^1.5.0 || ^1.6.0
      vite: ^3.0.0 || ^4.0.0
    dependencies:
      '@babel/core': 7.21.3
      '@babel/preset-typescript': 7.21.0(@babel/core@7.21.3)
      '@types/babel__core': 7.20.0
      babel-preset-solid: 1.6.13(@babel/core@7.21.3)
      merge-anything: 5.1.4
      solid-js: 1.7.3
      solid-refresh: 0.5.2(solid-js@1.7.3)
      vite: 4.2.1
      vitefu: 0.2.4(vite@4.2.1)
    transitivePeerDependencies:
      - supports-color
    dev: true

  /vite@3.0.9:
    resolution: {integrity: sha512-waYABTM+G6DBTCpYAxvevpG50UOlZuynR0ckTK5PawNVt7ebX6X7wNXHaGIO6wYYFXSM7/WcuFuO2QzhBB6aMw==}
    engines: {node: ^14.18.0 || >=16.0.0}
    hasBin: true
    peerDependencies:
      less: '*'
      sass: '*'
      stylus: '*'
      terser: ^5.4.0
    peerDependenciesMeta:
      less:
        optional: true
      sass:
        optional: true
      stylus:
        optional: true
      terser:
        optional: true
    dependencies:
      esbuild: 0.14.54
      postcss: 8.4.16
      resolve: 1.22.1
      rollup: 2.77.3
    optionalDependencies:
      fsevents: 2.3.2
    dev: true

  /vite@3.2.5(@types/node@18.15.13):
    resolution: {integrity: sha512-4mVEpXpSOgrssFZAOmGIr85wPHKvaDAcXqxVxVRZhljkJOMZi1ibLibzjLHzJvcok8BMguLc7g1W6W/GqZbLdQ==}
    engines: {node: ^14.18.0 || >=16.0.0}
    hasBin: true
    peerDependencies:
      '@types/node': '>= 14'
      less: '*'
      sass: '*'
      stylus: '*'
      sugarss: '*'
      terser: ^5.4.0
    peerDependenciesMeta:
      '@types/node':
        optional: true
      less:
        optional: true
      sass:
        optional: true
      stylus:
        optional: true
      sugarss:
        optional: true
      terser:
        optional: true
    dependencies:
      '@types/node': 18.15.13
      esbuild: 0.15.18
      postcss: 8.4.21
      resolve: 1.22.1
      rollup: 2.79.1
    optionalDependencies:
      fsevents: 2.3.2
    dev: true

  /vite@4.2.1:
    resolution: {integrity: sha512-7MKhqdy0ISo4wnvwtqZkjke6XN4taqQ2TBaTccLIpOKv7Vp2h4Y+NpmWCnGDeSvvn45KxvWgGyb0MkHvY1vgbg==}
    engines: {node: ^14.18.0 || >=16.0.0}
    hasBin: true
    peerDependencies:
      '@types/node': '>= 14'
      less: '*'
      sass: '*'
      stylus: '*'
      sugarss: '*'
      terser: ^5.4.0
    peerDependenciesMeta:
      '@types/node':
        optional: true
      less:
        optional: true
      sass:
        optional: true
      stylus:
        optional: true
      sugarss:
        optional: true
      terser:
        optional: true
    dependencies:
      esbuild: 0.17.15
      postcss: 8.4.21
      resolve: 1.22.1
      rollup: 3.20.2
    optionalDependencies:
      fsevents: 2.3.2
    dev: true

  /vitefu@0.2.4(vite@4.2.1):
    resolution: {integrity: sha512-fanAXjSaf9xXtOOeno8wZXIhgia+CZury481LsDaV++lSvcU2R9Ch2bPh3PYFyoHW+w9LqAeYRISVQjUIew14g==}
    peerDependencies:
      vite: ^3.0.0 || ^4.0.0
    peerDependenciesMeta:
      vite:
        optional: true
    dependencies:
      vite: 4.2.1
    dev: true

  /vitest@0.24.3(jsdom@20.0.3):
    resolution: {integrity: sha512-aM0auuPPgMSstWvr851hB74g/LKaKBzSxcG3da7ejfZbx08Y21JpZmbmDYrMTCGhVZKqTGwzcnLMwyfz2WzkhQ==}
    engines: {node: '>=v14.16.0'}
    hasBin: true
    peerDependencies:
      '@edge-runtime/vm': '*'
      '@vitest/browser': '*'
      '@vitest/ui': '*'
      happy-dom: '*'
      jsdom: '*'
    peerDependenciesMeta:
      '@edge-runtime/vm':
        optional: true
      '@vitest/browser':
        optional: true
      '@vitest/ui':
        optional: true
      happy-dom:
        optional: true
      jsdom:
        optional: true
    dependencies:
      '@types/chai': 4.3.3
      '@types/chai-subset': 1.3.3
      '@types/node': 18.15.13
      chai: 4.3.6
      debug: 4.3.4
      jsdom: 20.0.3
      local-pkg: 0.4.2
      strip-literal: 0.4.2
      tinybench: 2.3.1
      tinypool: 0.3.0
      tinyspy: 1.0.2
      vite: 3.0.9
    transitivePeerDependencies:
      - less
      - sass
      - stylus
      - supports-color
      - terser
    dev: true

  /vitest@0.24.5(jsdom@20.0.3):
    resolution: {integrity: sha512-zw6JhPUHtLILQDe5Q39b/SzoITkG+R7hcFjuthp4xsi6zpmfQPOZcHodZ+3bqoWl4EdGK/p1fuMiEwdxgbGLOA==}
    engines: {node: '>=v14.16.0'}
    hasBin: true
    peerDependencies:
      '@edge-runtime/vm': '*'
      '@vitest/browser': '*'
      '@vitest/ui': '*'
      happy-dom: '*'
      jsdom: '*'
    peerDependenciesMeta:
      '@edge-runtime/vm':
        optional: true
      '@vitest/browser':
        optional: true
      '@vitest/ui':
        optional: true
      happy-dom:
        optional: true
      jsdom:
        optional: true
    dependencies:
      '@types/chai': 4.3.4
      '@types/chai-subset': 1.3.3
      '@types/node': 18.15.13
      chai: 4.3.7
      debug: 4.3.4
      jsdom: 20.0.3
      local-pkg: 0.4.3
      strip-literal: 0.4.2
      tinybench: 2.4.0
      tinypool: 0.3.1
      tinyspy: 1.1.1
      vite: 3.2.5(@types/node@18.15.13)
    transitivePeerDependencies:
      - less
      - sass
      - stylus
      - sugarss
      - supports-color
      - terser
    dev: true

  /vscode-oniguruma@1.7.0:
    resolution: {integrity: sha512-L9WMGRfrjOhgHSdOYgCt/yRMsXzLDJSL7BPrOZt73gU0iWO4mpqzqQzOz5srxqTvMBaR0XZTSrVWo4j55Rc6cA==}
    dev: false

  /vscode-textmate@8.0.0:
    resolution: {integrity: sha512-AFbieoL7a5LMqcnOF04ji+rpXadgOXnZsxQr//r83kLPr7biP7am3g9zbaZIaBGwBRWeSvoMD4mgPdX3e4NWBg==}
    dev: false

  /w3c-hr-time@1.0.2:
    resolution: {integrity: sha512-z8P5DvDNjKDoFIHK7q8r8lackT6l+jo/Ye3HOle7l9nICP9lf1Ci25fy9vHd0JOWewkIFzXIEig3TdKT7JQ5fQ==}
    deprecated: Use your platform's native performance.now() and performance.timeOrigin.
    dependencies:
      browser-process-hrtime: 1.0.0
    dev: true

  /w3c-xmlserializer@2.0.0:
    resolution: {integrity: sha512-4tzD0mF8iSiMiNs30BiLO3EpfGLZUT2MSX/G+o7ZywDzliWQ3OPtTZ0PTC3B3ca1UAf4cJMHB+2Bf56EriJuRA==}
    engines: {node: '>=10'}
    dependencies:
      xml-name-validator: 3.0.0
    dev: true

  /w3c-xmlserializer@4.0.0:
    resolution: {integrity: sha512-d+BFHzbiCx6zGfz0HyQ6Rg69w9k19nviJspaj4yNscGjrHu94sVP+aRm75yEbCh+r2/yR+7q6hux9LVtbuTGBw==}
    engines: {node: '>=14'}
    dependencies:
      xml-name-validator: 4.0.0
    dev: true

  /walker@1.0.8:
    resolution: {integrity: sha512-ts/8E8l5b7kY0vlWLewOkDXMmPdLcVV4GmOQLyxuSswIJsweeFZtAsMF7k1Nszz+TYBQrlYRmzOnr398y1JemQ==}
    dependencies:
      makeerror: 1.0.12
    dev: true

  /web-namespaces@2.0.1:
    resolution: {integrity: sha512-bKr1DkiNa2krS7qxNtdrtHAmzuYGFQLiQ13TsorsdT6ULTkPLKuu5+GsFpDlg6JFjUTwX2DyhMPG2be8uPrqsQ==}
    dev: false

  /webidl-conversions@3.0.1:
    resolution: {integrity: sha512-2JAn3z8AR6rjK8Sm8orRC0h/bcl/DqL7tRPdGZ4I1CjdF+EaMLmYxBHyXuKL849eucPFhvBoxMsflfOb8kxaeQ==}
    dev: false

  /webidl-conversions@4.0.2:
    resolution: {integrity: sha512-YQ+BmxuTgd6UXZW3+ICGfyqRyHXVlD5GtQr5+qjiNW7bF0cqrzX500HVXPBOvgXb5YnzDd+h0zqyv61KUD7+Sg==}
    dev: true

  /webidl-conversions@5.0.0:
    resolution: {integrity: sha512-VlZwKPCkYKxQgeSbH5EyngOmRp7Ww7I9rQLERETtf5ofd9pGeswWiOtogpEO850jziPRarreGxn5QIiTqpb2wA==}
    engines: {node: '>=8'}
    dev: true

  /webidl-conversions@6.1.0:
    resolution: {integrity: sha512-qBIvFLGiBpLjfwmYAaHPXsn+ho5xZnGvyGvsarywGNc8VyQJUMHJ8OBKGGrPER0okBeMDaan4mNBlgBROxuI8w==}
    engines: {node: '>=10.4'}
    dev: true

  /webidl-conversions@7.0.0:
    resolution: {integrity: sha512-VwddBukDzu71offAQR975unBIGqfKZpM+8ZX6ySk8nYhVoo5CYaZyzt3YBvYtRtO+aoGlqxPg/B87NGVZ/fu6g==}
    engines: {node: '>=12'}
    dev: true

  /whatwg-encoding@1.0.5:
    resolution: {integrity: sha512-b5lim54JOPN9HtzvK9HFXvBma/rnfFeqsic0hSpjtDbVxR3dJKLc+KB4V6GgiGOvl7CY/KNh8rxSo9DKQrnUEw==}
    dependencies:
      iconv-lite: 0.4.24
    dev: true

  /whatwg-encoding@2.0.0:
    resolution: {integrity: sha512-p41ogyeMUrw3jWclHWTQg1k05DSVXPLcVxRTYsXUk+ZooOCZLcoYgPZ/HL/D/N+uQPOtcp1me1WhBEaX02mhWg==}
    engines: {node: '>=12'}
    dependencies:
      iconv-lite: 0.6.3
    dev: true

  /whatwg-mimetype@2.3.0:
    resolution: {integrity: sha512-M4yMwr6mAnQz76TbJm914+gPpB/nCwvZbJU28cUD6dR004SAxDLOOSUaB1JDRqLtaOV/vi0IC5lEAGFgrjGv/g==}
    dev: true

  /whatwg-mimetype@3.0.0:
    resolution: {integrity: sha512-nt+N2dzIutVRxARx1nghPKGv1xHikU7HKdfafKkLNLindmPU/ch3U31NOCGGA/dmPcmb1VlofO0vnKAcsm0o/Q==}
    engines: {node: '>=12'}
    dev: true

  /whatwg-url@11.0.0:
    resolution: {integrity: sha512-RKT8HExMpoYx4igMiVMY83lN6UeITKJlBQ+vR/8ZJ8OCdSiN3RwCq+9gH0+Xzj0+5IrM6i4j/6LuvzbZIQgEcQ==}
    engines: {node: '>=12'}
    dependencies:
      tr46: 3.0.0
      webidl-conversions: 7.0.0
    dev: true

  /whatwg-url@5.0.0:
    resolution: {integrity: sha512-saE57nupxk6v3HY35+jzBwYa0rKSy0XR8JSxZPwgLr7ys0IBzhGviA1/TUGJLmSVqs8pb9AnvICXEuOHLprYTw==}
    dependencies:
      tr46: 0.0.3
      webidl-conversions: 3.0.1
    dev: false

  /whatwg-url@7.1.0:
    resolution: {integrity: sha512-WUu7Rg1DroM7oQvGWfOiAK21n74Gg+T4elXEQYkOhtyLeWiJFoOGLXPKI/9gzIie9CtwVLm8wtw6YJdKyxSjeg==}
    dependencies:
      lodash.sortby: 4.7.0
      tr46: 1.0.1
      webidl-conversions: 4.0.2
    dev: true

  /whatwg-url@8.7.0:
    resolution: {integrity: sha512-gAojqb/m9Q8a5IV96E3fHJM70AzCkgt4uXYX2O7EmuyOnLrViCQlsEBmF9UQIu3/aeAIp2U17rtbpZWNntQqdg==}
    engines: {node: '>=10'}
    dependencies:
      lodash: 4.17.21
      tr46: 2.1.0
      webidl-conversions: 6.1.0
    dev: true

  /which-boxed-primitive@1.0.2:
    resolution: {integrity: sha512-bwZdv0AKLpplFY2KZRX6TvyuN7ojjr7lwkg6ml0roIy9YeuSr7JS372qlNW18UQYzgYK9ziGcerWqZOmEn9VNg==}
    dependencies:
      is-bigint: 1.0.4
      is-boolean-object: 1.1.2
      is-number-object: 1.0.7
      is-string: 1.0.7
      is-symbol: 1.0.4
    dev: true

  /which-collection@1.0.1:
    resolution: {integrity: sha512-W8xeTUwaln8i3K/cY1nGXzdnVZlidBcagyNFtBdD5kxnb4TvGKR7FfSIS3mYpwWS1QUCutfKz8IY8RjftB0+1A==}
    dependencies:
      is-map: 2.0.2
      is-set: 2.0.2
      is-weakmap: 2.0.1
      is-weakset: 2.0.2
    dev: true

  /which-typed-array@1.1.9:
    resolution: {integrity: sha512-w9c4xkx6mPidwp7180ckYWfMmvxpjlZuIudNtDf4N/tTAUB8VJbX25qZoAsrtGuYNnGw3pa0AXgbGKRB8/EceA==}
    engines: {node: '>= 0.4'}
    dependencies:
      available-typed-arrays: 1.0.5
      call-bind: 1.0.2
      for-each: 0.3.3
      gopd: 1.0.1
      has-tostringtag: 1.0.0
      is-typed-array: 1.1.10
    dev: true

  /which@2.0.2:
    resolution: {integrity: sha512-BLI3Tl1TW3Pvl70l3yq3Y64i+awpwXqsGBYWkkqMtnbXgrMD+yj7rhW0kuEDxzJaYXGjEW5ogapKNMEKNMjibA==}
    engines: {node: '>= 8'}
    hasBin: true
    dependencies:
      isexe: 2.0.0
    dev: true

  /word-wrap@1.2.3:
    resolution: {integrity: sha512-Hz/mrNwitNRh/HUAtM/VT/5VH+ygD6DV7mYKZAtHOrbs8U7lvPS6xf7EJKMF0uW1KJCl0H701g3ZGus+muE5vQ==}
    engines: {node: '>=0.10.0'}
    dev: true

  /workbox-background-sync@6.5.4:
    resolution: {integrity: sha512-0r4INQZMyPky/lj4Ou98qxcThrETucOde+7mRGJl13MPJugQNKeZQOdIJe/1AchOP23cTqHcN/YVpD6r8E6I8g==}
    dependencies:
      idb: 7.1.1
      workbox-core: 6.5.4
    dev: true

  /workbox-broadcast-update@6.5.4:
    resolution: {integrity: sha512-I/lBERoH1u3zyBosnpPEtcAVe5lwykx9Yg1k6f8/BGEPGaMMgZrwVrqL1uA9QZ1NGGFoyE6t9i7lBjOlDhFEEw==}
    dependencies:
      workbox-core: 6.5.4
    dev: true

  /workbox-build@6.5.4:
    resolution: {integrity: sha512-kgRevLXEYvUW9WS4XoziYqZ8Q9j/2ziJYEtTrjdz5/L/cTUa2XfyMP2i7c3p34lgqJ03+mTiz13SdFef2POwbA==}
    engines: {node: '>=10.0.0'}
    dependencies:
      '@apideck/better-ajv-errors': 0.3.6(ajv@8.12.0)
      '@babel/core': 7.21.3
      '@babel/preset-env': 7.20.2(@babel/core@7.21.3)
      '@babel/runtime': 7.21.0
      '@rollup/plugin-babel': 5.3.1(@babel/core@7.21.3)(rollup@2.79.1)
      '@rollup/plugin-node-resolve': 11.2.1(rollup@2.79.1)
      '@rollup/plugin-replace': 2.4.2(rollup@2.79.1)
      '@surma/rollup-plugin-off-main-thread': 2.2.3
      ajv: 8.12.0
      common-tags: 1.8.2
      fast-json-stable-stringify: 2.1.0
      fs-extra: 9.1.0
      glob: 7.2.3
      lodash: 4.17.21
      pretty-bytes: 5.6.0
      rollup: 2.79.1
      rollup-plugin-terser: 7.0.2(rollup@2.79.1)
      source-map: 0.8.0-beta.0
      stringify-object: 3.3.0
      strip-comments: 2.0.1
      tempy: 0.6.0
      upath: 1.2.0
      workbox-background-sync: 6.5.4
      workbox-broadcast-update: 6.5.4
      workbox-cacheable-response: 6.5.4
      workbox-core: 6.5.4
      workbox-expiration: 6.5.4
      workbox-google-analytics: 6.5.4
      workbox-navigation-preload: 6.5.4
      workbox-precaching: 6.5.4
      workbox-range-requests: 6.5.4
      workbox-recipes: 6.5.4
      workbox-routing: 6.5.4
      workbox-strategies: 6.5.4
      workbox-streams: 6.5.4
      workbox-sw: 6.5.4
      workbox-window: 6.5.4
    transitivePeerDependencies:
      - '@types/babel__core'
      - supports-color
    dev: true

  /workbox-cacheable-response@6.5.4:
    resolution: {integrity: sha512-DCR9uD0Fqj8oB2TSWQEm1hbFs/85hXXoayVwFKLVuIuxwJaihBsLsp4y7J9bvZbqtPJ1KlCkmYVGQKrBU4KAug==}
    dependencies:
      workbox-core: 6.5.4
    dev: true

  /workbox-core@6.5.4:
    resolution: {integrity: sha512-OXYb+m9wZm8GrORlV2vBbE5EC1FKu71GGp0H4rjmxmF4/HLbMCoTFws87M3dFwgpmg0v00K++PImpNQ6J5NQ6Q==}

  /workbox-expiration@6.5.4:
    resolution: {integrity: sha512-jUP5qPOpH1nXtjGGh1fRBa1wJL2QlIb5mGpct3NzepjGG2uFFBn4iiEBiI9GUmfAFR2ApuRhDydjcRmYXddiEQ==}
    dependencies:
      idb: 7.1.1
      workbox-core: 6.5.4
    dev: true

  /workbox-google-analytics@6.5.4:
    resolution: {integrity: sha512-8AU1WuaXsD49249Wq0B2zn4a/vvFfHkpcFfqAFHNHwln3jK9QUYmzdkKXGIZl9wyKNP+RRX30vcgcyWMcZ9VAg==}
    dependencies:
      workbox-background-sync: 6.5.4
      workbox-core: 6.5.4
      workbox-routing: 6.5.4
      workbox-strategies: 6.5.4
    dev: true

  /workbox-navigation-preload@6.5.4:
    resolution: {integrity: sha512-IIwf80eO3cr8h6XSQJF+Hxj26rg2RPFVUmJLUlM0+A2GzB4HFbQyKkrgD5y2d84g2IbJzP4B4j5dPBRzamHrng==}
    dependencies:
      workbox-core: 6.5.4
    dev: true

  /workbox-precaching@6.5.4:
    resolution: {integrity: sha512-hSMezMsW6btKnxHB4bFy2Qfwey/8SYdGWvVIKFaUm8vJ4E53JAY+U2JwLTRD8wbLWoP6OVUdFlXsTdKu9yoLTg==}
    dependencies:
      workbox-core: 6.5.4
      workbox-routing: 6.5.4
      workbox-strategies: 6.5.4

  /workbox-range-requests@6.5.4:
    resolution: {integrity: sha512-Je2qR1NXCFC8xVJ/Lux6saH6IrQGhMpDrPXWZWWS8n/RD+WZfKa6dSZwU+/QksfEadJEr/NfY+aP/CXFFK5JFg==}
    dependencies:
      workbox-core: 6.5.4
    dev: true

  /workbox-recipes@6.5.4:
    resolution: {integrity: sha512-QZNO8Ez708NNwzLNEXTG4QYSKQ1ochzEtRLGaq+mr2PyoEIC1xFW7MrWxrONUxBFOByksds9Z4//lKAX8tHyUA==}
    dependencies:
      workbox-cacheable-response: 6.5.4
      workbox-core: 6.5.4
      workbox-expiration: 6.5.4
      workbox-precaching: 6.5.4
      workbox-routing: 6.5.4
      workbox-strategies: 6.5.4
    dev: true

  /workbox-routing@6.5.4:
    resolution: {integrity: sha512-apQswLsbrrOsBUWtr9Lf80F+P1sHnQdYodRo32SjiByYi36IDyL2r7BH1lJtFX8fwNHDa1QOVY74WKLLS6o5Pg==}
    dependencies:
      workbox-core: 6.5.4

  /workbox-strategies@6.5.4:
    resolution: {integrity: sha512-DEtsxhx0LIYWkJBTQolRxG4EI0setTJkqR4m7r4YpBdxtWJH1Mbg01Cj8ZjNOO8etqfA3IZaOPHUxCs8cBsKLw==}
    dependencies:
      workbox-core: 6.5.4

  /workbox-streams@6.5.4:
    resolution: {integrity: sha512-FXKVh87d2RFXkliAIheBojBELIPnWbQdyDvsH3t74Cwhg0fDheL1T8BqSM86hZvC0ZESLsznSYWw+Va+KVbUzg==}
    dependencies:
      workbox-core: 6.5.4
      workbox-routing: 6.5.4
    dev: true

  /workbox-sw@6.5.4:
    resolution: {integrity: sha512-vo2RQo7DILVRoH5LjGqw3nphavEjK4Qk+FenXeUsknKn14eCNedHOXWbmnvP4ipKhlE35pvJ4yl4YYf6YsJArA==}
    dev: true

  /workbox-window@6.5.4:
    resolution: {integrity: sha512-HnLZJDwYBE+hpG25AQBO8RUWBJRaCsI9ksQJEp3aCOFCaG5kqaToAYXFRAHxzRluM2cQbGzdQF5rjKPWPA1fug==}
    dependencies:
      '@types/trusted-types': 2.0.3
      workbox-core: 6.5.4
    dev: true

  /wrap-ansi@7.0.0:
    resolution: {integrity: sha512-YVGIj2kamLSTxw6NsZjoBxfSwsn0ycdesmc4p+Q21c5zPuZ1pl+NfxVdxPtdHvmNVOQ6XSYG4AUtyt/Fi7D16Q==}
    engines: {node: '>=10'}
    dependencies:
      ansi-styles: 4.3.0
      string-width: 4.2.3
      strip-ansi: 6.0.1
    dev: true

  /wrappy@1.0.2:
    resolution: {integrity: sha512-l4Sp/DRseor9wL6EvV2+TuQn63dMkPjZ/sp9XkghTEbV9KlPS1xUsZ3u7/IQO4wxtcFB4bgpQPRcR3QCvezPcQ==}
    dev: true

  /write-file-atomic@3.0.3:
    resolution: {integrity: sha512-AvHcyZ5JnSfq3ioSyjrBkH9yW4m7Ayk8/9My/DD9onKeu/94fwrMocemO2QAJFAlnnDN+ZDS+ZjAR5ua1/PV/Q==}
    dependencies:
      imurmurhash: 0.1.4
      is-typedarray: 1.0.0
      signal-exit: 3.0.7
      typedarray-to-buffer: 3.1.5
    dev: true

  /ws@7.5.9:
    resolution: {integrity: sha512-F+P9Jil7UiSKSkppIiD94dN07AwvFixvLIj1Og1Rl9GGMuNipJnV9JzjD6XuqmAeiswGvUmNLjr5cFuXwNS77Q==}
    engines: {node: '>=8.3.0'}
    peerDependencies:
      bufferutil: ^4.0.1
      utf-8-validate: ^5.0.2
    peerDependenciesMeta:
      bufferutil:
        optional: true
      utf-8-validate:
        optional: true
    dev: true

  /ws@8.13.0:
    resolution: {integrity: sha512-x9vcZYTrFPC7aSIbj7sRCYo7L/Xb8Iy+pW0ng0wt2vCJv7M9HOMy0UoN3rr+IFC7hb7vXoqS+P9ktyLLLhO+LA==}
    engines: {node: '>=10.0.0'}
    peerDependencies:
      bufferutil: ^4.0.1
      utf-8-validate: '>=5.0.2'
    peerDependenciesMeta:
      bufferutil:
        optional: true
      utf-8-validate:
        optional: true

  /xml-name-validator@3.0.0:
    resolution: {integrity: sha512-A5CUptxDsvxKJEU3yO6DuWBSJz/qizqzJKOMIfUJHETbBw/sFaDxgd6fxm1ewUaM0jZ444Fc5vC5ROYurg/4Pw==}
    dev: true

  /xml-name-validator@4.0.0:
    resolution: {integrity: sha512-ICP2e+jsHvAj2E2lIHxa5tjXRlKDJo4IdvPvCXbXQGdzSfmSpNVyIKMvoZHjDY9DP0zV17iI85o90vRFXNccRw==}
    engines: {node: '>=12'}
    dev: true

  /xmlchars@2.2.0:
    resolution: {integrity: sha512-JZnDKK8B0RCDw84FNdDAIpZK+JuJw+s7Lz8nksI7SIuU3UXJJslUthsi+uWBUYOwPFwW7W7PRLRfUKpxjtjFCw==}
    dev: true

  /y18n@5.0.8:
    resolution: {integrity: sha512-0pfFzegeDWJHJIAmTLRP2DwHjdF5s7jo9tuztdQxAhINCdvS+3nGINqPd00AphqJR/0LhANUS6/+7SCb98YOfA==}
    engines: {node: '>=10'}
    dev: true

  /yallist@3.1.1:
    resolution: {integrity: sha512-a4UGQaWPH59mOXUYnAG2ewncQS4i4F43Tv3JoAM+s2VDAmS9NsK8GpDMLrCHPksFT7h3K6TOoUNn2pb7RoXx4g==}
    dev: true

  /yallist@4.0.0:
    resolution: {integrity: sha512-3wdGidZyq5PB084XLES5TpOSRA3wjXAlIWMhum2kRcv/41Sn2emQ0dycQW4uZXLejwKvg6EsvbdlVL+FYEct7A==}

  /yargs-parser@20.2.9:
    resolution: {integrity: sha512-y11nGElTIV+CT3Zv9t7VKl+Q3hTQoT9a1Qzezhhl6Rp21gJ/IVTW7Z3y9EWXhuUBC2Shnf+DX0antecpAwSP8w==}
    engines: {node: '>=10'}
    dev: true

  /yargs-parser@21.1.1:
    resolution: {integrity: sha512-tVpsJW7DdjecAiFpbIB1e3qxIQsE6NoPc5/eTdrbbIC4h0LVsWhnoa3g+m2HclBIujHzsxZ4VJVA+GUuc2/LBw==}
    engines: {node: '>=12'}
    dev: false
    optional: true

  /yargs@16.2.0:
    resolution: {integrity: sha512-D1mvvtDG0L5ft/jGWkLpG1+m0eQxOfaBvTNELraWj22wSVUMWxZUvYgJYcKh6jGGIkJFhH4IZPQhR4TKpc8mBw==}
    engines: {node: '>=10'}
    dependencies:
      cliui: 7.0.4
      escalade: 3.1.1
      get-caller-file: 2.0.5
      require-directory: 2.1.1
      string-width: 4.2.3
      y18n: 5.0.8
      yargs-parser: 20.2.9
    dev: true

  /yocto-queue@0.1.0:
    resolution: {integrity: sha512-rVksvsnNCdJ/ohGc6xgPwyN8eheCxsiLM8mxuE/t/mOVqJewPuO1miLpTHQiRgTKCLexL4MeAFVagts7HmNZ2Q==}
    engines: {node: '>=10'}
    dev: true

  /zwitch@2.0.4:
    resolution: {integrity: sha512-bXE4cR/kVZhKZX/RjPEflHaKVhUVl85noU3v6b8apfQEc1x4A+zBxjZ4lN8LqGd6WZ3dl98pY4o717VFmoPp+A==}
    dev: false<|MERGE_RESOLUTION|>--- conflicted
+++ resolved
@@ -43,46 +43,6 @@
       vitest:
         specifier: ^0.24.5
         version: 0.24.5(jsdom@20.0.3)
-
-  components/admin:
-    dependencies:
-      '@material-design-icons/svg':
-        specifier: ^0.14.8
-        version: 0.14.8
-      '@revolt/app':
-        specifier: workspace:^
-        version: link:../app
-      '@revolt/client':
-        specifier: workspace:^1.0.0
-        version: link:../client
-      '@revolt/i18n':
-        specifier: workspace:^1.0.0
-        version: link:../i18n
-      '@revolt/markdown':
-        specifier: workspace:^1.0.0
-        version: link:../markdown
-      '@revolt/state':
-        specifier: workspace:^1.0.0
-        version: link:../state
-      '@revolt/ui':
-        specifier: workspace:^1.0.0
-        version: link:../ui
-      revolt.js:
-        specifier: workspace:^
-        version: link:../../packages/revolt.js
-      solid-icons:
-        specifier: ^1.0.4
-        version: 1.0.4(solid-js@1.7.3)
-      solid-js:
-        specifier: ^1.7.3
-        version: 1.7.3
-      ulid:
-        specifier: ^2.3.0
-        version: 2.3.0
-    devDependencies:
-      vite-plugin-solid-svg:
-        specifier: ^0.6.1
-        version: 0.6.1(solid-js@1.7.3)(vite@4.2.1)
 
   components/app:
     dependencies:
@@ -523,9 +483,6 @@
       '@minht11/solid-virtual-container':
         specifier: ^0.2.1
         version: 0.2.1(solid-js@1.7.3)
-      '@revolt/admin':
-        specifier: workspace:^
-        version: link:../../components/admin
       '@revolt/app':
         specifier: workspace:^
         version: link:../../components/app
@@ -4240,7 +4197,6 @@
 
   /@types/node@18.11.11:
     resolution: {integrity: sha512-KJ021B1nlQUBLopzZmPBVuGU9un7WJd/W4ya7Ih02B4Uwky5Nja0yGYav2EfYIk0RR2Q9oVhf60S2XR1BCWJ2g==}
-    dev: true
 
   /@types/node@18.15.11:
     resolution: {integrity: sha512-E5Kwq2n4SbMzQOn6wnmBjuK9ouqlURrcZDVfbo9ftDDTFt3nk7ZKK4GMOzoYgnpQJKcxwQw+lGaBvvlMo0qN/Q==}
@@ -4248,7 +4204,6 @@
 
   /@types/node@18.15.13:
     resolution: {integrity: sha512-N+0kuo9KgrUQ1Sn/ifDXsvg0TTleP7rIy4zOBGECxAljqvqfqpTfzx0Q1NUedOixRMBfe2Whhb056a42cWs26Q==}
-    dev: true
 
   /@types/node@20.3.3:
     resolution: {integrity: sha512-wheIYdr4NYML61AjC8MKj/2jrR/kDQri/CIpVoZwldwhnIrD/j9jIU5bJ8yBKuB2VhpFV7Ab6G2XkBjv9r9Zzw==}
@@ -4649,17 +4604,16 @@
       - supports-color
     dev: true
 
-<<<<<<< HEAD
-  /ahocorasick@1.0.2:
-    resolution: {integrity: sha512-hCOfMzbFx5IDutmWLAt6MZwOUjIfSM9G9FyVxytmE4Rs/5YDPWQrD/+IR1w+FweD9H2oOZEnv36TmkjhNURBVA==}
-=======
   /aggregate-error@3.1.0:
     resolution: {integrity: sha512-4I7Td01quW/RpocfNayFdFVk1qSuoh0E7JrbRJ16nH01HhKFQ88INq9Sd+nd72zqRySlr9BmDA8xlEJ6vJMrYA==}
     engines: {node: '>=8'}
     dependencies:
       clean-stack: 2.2.0
       indent-string: 4.0.0
->>>>>>> fec20060
+    dev: false
+
+  /ahocorasick@1.0.2:
+    resolution: {integrity: sha512-hCOfMzbFx5IDutmWLAt6MZwOUjIfSM9G9FyVxytmE4Rs/5YDPWQrD/+IR1w+FweD9H2oOZEnv36TmkjhNURBVA==}
     dev: false
 
   /ajv@6.12.6:
@@ -8284,7 +8238,6 @@
 
   /lodash@4.17.21:
     resolution: {integrity: sha512-v2kDEe57lecTulaDIuNTPy3Ry4gLGJ6Z1O3vE1krgXZNrsQ+LFTGHVxVjcXPs17LhbZVGedAJv8XZ1tvj5FvSg==}
-    dev: true
 
   /long@5.2.1:
     resolution: {integrity: sha512-GKSNGeNAtw8IryjjkhZxuKB3JzlcLTwjtiQCHKvqQet81I93kXslhDQruGI/QsddO83mcDToBVy7GqGS/zYf/A==}
@@ -8997,7 +8950,6 @@
     resolution: {integrity: sha512-lNaJgI+2Q5URQBkccEKHTQOPaXdUxnZZElQTZY0MFUAuaEqe1E+Nyvgdz/aIyNi6Z9MzO5dv1H8n58/GELp3+w==}
     dependencies:
       wrappy: 1.0.2
-    dev: true
 
   /onetime@5.1.2:
     resolution: {integrity: sha512-kbpaSSGJTWdAY5KPVeMOKXSrPtr8C8C7wodJbcsd51jRnmD+GZu8Y0VoU6Dm5Z4vWr0Ig/1NKuWRKf7j5aaYSg==}
@@ -9409,7 +9361,7 @@
     dependencies:
       '@types/hast': 2.3.4
       '@types/mdast': 3.0.10
-      '@types/node': 18.15.13
+      '@types/node': 18.11.11
       '@types/prismjs': 1.26.0
       '@types/unist': 2.0.6
       prismjs: 1.29.0
@@ -9601,7 +9553,6 @@
 
   /safe-buffer@5.1.2:
     resolution: {integrity: sha512-Gd2UZBJDkXlY7GbJxfsE8/nvKkUEU1G38c1siN6QP6a9PT9MmHB8GnpscSmMJSoF8LOIrt8ud/wPtojys4G6+g==}
-    dev: true
 
   /safe-regex-test@1.0.0:
     resolution: {integrity: sha512-JBUUzyOgEwXQY1NuPtvcj/qcBDbDmEvWufhlnXZIm75DEHp+afM1r1ujJpJsV/gSM4t59tpDyPi1sd6ZaPFfsA==}
@@ -11174,7 +11125,6 @@
 
   /wrappy@1.0.2:
     resolution: {integrity: sha512-l4Sp/DRseor9wL6EvV2+TuQn63dMkPjZ/sp9XkghTEbV9KlPS1xUsZ3u7/IQO4wxtcFB4bgpQPRcR3QCvezPcQ==}
-    dev: true
 
   /write-file-atomic@3.0.3:
     resolution: {integrity: sha512-AvHcyZ5JnSfq3ioSyjrBkH9yW4m7Ayk8/9My/DD9onKeu/94fwrMocemO2QAJFAlnnDN+ZDS+ZjAR5ua1/PV/Q==}
