lockfileVersion: '6.0'

importers:

  .:
    devDependencies:
      '@solidjs/testing-library':
        specifier: ^0.7.0
        version: 0.7.0(solid-js@1.7.3)
      '@testing-library/jest-dom':
        specifier: ^5.16.5
        version: 5.16.5
      '@trivago/prettier-plugin-sort-imports':
        specifier: ^4.1.1
        version: 4.1.1(prettier@2.8.7)
      eslint:
        specifier: ^8.2.0
        version: 8.23.1
      eslint-config-prettier:
        specifier: ^8.8.0
        version: 8.8.0(eslint@8.23.1)
      eslint-plugin-solid:
        specifier: ^0.12.0
        version: 0.12.0(eslint@8.23.1)(typescript@4.8.3)
      eslint-plugin-spellcheck:
        specifier: ^0.0.20
        version: 0.0.20(eslint@8.23.1)
      jsdom:
        specifier: ^20.0.3
        version: 20.0.3
      prettier:
        specifier: ^2.8.7
        version: 2.8.7
      solid-js:
        specifier: ^1.7.3
        version: 1.7.3
      vite:
        specifier: ^4.2.1
        version: 4.2.1
      vite-plugin-solid:
        specifier: ^2.6.1
        version: 2.6.1(solid-js@1.7.3)(vite@4.2.1)
      vitest:
        specifier: ^0.24.5
        version: 0.24.5(jsdom@20.0.3)

  components/admin:
<<<<<<< HEAD
    specifiers:
      '@revolt/client': workspace:^1.0.0
      '@revolt/i18n': workspace:^1.0.0
      '@revolt/markdown': workspace:^1.0.0
      '@revolt/state': workspace:^1.0.0
      '@revolt/ui': workspace:^1.0.0
      revolt.js: workspace:7.0.0-beta.3
      solid-icons: ^1.0.4
      solid-js: ^1.7.3
      ulid: ^2.3.0
    dependencies:
      '@revolt/client': link:../client
      '@revolt/i18n': link:../i18n
      '@revolt/markdown': link:../markdown
      '@revolt/state': link:../state
      '@revolt/ui': link:../ui
      revolt.js: link:../../packages/revolt.js
      solid-icons: 1.0.4_solid-js@1.7.3
      solid-js: 1.7.3
      ulid: 2.3.0

  components/auth:
    specifiers:
      '@revolt/client': workspace:^1.0.0
      '@revolt/common': workspace:^1.0.0
      '@revolt/i18n': workspace:^1.0.0
      '@revolt/modal': workspace:^1.0.0
      '@revolt/routing': workspace:^1.0.0
      '@revolt/state': workspace:^1.0.0
      '@revolt/ui': workspace:^1.0.0
      revolt.js: workspace:7.0.0-beta.3
      solid-hcaptcha: ^0.2.5
      solid-icons: ^1.0.4
      solid-js: ^1.7.3
      solid-styled-components: ^0.28.4
      vite: ^4.2.1
    dependencies:
      '@revolt/client': link:../client
      '@revolt/common': link:../common
      '@revolt/i18n': link:../i18n
      '@revolt/modal': link:../modal
      '@revolt/routing': link:../routing
      '@revolt/state': link:../state
      '@revolt/ui': link:../ui
      revolt.js: link:../../packages/revolt.js
      solid-hcaptcha: 0.2.5_solid-js@1.7.3
      solid-icons: 1.0.4_solid-js@1.7.3
      solid-js: 1.7.3
      solid-styled-components: link:../../packages/solid-styled-components
=======
    dependencies:
      '@revolt/client':
        specifier: workspace:^1.0.0
        version: link:../client
      '@revolt/i18n':
        specifier: workspace:^1.0.0
        version: link:../i18n
      '@revolt/markdown':
        specifier: workspace:^1.0.0
        version: link:../markdown
      '@revolt/state':
        specifier: workspace:^1.0.0
        version: link:../state
      '@revolt/ui':
        specifier: workspace:^1.0.0
        version: link:../ui
      revolt.js:
        specifier: workspace:^7.0.0-beta.3
        version: link:../../packages/revolt.js
      solid-icons:
        specifier: ^1.0.4
        version: 1.0.4(solid-js@1.7.3)
      solid-js:
        specifier: ^1.7.3
        version: 1.7.3
      ulid:
        specifier: ^2.3.0
        version: 2.3.0

  components/auth:
    dependencies:
      '@revolt/client':
        specifier: workspace:^1.0.0
        version: link:../client
      '@revolt/common':
        specifier: workspace:^1.0.0
        version: link:../common
      '@revolt/i18n':
        specifier: workspace:^1.0.0
        version: link:../i18n
      '@revolt/modal':
        specifier: workspace:^1.0.0
        version: link:../modal
      '@revolt/routing':
        specifier: workspace:^1.0.0
        version: link:../routing
      '@revolt/state':
        specifier: workspace:^1.0.0
        version: link:../state
      '@revolt/ui':
        specifier: workspace:^1.0.0
        version: link:../ui
      revolt.js:
        specifier: workspace:^7.0.0-beta.3
        version: link:../../packages/revolt.js
      solid-hcaptcha:
        specifier: ^0.2.5
        version: 0.2.5(solid-js@1.7.3)
      solid-icons:
        specifier: ^1.0.4
        version: 1.0.4(solid-js@1.7.3)
      solid-js:
        specifier: ^1.7.3
        version: 1.7.3
      solid-styled-components:
        specifier: ^0.28.4
        version: link:../../packages/solid-styled-components
>>>>>>> 15b9c56b
    devDependencies:
      vite:
        specifier: ^4.2.1
        version: 4.2.1

  components/client:
<<<<<<< HEAD
    specifiers:
      '@revolt/common': workspace:^1.0.0
      '@revolt/state': workspace:^1.0.0
      '@solid-primitives/map': ^0.4.3
      detect-browser: ^5.3.0
      mobx: ^6.3.2
      revolt.js: workspace:7.0.0-beta.3
      solid-js: ^1.7.3
      vite: ^4.2.1
    dependencies:
      '@revolt/common': link:../common
      '@revolt/state': link:../state
      '@solid-primitives/map': 0.4.3_solid-js@1.7.3
      detect-browser: 5.3.0
      mobx: 6.6.2
      revolt.js: link:../../packages/revolt.js
      solid-js: 1.7.3
=======
    dependencies:
      '@revolt/common':
        specifier: workspace:^1.0.0
        version: link:../common
      '@revolt/state':
        specifier: workspace:^1.0.0
        version: link:../state
      '@solid-primitives/map':
        specifier: ^0.4.3
        version: 0.4.3(solid-js@1.7.3)
      detect-browser:
        specifier: ^5.3.0
        version: 5.3.0
      mobx:
        specifier: ^6.3.2
        version: 6.6.2
      revolt.js:
        specifier: workspace:^7.0.0-beta.3
        version: link:../../packages/revolt.js
      solid-js:
        specifier: ^1.7.3
        version: 1.7.3
>>>>>>> 15b9c56b
    devDependencies:
      vite:
        specifier: ^4.2.1
        version: 4.2.1

  components/common:
    dependencies:
      solid-js:
        specifier: ^1.7.3
        version: 1.7.3
    devDependencies:
      '@revolt/client':
        specifier: workspace:^1.0.0
        version: link:../client
      '@revolt/modal':
        specifier: workspace:^1.0.0
        version: link:../modal
      '@revolt/state':
        specifier: workspace:^1.0.0
        version: link:../state

  components/i18n:
    dependencies:
      '@solid-primitives/i18n':
        specifier: ^1.1.1
        version: 1.1.1(solid-js@1.7.3)
      dayjs:
        specifier: ^1.11.5
        version: 1.11.5
      solid-js:
        specifier: ^1.7.3
        version: 1.7.3

  components/markdown:
<<<<<<< HEAD
    specifiers:
      '@revolt/client': workspace:^1.0.0
      '@revolt/i18n': workspace:^1.0.0
      '@revolt/routing': workspace:^1.0.0
      '@revolt/ui': workspace:^1.0.0
      '@types/hast': ^2.3.4
      '@types/unist': ^2.0.6
      comma-separated-tokens: ^2.0.3
      emoji-regex: ^10.2.1
      hast: ^1.0.0
      katex: ^0.16.4
      mdast-util-to-hast: ^12.2.4
      property-information: ^6.2.0
      rehype-katex: ^6.0.2
      rehype-prism: ^2.1.3
      remark-breaks: ^3.0.2
      remark-gfm: ^3.0.1
      remark-math: ^5.1.1
      remark-parse: ^10.0.1
      remark-rehype: ^10.1.0
      revolt.js: workspace:7.0.0-beta.3
      solid-js: ^1.7.3
      solid-styled-components: workspace:^0.28.4
      space-separated-tokens: ^2.0.2
      style-to-object: ^0.4.0
      unified: ^10.1.2
      unist-util-visit: ^4.1.1
      vfile: ^5.3.6
    dependencies:
      '@revolt/client': link:../client
      '@revolt/i18n': link:../i18n
      '@revolt/routing': link:../routing
      '@revolt/ui': link:../ui
      comma-separated-tokens: 2.0.3
      emoji-regex: 10.2.1
      hast: 1.0.0
      katex: 0.16.4
      mdast-util-to-hast: 12.2.4
      property-information: 6.2.0
      rehype-katex: 6.0.2
      rehype-prism: 2.1.3_unified@10.1.2
      remark-breaks: 3.0.2
      remark-gfm: 3.0.1
      remark-math: 5.1.1
      remark-parse: 10.0.1
      remark-rehype: 10.1.0
      revolt.js: link:../../packages/revolt.js
      solid-js: 1.7.3
      solid-styled-components: link:../../packages/solid-styled-components
      space-separated-tokens: 2.0.2
      style-to-object: 0.4.0
      unified: 10.1.2
      unist-util-visit: 4.1.1
      vfile: 5.3.6
=======
    dependencies:
      '@revolt/client':
        specifier: workspace:^1.0.0
        version: link:../client
      '@revolt/i18n':
        specifier: workspace:^1.0.0
        version: link:../i18n
      '@revolt/routing':
        specifier: workspace:^1.0.0
        version: link:../routing
      '@revolt/ui':
        specifier: workspace:^1.0.0
        version: link:../ui
      comma-separated-tokens:
        specifier: ^2.0.3
        version: 2.0.3
      emoji-regex:
        specifier: ^10.2.1
        version: 10.2.1
      hast:
        specifier: ^1.0.0
        version: 1.0.0
      katex:
        specifier: ^0.16.4
        version: 0.16.4
      mdast-util-to-hast:
        specifier: ^12.2.4
        version: 12.2.4
      property-information:
        specifier: ^6.2.0
        version: 6.2.0
      rehype-katex:
        specifier: ^6.0.2
        version: 6.0.2
      rehype-prism:
        specifier: ^2.1.3
        version: 2.1.3(unified@10.1.2)
      remark-breaks:
        specifier: ^3.0.2
        version: 3.0.2
      remark-gfm:
        specifier: ^3.0.1
        version: 3.0.1
      remark-math:
        specifier: ^5.1.1
        version: 5.1.1
      remark-parse:
        specifier: ^10.0.1
        version: 10.0.1
      remark-rehype:
        specifier: ^10.1.0
        version: 10.1.0
      revolt.js:
        specifier: workspace:^7.0.0-beta.3
        version: link:../../packages/revolt.js
      solid-js:
        specifier: ^1.7.3
        version: 1.7.3
      solid-styled-components:
        specifier: workspace:^0.28.4
        version: link:../../packages/solid-styled-components
      space-separated-tokens:
        specifier: ^2.0.2
        version: 2.0.2
      style-to-object:
        specifier: ^0.4.0
        version: 0.4.0
      unified:
        specifier: ^10.1.2
        version: 10.1.2
      unist-util-visit:
        specifier: ^4.1.1
        version: 4.1.1
      vfile:
        specifier: ^5.3.6
        version: 5.3.6
>>>>>>> 15b9c56b
    devDependencies:
      '@types/hast':
        specifier: ^2.3.4
        version: 2.3.4
      '@types/unist':
        specifier: ^2.0.6
        version: 2.0.6

  components/modal:
<<<<<<< HEAD
    specifiers:
      '@revolt/client': workspace:^1.0.0
      '@revolt/common': workspace:^1.0.0
      '@revolt/i18n': workspace:^1.0.0
      '@revolt/markdown': workspace:^1.0.0
      '@revolt/routing': workspace:^1.0.0
      '@revolt/ui': workspace:^1.0.0
      revolt.js: workspace:7.0.0-beta.3
      solid-icons: ^1.0.4
      solid-js: ^1.7.3
      solid-qr-code: ^0.0.8
      ulid: ^2.3.0
    dependencies:
      '@revolt/client': link:../client
      '@revolt/common': link:../common
      '@revolt/i18n': link:../i18n
      '@revolt/markdown': link:../markdown
      '@revolt/routing': link:../routing
      '@revolt/ui': link:../ui
      revolt.js: link:../../packages/revolt.js
      solid-icons: 1.0.4_solid-js@1.7.3
      solid-js: 1.7.3
      solid-qr-code: 0.0.8_solid-js@1.7.3
      ulid: 2.3.0
=======
    dependencies:
      '@revolt/client':
        specifier: workspace:^1.0.0
        version: link:../client
      '@revolt/common':
        specifier: workspace:^1.0.0
        version: link:../common
      '@revolt/i18n':
        specifier: workspace:^1.0.0
        version: link:../i18n
      '@revolt/markdown':
        specifier: workspace:^1.0.0
        version: link:../markdown
      '@revolt/routing':
        specifier: workspace:^1.0.0
        version: link:../routing
      '@revolt/ui':
        specifier: workspace:^1.0.0
        version: link:../ui
      revolt.js:
        specifier: workspace:^7.0.0-beta.3
        version: link:../../packages/revolt.js
      solid-icons:
        specifier: ^1.0.4
        version: 1.0.4(solid-js@1.7.3)
      solid-js:
        specifier: ^1.7.3
        version: 1.7.3
      solid-qr-code:
        specifier: ^0.0.8
        version: 0.0.8(qr.js@0.0.0)(solid-js@1.7.3)
      ulid:
        specifier: ^2.3.0
        version: 2.3.0
>>>>>>> 15b9c56b

  components/routing:
    dependencies:
      '@solidjs/router':
        specifier: ^0.8.2
        version: 0.8.2(solid-js@1.7.3)
      solid-js:
        specifier: ^1.7.3
        version: 1.7.3

  components/state:
<<<<<<< HEAD
    specifiers:
      '@revolt/common': workspace:^1.0.0
      '@revolt/i18n': workspace:^1.0.0
      color-rgba: ^2.4.0
      fast-deep-equal: ^3.1.3
      json-stringify-deterministic: ^1.0.7
      localforage: ^1.10.0
      mobx: ^6.3.2
      revolt.js: workspace:7.0.0-beta.3
      solid-js: ^1.7.3
      vite: ^4.2.1
    dependencies:
      '@revolt/common': link:../common
      '@revolt/i18n': link:../i18n
      color-rgba: 2.4.0
      fast-deep-equal: 3.1.3
      json-stringify-deterministic: 1.0.7
      localforage: 1.10.0
      mobx: 6.6.2
      revolt.js: link:../../packages/revolt.js
      solid-js: 1.7.3
=======
    dependencies:
      '@revolt/common':
        specifier: workspace:^1.0.0
        version: link:../common
      '@revolt/i18n':
        specifier: workspace:^1.0.0
        version: link:../i18n
      color-rgba:
        specifier: ^2.4.0
        version: 2.4.0
      fast-deep-equal:
        specifier: ^3.1.3
        version: 3.1.3
      json-stringify-deterministic:
        specifier: ^1.0.7
        version: 1.0.7
      localforage:
        specifier: ^1.10.0
        version: 1.10.0
      mobx:
        specifier: ^6.3.2
        version: 6.6.2
      revolt.js:
        specifier: workspace:^7.0.0-beta.3
        version: link:../../packages/revolt.js
      solid-js:
        specifier: ^1.7.3
        version: 1.7.3
>>>>>>> 15b9c56b
    devDependencies:
      vite:
        specifier: ^4.2.1
        version: 4.2.1

  components/ui:
<<<<<<< HEAD
    specifiers:
      '@floating-ui/dom': ^1.1.0
      '@fontsource/inter': ^4.5.12
      '@fontsource/jetbrains-mono': ^4.5.12
      '@fontsource/open-sans': ^4.5.11
      '@minht11/solid-virtual-container': ^0.2.1
      '@motionone/solid': ^10.15.4
      '@revolt/common': workspace:^1.0.0
      '@revolt/i18n': workspace:^1.0.0
      '@revolt/markdown': workspace:^1.0.0
      '@revolt/routing': workspace:^1.0.0
      '@thisbeyond/solid-dnd': ^0.7.1
      revolt.js: workspace:^7.0.0-beta.3
      solid-dnd-directive: ^0.2.0
      solid-floating-ui: ^0.2.0
      solid-icons: ^1.0.4
      solid-js: ^1.7.3
      solid-styled-components: ^0.28.4
=======
>>>>>>> 15b9c56b
    dependencies:
      '@floating-ui/dom':
        specifier: ^1.1.0
        version: 1.1.0
      '@fontsource/inter':
        specifier: ^4.5.12
        version: 4.5.12
      '@fontsource/jetbrains-mono':
        specifier: ^4.5.12
        version: 4.5.12
      '@fontsource/open-sans':
        specifier: ^4.5.11
        version: 4.5.11
      '@minht11/solid-virtual-container':
        specifier: ^0.2.1
        version: 0.2.1(solid-js@1.7.3)
      '@motionone/solid':
        specifier: ^10.15.4
        version: 10.15.4(solid-js@1.7.3)
      '@revolt/common':
        specifier: workspace:^1.0.0
        version: link:../common
      '@revolt/i18n':
        specifier: workspace:^1.0.0
        version: link:../i18n
      '@revolt/markdown':
        specifier: workspace:^1.0.0
        version: link:../markdown
      '@revolt/routing':
        specifier: workspace:^1.0.0
        version: link:../routing
      '@thisbeyond/solid-dnd':
        specifier: ^0.7.1
        version: 0.7.1(solid-js@1.7.3)
      solid-dnd-directive:
        specifier: ^0.2.0
        version: 0.2.0(solid-js@1.7.3)
      solid-floating-ui:
        specifier: ^0.2.0
        version: 0.2.0(@floating-ui/dom@1.1.0)(solid-js@1.7.3)
      solid-icons:
        specifier: ^1.0.4
        version: 1.0.4(solid-js@1.7.3)
      solid-js:
        specifier: ^1.7.3
        version: 1.7.3
      solid-styled-components:
        specifier: ^0.28.4
        version: link:../../packages/solid-styled-components
    devDependencies:
      revolt.js:
        specifier: workspace:^7.0.0-beta.3
        version: link:../../packages/revolt.js

  packages/browser-test-runner:
    dependencies:
      '@playwright/test':
        specifier: ^1.29
        version: 1.29.1
    devDependencies:
      '@types/node':
        specifier: ^18.11.11
        version: 18.11.11
      showcase:
        specifier: workspace:^1.0.0
        version: link:../showcase

  packages/client:
    dependencies:
      '@minht11/solid-virtual-container':
        specifier: ^0.2.1
        version: 0.2.1(solid-js@1.7.3)
      '@revolt/admin':
        specifier: workspace:^1.0.0
        version: link:../../components/admin
      '@revolt/auth':
        specifier: workspace:^1.0.0
        version: link:../../components/auth
      '@revolt/client':
        specifier: workspace:^1.0.0
        version: link:../../components/client
      '@revolt/common':
        specifier: workspace:^1.0.0
        version: link:../../components/common
      '@revolt/i18n':
        specifier: workspace:^1.0.0
        version: link:../../components/i18n
      '@revolt/markdown':
        specifier: workspace:^1.0.0
        version: link:../../components/markdown
      '@revolt/modal':
        specifier: workspace:^1.0.0
        version: link:../../components/modal
      '@revolt/routing':
        specifier: workspace:^1.0.0
        version: link:../../components/routing
      '@revolt/state':
        specifier: workspace:^1.0.0
        version: link:../../components/state
      '@revolt/ui':
        specifier: workspace:^1.0.0
        version: link:../../components/ui
      '@sentry/browser':
        specifier: ^7.38.0
        version: 7.38.0
      '@sentry/tracing':
        specifier: ^7.38.0
        version: 7.38.0
      lodash.isequal:
        specifier: ^4.5.0
        version: 4.5.0
      mobx:
        specifier: ^6.3.2
        version: 6.6.2
      solid-icons:
        specifier: ^1.0.4
        version: 1.0.4(solid-js@1.7.3)
      solid-js:
        specifier: ^1.7.3
        version: 1.7.3
      ulid:
        specifier: ^2.3.0
        version: 2.3.0
      vite-plugin-pwa:
        specifier: ^0.14.7
        version: 0.14.7(vite@4.2.1)(workbox-build@6.5.4)(workbox-window@6.5.4)
      workbox-precaching:
        specifier: ^6.5.4
        version: 6.5.4
    devDependencies:
      '@types/lodash.isequal':
        specifier: ^4.5.5
        version: 4.5.6
      lnk:
        specifier: ^1.1.0
        version: 1.1.0
      revolt.js:
        specifier: workspace:^7.0.0-beta.3
        version: link:../revolt.js
      typescript:
        specifier: ^4.8.2
        version: 4.8.3
      vite:
        specifier: ^4.2.1
        version: 4.2.1
      vite-plugin-solid:
        specifier: ^2.3.0
        version: 2.3.0(solid-js@1.7.3)(vite@4.2.1)

  packages/revolt.js:
<<<<<<< HEAD
    specifiers:
      '@mxssfd/typedoc-theme': ^1.1.1
      '@solid-primitives/map': ^0.4.3
      '@solid-primitives/set': ^0.4.3
      '@trivago/prettier-plugin-sort-imports': ^4.1.1
      '@types/node': ^18.15.11
      '@types/ws': ^8.5.4
      '@typescript-eslint/eslint-plugin': ^5.57.1
      '@typescript-eslint/parser': ^5.57.1
      dotenv: ^16.0.3
      eslint: ^8.37.0
      eslint-config-prettier: ^8.8.0
      eslint-plugin-solid: ^0.12.0
      eslint-plugin-spellcheck: ^0.0.20
      eventemitter3: ^5.0.0
      isomorphic-ws: ^5.0.0
      long: ^5.2.1
      prettier: ^2.8.7
      revolt-api: ^0.5.19
      solid-js: ^1.7.3
      tsc-watch: ^6.0.0
      typed-emitter: ^2.1.0
      typedoc: ^0.24.1
      typescript: ^5.0.3
      ulid: ^2.3.0
      ws: ^8.13.0
    dependencies:
      '@mxssfd/typedoc-theme': 1.1.1_typedoc@0.24.1
      '@solid-primitives/map': 0.4.3_solid-js@1.7.3
      '@solid-primitives/set': 0.4.3_solid-js@1.7.3
      eventemitter3: 5.0.0
      isomorphic-ws: 5.0.0_ws@8.13.0
      long: 5.2.1
      revolt-api: 0.5.19
      solid-js: 1.7.3
      typedoc: 0.24.1_typescript@5.0.4
      ulid: 2.3.0
      ws: 8.13.0
=======
    dependencies:
      '@mxssfd/typedoc-theme':
        specifier: ^1.1.1
        version: 1.1.1(typedoc@0.24.1)
      '@solid-primitives/map':
        specifier: ^0.4.3
        version: 0.4.3(solid-js@1.7.3)
      '@solid-primitives/set':
        specifier: ^0.4.3
        version: 0.4.3(solid-js@1.7.3)
      eventemitter3:
        specifier: ^5.0.0
        version: 5.0.0
      isomorphic-ws:
        specifier: ^5.0.0
        version: 5.0.0(ws@8.13.0)
      long:
        specifier: ^5.2.1
        version: 5.2.1
      revolt-api:
        specifier: ^0.5.19
        version: 0.5.19
      solid-js:
        specifier: ^1.7.3
        version: 1.7.3
      typedoc:
        specifier: ^0.24.1
        version: 0.24.1(typescript@5.0.4)
      ulid:
        specifier: ^2.3.0
        version: 2.3.0
      ws:
        specifier: ^8.13.0
        version: 8.13.0
>>>>>>> 15b9c56b
    devDependencies:
      '@trivago/prettier-plugin-sort-imports':
        specifier: ^4.1.1
        version: 4.1.1(prettier@2.8.7)
      '@types/node':
        specifier: ^18.15.11
        version: 18.15.11
      '@types/ws':
        specifier: ^8.5.4
        version: 8.5.4
      '@typescript-eslint/eslint-plugin':
        specifier: ^5.57.1
        version: 5.57.1(@typescript-eslint/parser@5.57.1)(eslint@8.38.0)(typescript@5.0.4)
      '@typescript-eslint/parser':
        specifier: ^5.57.1
        version: 5.57.1(eslint@8.38.0)(typescript@5.0.4)
      dotenv:
        specifier: ^16.0.3
        version: 16.0.3
      eslint:
        specifier: ^8.37.0
        version: 8.38.0
      eslint-config-prettier:
        specifier: ^8.8.0
        version: 8.8.0(eslint@8.38.0)
      eslint-plugin-solid:
        specifier: ^0.12.0
        version: 0.12.0(eslint@8.38.0)(typescript@5.0.4)
      eslint-plugin-spellcheck:
        specifier: ^0.0.20
        version: 0.0.20(eslint@8.38.0)
      prettier:
        specifier: ^2.8.7
        version: 2.8.7
      tsc-watch:
        specifier: ^6.0.0
        version: 6.0.0(typescript@5.0.4)
      typed-emitter:
        specifier: ^2.1.0
        version: 2.1.0
      typescript:
        specifier: ^5.0.3
        version: 5.0.4

  packages/showcase:
    dependencies:
      '@revolt/i18n':
        specifier: workspace:^1.0.0
        version: link:../../components/i18n
      '@revolt/markdown':
        specifier: workspace:^1.0.0
        version: link:../../components/markdown
      '@revolt/ui':
        specifier: workspace:^1.0.0
        version: link:../../components/ui
      solid-js:
        specifier: ^1.7.3
        version: 1.7.3
    devDependencies:
      typescript:
        specifier: ^4.8.3
        version: 4.8.3
      vite:
        specifier: ^4.2.1
        version: 4.2.1
      vite-plugin-solid:
        specifier: ^2.3.0
        version: 2.3.0(solid-js@1.7.3)(vite@4.2.1)

  packages/solid-styled-components:
    dependencies:
      csstype:
        specifier: ^3.1.0
        version: 3.1.1
      goober:
        specifier: ^2.1.10
        version: 2.1.11(csstype@3.1.1)
    devDependencies:
      '@babel/preset-typescript':
        specifier: 7.16.7
        version: 7.16.7(@babel/core@7.21.3)
      '@types/jest':
        specifier: ^27.4.0
        version: 27.5.2
      babel-preset-solid:
        specifier: ^1.4.4
        version: 1.5.5(@babel/core@7.21.3)
      jest:
        specifier: ^27.4.7
        version: 27.5.1
      solid-jest:
        specifier: ^0.2.0
        version: 0.2.0(@babel/core@7.21.3)(babel-preset-solid@1.5.5)
      solid-js:
        specifier: ^1.7.2
        version: 1.7.3
      typescript:
        specifier: ^4.5.4
        version: 4.8.3

  packages/test-runner:
    dependencies:
      '@revolt/i18n':
        specifier: workspace:^1.0.0
        version: link:../../components/i18n
      '@revolt/routing':
        specifier: workspace:^1.0.0
        version: link:../../components/routing
      '@revolt/ui':
        specifier: workspace:^1.0.0
        version: link:../../components/ui
      solid-styled-components:
        specifier: workspace:^0.28.5
        version: link:../solid-styled-components
    devDependencies:
      '@testing-library/jest-dom':
        specifier: ^5.16.5
        version: 5.16.5
      '@vitest/coverage-c8':
        specifier: ^0.24.3
        version: 0.24.3(jsdom@20.0.3)

packages:

  /@adobe/css-tools@4.2.0:
    resolution: {integrity: sha512-E09FiIft46CmH5Qnjb0wsW54/YQd69LsxeKUOWawmws1XWvyFGURnAChH0mlr7YPFR1ofwvUQfcL0J3lMxXqPA==}
    dev: true

  /@ampproject/remapping@2.2.0:
    resolution: {integrity: sha512-qRmjj8nj9qmLTQXXmaR1cck3UXSRMPrbsLJAasZpF+t3riI71BXed5ebIOYwQntykeZuhjsdweEc9BxH5Jc26w==}
    engines: {node: '>=6.0.0'}
    dependencies:
      '@jridgewell/gen-mapping': 0.1.1
      '@jridgewell/trace-mapping': 0.3.17

  /@apideck/better-ajv-errors@0.3.6(ajv@8.12.0):
    resolution: {integrity: sha512-P+ZygBLZtkp0qqOAJJVX4oX/sFo5JR3eBWwwuqHHhK0GIgQOKWrAfiAaWX0aArHkRWHMuggFEgAZNxVPwPZYaA==}
    engines: {node: '>=10'}
    peerDependencies:
      ajv: '>=8'
    dependencies:
      ajv: 8.12.0
      json-schema: 0.4.0
      jsonpointer: 5.0.1
      leven: 3.1.0
    dev: false

  /@babel/code-frame@7.18.6:
    resolution: {integrity: sha512-TDCmlK5eOvH+eH7cdAFlNXeVJqWIQ7gW9tY1GJIpUtFb6CmjVyq2VM3u71bOyR8CRihcCgMUYoDNyLXao3+70Q==}
    engines: {node: '>=6.9.0'}
    dependencies:
      '@babel/highlight': 7.18.6

  /@babel/compat-data@7.19.1:
    resolution: {integrity: sha512-72a9ghR0gnESIa7jBN53U32FOVCEoztyIlKaNoU05zRhEecduGK9L9c3ww7Mp06JiR+0ls0GBPFJQwwtjn9ksg==}
    engines: {node: '>=6.9.0'}
    dev: true

  /@babel/compat-data@7.20.1:
    resolution: {integrity: sha512-EWZ4mE2diW3QALKvDMiXnbZpRvlj+nayZ112nK93SnhqOtpdsbVD4W+2tEoT3YNBAG9RBR0ISY758ZkOgsn6pQ==}
    engines: {node: '>=6.9.0'}

  /@babel/compat-data@7.21.0:
    resolution: {integrity: sha512-gMuZsmsgxk/ENC3O/fRw5QY8A9/uxQbbCEypnLIiYYc/qVJtEV7ouxC3EllIIwNzMqAQee5tanFabWsUOutS7g==}
    engines: {node: '>=6.9.0'}

  /@babel/core@7.19.1:
    resolution: {integrity: sha512-1H8VgqXme4UXCRv7/Wa1bq7RVymKOzC7znjyFM8KiEzwFqcKUKYNoQef4GhdklgNvoBXyW4gYhuBNCM5o1zImw==}
    engines: {node: '>=6.9.0'}
    dependencies:
      '@ampproject/remapping': 2.2.0
      '@babel/code-frame': 7.18.6
      '@babel/generator': 7.19.0
      '@babel/helper-compilation-targets': 7.19.1(@babel/core@7.19.1)
      '@babel/helper-module-transforms': 7.19.0
      '@babel/helpers': 7.19.0
      '@babel/parser': 7.19.1
      '@babel/template': 7.18.10
      '@babel/traverse': 7.19.1
      '@babel/types': 7.19.0
      convert-source-map: 1.8.0
      debug: 4.3.4
      gensync: 1.0.0-beta.2
      json5: 2.2.1
      semver: 6.3.0
    transitivePeerDependencies:
      - supports-color
    dev: true

  /@babel/core@7.21.3:
    resolution: {integrity: sha512-qIJONzoa/qiHghnm0l1n4i/6IIziDpzqc36FBs4pzMhDUraHqponwJLiAKm1hGLP3OSB/TVNz6rMwVGpwxxySw==}
    engines: {node: '>=6.9.0'}
    dependencies:
      '@ampproject/remapping': 2.2.0
      '@babel/code-frame': 7.18.6
      '@babel/generator': 7.21.3
      '@babel/helper-compilation-targets': 7.20.7(@babel/core@7.21.3)
      '@babel/helper-module-transforms': 7.21.2
      '@babel/helpers': 7.21.0
      '@babel/parser': 7.21.3
      '@babel/template': 7.20.7
      '@babel/traverse': 7.21.3
      '@babel/types': 7.21.3
      convert-source-map: 1.9.0
      debug: 4.3.4
      gensync: 1.0.0-beta.2
      json5: 2.2.3
      semver: 6.3.0
    transitivePeerDependencies:
      - supports-color

  /@babel/generator@7.17.7:
    resolution: {integrity: sha512-oLcVCTeIFadUoArDTwpluncplrYBmTCCZZgXCbgNGvOBBiSDDK3eWO4b/+eOTli5tKv1lg+a5/NAXg+nTcei1w==}
    engines: {node: '>=6.9.0'}
    dependencies:
      '@babel/types': 7.17.0
      jsesc: 2.5.2
      source-map: 0.5.7
    dev: true

  /@babel/generator@7.19.0:
    resolution: {integrity: sha512-S1ahxf1gZ2dpoiFgA+ohK9DIpz50bJ0CWs7Zlzb54Z4sG8qmdIrGrVqmy1sAtTVRb+9CU6U8VqT9L0Zj7hxHVg==}
    engines: {node: '>=6.9.0'}
    dependencies:
      '@babel/types': 7.19.0
      '@jridgewell/gen-mapping': 0.3.2
      jsesc: 2.5.2

  /@babel/generator@7.20.4:
    resolution: {integrity: sha512-luCf7yk/cm7yab6CAW1aiFnmEfBJplb/JojV56MYEK7ziWfGmFlTfmL9Ehwfy4gFhbjBfWO1wj7/TuSbVNEEtA==}
    engines: {node: '>=6.9.0'}
    dependencies:
      '@babel/types': 7.20.2
      '@jridgewell/gen-mapping': 0.3.2
      jsesc: 2.5.2

  /@babel/generator@7.21.3:
    resolution: {integrity: sha512-QS3iR1GYC/YGUnW7IdggFeN5c1poPUurnGttOV/bZgPGV+izC/D8HnD6DLwod0fsatNyVn1G3EVWMYIF0nHbeA==}
    engines: {node: '>=6.9.0'}
    dependencies:
      '@babel/types': 7.21.3
      '@jridgewell/gen-mapping': 0.3.2
      '@jridgewell/trace-mapping': 0.3.17
      jsesc: 2.5.2

  /@babel/helper-annotate-as-pure@7.18.6:
    resolution: {integrity: sha512-duORpUiYrEpzKIop6iNbjnwKLAKnJ47csTyRACyEmWj0QdUrm5aqNJGHSSEQSUAvNW0ojX0dOmK9dZduvkfeXA==}
    engines: {node: '>=6.9.0'}
    dependencies:
      '@babel/types': 7.21.3

  /@babel/helper-builder-binary-assignment-operator-visitor@7.18.9:
    resolution: {integrity: sha512-yFQ0YCHoIqarl8BCRwBL8ulYUaZpz3bNsA7oFepAzee+8/+ImtADXNOmO5vJvsPff3qi+hvpkY/NYBTrBQgdNw==}
    engines: {node: '>=6.9.0'}
    dependencies:
      '@babel/helper-explode-assignable-expression': 7.18.6
      '@babel/types': 7.21.3

  /@babel/helper-compilation-targets@7.19.1(@babel/core@7.19.1):
    resolution: {integrity: sha512-LlLkkqhCMyz2lkQPvJNdIYU7O5YjWRgC2R4omjCTpZd8u8KMQzZvX4qce+/BluN1rcQiV7BoGUpmQ0LeHerbhg==}
    engines: {node: '>=6.9.0'}
    peerDependencies:
      '@babel/core': ^7.0.0
    dependencies:
      '@babel/compat-data': 7.19.1
      '@babel/core': 7.19.1
      '@babel/helper-validator-option': 7.18.6
      browserslist: 4.21.4
      semver: 6.3.0
    dev: true

  /@babel/helper-compilation-targets@7.20.0(@babel/core@7.21.3):
    resolution: {integrity: sha512-0jp//vDGp9e8hZzBc6N/KwA5ZK3Wsm/pfm4CrY7vzegkVxc65SgSn6wYOnwHe9Js9HRQ1YTCKLGPzDtaS3RoLQ==}
    engines: {node: '>=6.9.0'}
    peerDependencies:
      '@babel/core': ^7.0.0
    dependencies:
      '@babel/compat-data': 7.20.1
      '@babel/core': 7.21.3
      '@babel/helper-validator-option': 7.18.6
      browserslist: 4.21.4
      semver: 6.3.0

  /@babel/helper-compilation-targets@7.20.7(@babel/core@7.21.3):
    resolution: {integrity: sha512-4tGORmfQcrc+bvrjb5y3dG9Mx1IOZjsHqQVUz7XCNHO+iTmqxWnVg3KRygjGmpRLJGdQSKuvFinbIb0CnZwHAQ==}
    engines: {node: '>=6.9.0'}
    peerDependencies:
      '@babel/core': ^7.0.0
    dependencies:
      '@babel/compat-data': 7.21.0
      '@babel/core': 7.21.3
      '@babel/helper-validator-option': 7.21.0
      browserslist: 4.21.5
      lru-cache: 5.1.1
      semver: 6.3.0

  /@babel/helper-create-class-features-plugin@7.19.0(@babel/core@7.19.1):
    resolution: {integrity: sha512-NRz8DwF4jT3UfrmUoZjd0Uph9HQnP30t7Ash+weACcyNkiYTywpIjDBgReJMKgr+n86sn2nPVVmJ28Dm053Kqw==}
    engines: {node: '>=6.9.0'}
    peerDependencies:
      '@babel/core': ^7.0.0
    dependencies:
      '@babel/core': 7.19.1
      '@babel/helper-annotate-as-pure': 7.18.6
      '@babel/helper-environment-visitor': 7.18.9
      '@babel/helper-function-name': 7.19.0
      '@babel/helper-member-expression-to-functions': 7.18.9
      '@babel/helper-optimise-call-expression': 7.18.6
      '@babel/helper-replace-supers': 7.19.1
      '@babel/helper-split-export-declaration': 7.18.6
    transitivePeerDependencies:
      - supports-color
    dev: true

  /@babel/helper-create-class-features-plugin@7.19.0(@babel/core@7.21.3):
    resolution: {integrity: sha512-NRz8DwF4jT3UfrmUoZjd0Uph9HQnP30t7Ash+weACcyNkiYTywpIjDBgReJMKgr+n86sn2nPVVmJ28Dm053Kqw==}
    engines: {node: '>=6.9.0'}
    peerDependencies:
      '@babel/core': ^7.0.0
    dependencies:
      '@babel/core': 7.21.3
      '@babel/helper-annotate-as-pure': 7.18.6
      '@babel/helper-environment-visitor': 7.18.9
      '@babel/helper-function-name': 7.19.0
      '@babel/helper-member-expression-to-functions': 7.18.9
      '@babel/helper-optimise-call-expression': 7.18.6
      '@babel/helper-replace-supers': 7.19.1
      '@babel/helper-split-export-declaration': 7.18.6
    transitivePeerDependencies:
      - supports-color

  /@babel/helper-create-class-features-plugin@7.21.0(@babel/core@7.21.3):
    resolution: {integrity: sha512-Q8wNiMIdwsv5la5SPxNYzzkPnjgC0Sy0i7jLkVOCdllu/xcVNkr3TeZzbHBJrj+XXRqzX5uCyCoV9eu6xUG7KQ==}
    engines: {node: '>=6.9.0'}
    peerDependencies:
      '@babel/core': ^7.0.0
    dependencies:
      '@babel/core': 7.21.3
      '@babel/helper-annotate-as-pure': 7.18.6
      '@babel/helper-environment-visitor': 7.18.9
      '@babel/helper-function-name': 7.21.0
      '@babel/helper-member-expression-to-functions': 7.21.0
      '@babel/helper-optimise-call-expression': 7.18.6
      '@babel/helper-replace-supers': 7.20.7
      '@babel/helper-skip-transparent-expression-wrappers': 7.20.0
      '@babel/helper-split-export-declaration': 7.18.6
    transitivePeerDependencies:
      - supports-color
    dev: true

  /@babel/helper-create-regexp-features-plugin@7.19.0(@babel/core@7.21.3):
    resolution: {integrity: sha512-htnV+mHX32DF81amCDrwIDr8nrp1PTm+3wfBN9/v8QJOLEioOCOG7qNyq0nHeFiWbT3Eb7gsPwEmV64UCQ1jzw==}
    engines: {node: '>=6.9.0'}
    peerDependencies:
      '@babel/core': ^7.0.0
    dependencies:
      '@babel/core': 7.21.3
      '@babel/helper-annotate-as-pure': 7.18.6
      regexpu-core: 5.2.2

  /@babel/helper-define-polyfill-provider@0.3.3(@babel/core@7.21.3):
    resolution: {integrity: sha512-z5aQKU4IzbqCC1XH0nAqfsFLMVSo22SBKUc0BxGrLkolTdPTructy0ToNnlO2zA4j9Q/7pjMZf0DSY+DSTYzww==}
    peerDependencies:
      '@babel/core': ^7.4.0-0
    dependencies:
      '@babel/core': 7.21.3
      '@babel/helper-compilation-targets': 7.20.0(@babel/core@7.21.3)
      '@babel/helper-plugin-utils': 7.20.2
      debug: 4.3.4
      lodash.debounce: 4.0.8
      resolve: 1.22.1
      semver: 6.3.0
    transitivePeerDependencies:
      - supports-color

  /@babel/helper-environment-visitor@7.18.9:
    resolution: {integrity: sha512-3r/aACDJ3fhQ/EVgFy0hpj8oHyHpQc+LPtJoY9SzTThAsStm4Ptegq92vqKoE3vD706ZVFWITnMnxucw+S9Ipg==}
    engines: {node: '>=6.9.0'}

  /@babel/helper-explode-assignable-expression@7.18.6:
    resolution: {integrity: sha512-eyAYAsQmB80jNfg4baAtLeWAQHfHFiR483rzFK+BhETlGZaQC9bsfrugfXDCbRHLQbIA7U5NxhhOxN7p/dWIcg==}
    engines: {node: '>=6.9.0'}
    dependencies:
      '@babel/types': 7.21.3

  /@babel/helper-function-name@7.19.0:
    resolution: {integrity: sha512-WAwHBINyrpqywkUH0nTnNgI5ina5TFn85HKS0pbPDfxFfhyR/aNQEn4hGi1P1JyT//I0t4OgXUlofzWILRvS5w==}
    engines: {node: '>=6.9.0'}
    dependencies:
      '@babel/template': 7.18.10
      '@babel/types': 7.20.2

  /@babel/helper-function-name@7.21.0:
    resolution: {integrity: sha512-HfK1aMRanKHpxemaY2gqBmL04iAPOPRj7DxtNbiDOrJK+gdwkiNRVpCpUJYbUT+aZyemKN8brqTOxzCaG6ExRg==}
    engines: {node: '>=6.9.0'}
    dependencies:
      '@babel/template': 7.20.7
      '@babel/types': 7.21.3

  /@babel/helper-hoist-variables@7.18.6:
    resolution: {integrity: sha512-UlJQPkFqFULIcyW5sbzgbkxn2FKRgwWiRexcuaR8RNJRy8+LLveqPjwZV/bwrLZCN0eUHD/x8D0heK1ozuoo6Q==}
    engines: {node: '>=6.9.0'}
    dependencies:
      '@babel/types': 7.21.3

  /@babel/helper-member-expression-to-functions@7.18.9:
    resolution: {integrity: sha512-RxifAh2ZoVU67PyKIO4AMi1wTenGfMR/O/ae0CCRqwgBAt5v7xjdtRw7UoSbsreKrQn5t7r89eruK/9JjYHuDg==}
    engines: {node: '>=6.9.0'}
    dependencies:
      '@babel/types': 7.20.2

  /@babel/helper-member-expression-to-functions@7.21.0:
    resolution: {integrity: sha512-Muu8cdZwNN6mRRNG6lAYErJ5X3bRevgYR2O8wN0yn7jJSnGDu6eG59RfT29JHxGUovyfrh6Pj0XzmR7drNVL3Q==}
    engines: {node: '>=6.9.0'}
    dependencies:
      '@babel/types': 7.21.3
    dev: true

  /@babel/helper-module-imports@7.16.0:
    resolution: {integrity: sha512-kkH7sWzKPq0xt3H1n+ghb4xEMP8k0U7XV3kkB+ZGy69kDk2ySFW1qPi06sjKzFY3t1j6XbJSqr4mF9L7CYVyhg==}
    engines: {node: '>=6.9.0'}
    dependencies:
      '@babel/types': 7.19.0
    dev: true

  /@babel/helper-module-imports@7.18.6:
    resolution: {integrity: sha512-0NFvs3VkuSYbFi1x2Vd6tKrywq+z/cLeYC/RJNFrIX/30Bf5aiGYbtvGXolEktzJH8o5E5KJ3tT+nkxuuZFVlA==}
    engines: {node: '>=6.9.0'}
    dependencies:
      '@babel/types': 7.21.3

  /@babel/helper-module-transforms@7.19.0:
    resolution: {integrity: sha512-3HBZ377Fe14RbLIA+ac3sY4PTgpxHVkFrESaWhoI5PuyXPBBX8+C34qblV9G89ZtycGJCmCI/Ut+VUDK4bltNQ==}
    engines: {node: '>=6.9.0'}
    dependencies:
      '@babel/helper-environment-visitor': 7.18.9
      '@babel/helper-module-imports': 7.18.6
      '@babel/helper-simple-access': 7.18.6
      '@babel/helper-split-export-declaration': 7.18.6
      '@babel/helper-validator-identifier': 7.19.1
      '@babel/template': 7.18.10
      '@babel/traverse': 7.19.1
      '@babel/types': 7.19.0
    transitivePeerDependencies:
      - supports-color

  /@babel/helper-module-transforms@7.20.2:
    resolution: {integrity: sha512-zvBKyJXRbmK07XhMuujYoJ48B5yvvmM6+wcpv6Ivj4Yg6qO7NOZOSnvZN9CRl1zz1Z4cKf8YejmCMh8clOoOeA==}
    engines: {node: '>=6.9.0'}
    dependencies:
      '@babel/helper-environment-visitor': 7.18.9
      '@babel/helper-module-imports': 7.18.6
      '@babel/helper-simple-access': 7.20.2
      '@babel/helper-split-export-declaration': 7.18.6
      '@babel/helper-validator-identifier': 7.19.1
      '@babel/template': 7.18.10
      '@babel/traverse': 7.20.1
      '@babel/types': 7.20.2
    transitivePeerDependencies:
      - supports-color

  /@babel/helper-module-transforms@7.21.2:
    resolution: {integrity: sha512-79yj2AR4U/Oqq/WOV7Lx6hUjau1Zfo4cI+JLAVYeMV5XIlbOhmjEk5ulbTc9fMpmlojzZHkUUxAiK+UKn+hNQQ==}
    engines: {node: '>=6.9.0'}
    dependencies:
      '@babel/helper-environment-visitor': 7.18.9
      '@babel/helper-module-imports': 7.18.6
      '@babel/helper-simple-access': 7.20.2
      '@babel/helper-split-export-declaration': 7.18.6
      '@babel/helper-validator-identifier': 7.19.1
      '@babel/template': 7.20.7
      '@babel/traverse': 7.21.3
      '@babel/types': 7.21.3
    transitivePeerDependencies:
      - supports-color

  /@babel/helper-optimise-call-expression@7.18.6:
    resolution: {integrity: sha512-HP59oD9/fEHQkdcbgFCnbmgH5vIQTJbxh2yf+CdM89/glUNnuzr87Q8GIjGEnOktTROemO0Pe0iPAYbqZuOUiA==}
    engines: {node: '>=6.9.0'}
    dependencies:
      '@babel/types': 7.21.3

  /@babel/helper-plugin-utils@7.19.0:
    resolution: {integrity: sha512-40Ryx7I8mT+0gaNxm8JGTZFUITNqdLAgdg0hXzeVZxVD6nFsdhQvip6v8dqkRHzsz1VFpFAaOCHNn0vKBL7Czw==}
    engines: {node: '>=6.9.0'}
    dev: true

  /@babel/helper-plugin-utils@7.20.2:
    resolution: {integrity: sha512-8RvlJG2mj4huQ4pZ+rU9lqKi9ZKiRmuvGuM2HlWmkmgOhbs6zEAw6IEiJ5cQqGbDzGZOhwuOQNtZMi/ENLjZoQ==}
    engines: {node: '>=6.9.0'}

  /@babel/helper-remap-async-to-generator@7.18.9(@babel/core@7.21.3):
    resolution: {integrity: sha512-dI7q50YKd8BAv3VEfgg7PS7yD3Rtbi2J1XMXaalXO0W0164hYLnh8zpjRS0mte9MfVp/tltvr/cfdXPvJr1opA==}
    engines: {node: '>=6.9.0'}
    peerDependencies:
      '@babel/core': ^7.0.0
    dependencies:
      '@babel/core': 7.21.3
      '@babel/helper-annotate-as-pure': 7.18.6
      '@babel/helper-environment-visitor': 7.18.9
      '@babel/helper-wrap-function': 7.19.0
      '@babel/types': 7.20.2
    transitivePeerDependencies:
      - supports-color

  /@babel/helper-replace-supers@7.19.1:
    resolution: {integrity: sha512-T7ahH7wV0Hfs46SFh5Jz3s0B6+o8g3c+7TMxu7xKfmHikg7EAZ3I2Qk9LFhjxXq8sL7UkP5JflezNwoZa8WvWw==}
    engines: {node: '>=6.9.0'}
    dependencies:
      '@babel/helper-environment-visitor': 7.18.9
      '@babel/helper-member-expression-to-functions': 7.18.9
      '@babel/helper-optimise-call-expression': 7.18.6
      '@babel/traverse': 7.20.1
      '@babel/types': 7.20.2
    transitivePeerDependencies:
      - supports-color

  /@babel/helper-replace-supers@7.20.7:
    resolution: {integrity: sha512-vujDMtB6LVfNW13jhlCrp48QNslK6JXi7lQG736HVbHz/mbf4Dc7tIRh1Xf5C0rF7BP8iiSxGMCmY6Ci1ven3A==}
    engines: {node: '>=6.9.0'}
    dependencies:
      '@babel/helper-environment-visitor': 7.18.9
      '@babel/helper-member-expression-to-functions': 7.21.0
      '@babel/helper-optimise-call-expression': 7.18.6
      '@babel/template': 7.20.7
      '@babel/traverse': 7.21.3
      '@babel/types': 7.21.3
    transitivePeerDependencies:
      - supports-color
    dev: true

  /@babel/helper-simple-access@7.18.6:
    resolution: {integrity: sha512-iNpIgTgyAvDQpDj76POqg+YEt8fPxx3yaNBg3S30dxNKm2SWfYhD0TGrK/Eu9wHpUW63VQU894TsTg+GLbUa1g==}
    engines: {node: '>=6.9.0'}
    dependencies:
      '@babel/types': 7.20.2

  /@babel/helper-simple-access@7.20.2:
    resolution: {integrity: sha512-+0woI/WPq59IrqDYbVGfshjT5Dmk/nnbdpcF8SnMhhXObpTq2KNBdLFRFrkVdbDOyUmHBCxzm5FHV1rACIkIbA==}
    engines: {node: '>=6.9.0'}
    dependencies:
      '@babel/types': 7.21.3

  /@babel/helper-skip-transparent-expression-wrappers@7.20.0:
    resolution: {integrity: sha512-5y1JYeNKfvnT8sZcK9DVRtpTbGiomYIHviSP3OQWmDPU3DeH4a1ZlT/N2lyQ5P8egjcRaT/Y9aNqUxK0WsnIIg==}
    engines: {node: '>=6.9.0'}
    dependencies:
      '@babel/types': 7.21.3

  /@babel/helper-split-export-declaration@7.18.6:
    resolution: {integrity: sha512-bde1etTx6ZyTmobl9LLMMQsaizFVZrquTEHOqKeQESMKo4PlObf+8+JA25ZsIpZhT/WEd39+vOdLXAFG/nELpA==}
    engines: {node: '>=6.9.0'}
    dependencies:
      '@babel/types': 7.21.3

  /@babel/helper-string-parser@7.18.10:
    resolution: {integrity: sha512-XtIfWmeNY3i4t7t4D2t02q50HvqHybPqW2ki1kosnvWCwuCMeo81Jf0gwr85jy/neUdg5XDdeFE/80DXiO+njw==}
    engines: {node: '>=6.9.0'}

  /@babel/helper-string-parser@7.19.4:
    resolution: {integrity: sha512-nHtDoQcuqFmwYNYPz3Rah5ph2p8PFeFCsZk9A/48dPc/rGocJ5J3hAAZ7pb76VWX3fZKu+uEr/FhH5jLx7umrw==}
    engines: {node: '>=6.9.0'}

  /@babel/helper-validator-identifier@7.19.1:
    resolution: {integrity: sha512-awrNfaMtnHUr653GgGEs++LlAvW6w+DcPrOliSMXWCKo597CwL5Acf/wWdNkf/tfEQE3mjkeD1YOVZOUV/od1w==}
    engines: {node: '>=6.9.0'}

  /@babel/helper-validator-option@7.18.6:
    resolution: {integrity: sha512-XO7gESt5ouv/LRJdrVjkShckw6STTaB7l9BrpBaAHDeF5YZT+01PCwmR0SJHnkW6i8OwW/EVWRShfi4j2x+KQw==}
    engines: {node: '>=6.9.0'}

  /@babel/helper-validator-option@7.21.0:
    resolution: {integrity: sha512-rmL/B8/f0mKS2baE9ZpyTcTavvEuWhTTW8amjzXNvYG4AwBsqTLikfXsEofsJEfKHf+HQVQbFOHy6o+4cnC/fQ==}
    engines: {node: '>=6.9.0'}

  /@babel/helper-wrap-function@7.19.0:
    resolution: {integrity: sha512-txX8aN8CZyYGTwcLhlk87KRqncAzhh5TpQamZUa0/u3an36NtDpUP6bQgBCBcLeBs09R/OwQu3OjK0k/HwfNDg==}
    engines: {node: '>=6.9.0'}
    dependencies:
      '@babel/helper-function-name': 7.21.0
      '@babel/template': 7.20.7
      '@babel/traverse': 7.21.3
      '@babel/types': 7.21.3
    transitivePeerDependencies:
      - supports-color

  /@babel/helpers@7.19.0:
    resolution: {integrity: sha512-DRBCKGwIEdqY3+rPJgG/dKfQy9+08rHIAJx8q2p+HSWP87s2HCrQmaAMMyMll2kIXKCW0cO1RdQskx15Xakftg==}
    engines: {node: '>=6.9.0'}
    dependencies:
      '@babel/template': 7.18.10
      '@babel/traverse': 7.19.1
      '@babel/types': 7.19.0
    transitivePeerDependencies:
      - supports-color
    dev: true

  /@babel/helpers@7.21.0:
    resolution: {integrity: sha512-XXve0CBtOW0pd7MRzzmoyuSj0e3SEzj8pgyFxnTT1NJZL38BD1MK7yYrm8yefRPIDvNNe14xR4FdbHwpInD4rA==}
    engines: {node: '>=6.9.0'}
    dependencies:
      '@babel/template': 7.20.7
      '@babel/traverse': 7.21.3
      '@babel/types': 7.21.3
    transitivePeerDependencies:
      - supports-color

  /@babel/highlight@7.18.6:
    resolution: {integrity: sha512-u7stbOuYjaPezCuLj29hNW1v64M2Md2qupEKP1fHc7WdOA3DgLh37suiSrZYY7haUB7iBeQZ9P1uiRF359do3g==}
    engines: {node: '>=6.9.0'}
    dependencies:
      '@babel/helper-validator-identifier': 7.19.1
      chalk: 2.4.2
      js-tokens: 4.0.0

  /@babel/parser@7.19.1:
    resolution: {integrity: sha512-h7RCSorm1DdTVGJf3P2Mhj3kdnkmF/EiysUkzS2TdgAYqyjFdMQJbVuXOBej2SBJaXan/lIVtT6KkGbyyq753A==}
    engines: {node: '>=6.0.0'}
    hasBin: true
    dependencies:
      '@babel/types': 7.19.0

  /@babel/parser@7.21.2:
    resolution: {integrity: sha512-URpaIJQwEkEC2T9Kn+Ai6Xe/02iNaVCuT/PtoRz3GPVJVDpPd7mLo+VddTbhCRU9TXqW5mSrQfXZyi8kDKOVpQ==}
    engines: {node: '>=6.0.0'}
    hasBin: true
    dependencies:
      '@babel/types': 7.20.2

  /@babel/parser@7.21.3:
    resolution: {integrity: sha512-lobG0d7aOfQRXh8AyklEAgZGvA4FShxo6xQbUrrT/cNBPUdIDojlokwJsQyCC/eKia7ifqM0yP+2DRZ4WKw2RQ==}
    engines: {node: '>=6.0.0'}
    hasBin: true
    dependencies:
      '@babel/types': 7.17.0

  /@babel/plugin-bugfix-safari-id-destructuring-collision-in-function-expression@7.18.6(@babel/core@7.21.3):
    resolution: {integrity: sha512-Dgxsyg54Fx1d4Nge8UnvTrED63vrwOdPmyvPzlNN/boaliRP54pm3pGzZD1SJUwrBA+Cs/xdG8kXX6Mn/RfISQ==}
    engines: {node: '>=6.9.0'}
    peerDependencies:
      '@babel/core': ^7.0.0
    dependencies:
      '@babel/core': 7.21.3
      '@babel/helper-plugin-utils': 7.20.2

  /@babel/plugin-bugfix-v8-spread-parameters-in-optional-chaining@7.18.9(@babel/core@7.21.3):
    resolution: {integrity: sha512-AHrP9jadvH7qlOj6PINbgSuphjQUAK7AOT7DPjBo9EHoLhQTnnK5u45e1Hd4DbSQEO9nqPWtQ89r+XEOWFScKg==}
    engines: {node: '>=6.9.0'}
    peerDependencies:
      '@babel/core': ^7.13.0
    dependencies:
      '@babel/core': 7.21.3
      '@babel/helper-plugin-utils': 7.20.2
      '@babel/helper-skip-transparent-expression-wrappers': 7.20.0
      '@babel/plugin-proposal-optional-chaining': 7.18.9(@babel/core@7.21.3)

  /@babel/plugin-proposal-async-generator-functions@7.20.1(@babel/core@7.21.3):
    resolution: {integrity: sha512-Gh5rchzSwE4kC+o/6T8waD0WHEQIsDmjltY8WnWRXHUdH8axZhuH86Ov9M72YhJfDrZseQwuuWaaIT/TmePp3g==}
    engines: {node: '>=6.9.0'}
    peerDependencies:
      '@babel/core': ^7.0.0-0
    dependencies:
      '@babel/core': 7.21.3
      '@babel/helper-environment-visitor': 7.18.9
      '@babel/helper-plugin-utils': 7.20.2
      '@babel/helper-remap-async-to-generator': 7.18.9(@babel/core@7.21.3)
      '@babel/plugin-syntax-async-generators': 7.8.4(@babel/core@7.21.3)
    transitivePeerDependencies:
      - supports-color

  /@babel/plugin-proposal-class-properties@7.18.6(@babel/core@7.21.3):
    resolution: {integrity: sha512-cumfXOF0+nzZrrN8Rf0t7M+tF6sZc7vhQwYQck9q1/5w2OExlD+b4v4RpMJFaV1Z7WcDRgO6FqvxqxGlwo+RHQ==}
    engines: {node: '>=6.9.0'}
    peerDependencies:
      '@babel/core': ^7.0.0-0
    dependencies:
      '@babel/core': 7.21.3
      '@babel/helper-create-class-features-plugin': 7.19.0(@babel/core@7.21.3)
      '@babel/helper-plugin-utils': 7.20.2
    transitivePeerDependencies:
      - supports-color

  /@babel/plugin-proposal-class-static-block@7.18.6(@babel/core@7.21.3):
    resolution: {integrity: sha512-+I3oIiNxrCpup3Gi8n5IGMwj0gOCAjcJUSQEcotNnCCPMEnixawOQ+KeJPlgfjzx+FKQ1QSyZOWe7wmoJp7vhw==}
    engines: {node: '>=6.9.0'}
    peerDependencies:
      '@babel/core': ^7.12.0
    dependencies:
      '@babel/core': 7.21.3
      '@babel/helper-create-class-features-plugin': 7.19.0(@babel/core@7.21.3)
      '@babel/helper-plugin-utils': 7.20.2
      '@babel/plugin-syntax-class-static-block': 7.14.5(@babel/core@7.21.3)
    transitivePeerDependencies:
      - supports-color

  /@babel/plugin-proposal-dynamic-import@7.18.6(@babel/core@7.21.3):
    resolution: {integrity: sha512-1auuwmK+Rz13SJj36R+jqFPMJWyKEDd7lLSdOj4oJK0UTgGueSAtkrCvz9ewmgyU/P941Rv2fQwZJN8s6QruXw==}
    engines: {node: '>=6.9.0'}
    peerDependencies:
      '@babel/core': ^7.0.0-0
    dependencies:
      '@babel/core': 7.21.3
      '@babel/helper-plugin-utils': 7.20.2
      '@babel/plugin-syntax-dynamic-import': 7.8.3(@babel/core@7.21.3)

  /@babel/plugin-proposal-export-namespace-from@7.18.9(@babel/core@7.21.3):
    resolution: {integrity: sha512-k1NtHyOMvlDDFeb9G5PhUXuGj8m/wiwojgQVEhJ/fsVsMCpLyOP4h0uGEjYJKrRI+EVPlb5Jk+Gt9P97lOGwtA==}
    engines: {node: '>=6.9.0'}
    peerDependencies:
      '@babel/core': ^7.0.0-0
    dependencies:
      '@babel/core': 7.21.3
      '@babel/helper-plugin-utils': 7.20.2
      '@babel/plugin-syntax-export-namespace-from': 7.8.3(@babel/core@7.21.3)

  /@babel/plugin-proposal-json-strings@7.18.6(@babel/core@7.21.3):
    resolution: {integrity: sha512-lr1peyn9kOdbYc0xr0OdHTZ5FMqS6Di+H0Fz2I/JwMzGmzJETNeOFq2pBySw6X/KFL5EWDjlJuMsUGRFb8fQgQ==}
    engines: {node: '>=6.9.0'}
    peerDependencies:
      '@babel/core': ^7.0.0-0
    dependencies:
      '@babel/core': 7.21.3
      '@babel/helper-plugin-utils': 7.20.2
      '@babel/plugin-syntax-json-strings': 7.8.3(@babel/core@7.21.3)

  /@babel/plugin-proposal-logical-assignment-operators@7.18.9(@babel/core@7.21.3):
    resolution: {integrity: sha512-128YbMpjCrP35IOExw2Fq+x55LMP42DzhOhX2aNNIdI9avSWl2PI0yuBWarr3RYpZBSPtabfadkH2yeRiMD61Q==}
    engines: {node: '>=6.9.0'}
    peerDependencies:
      '@babel/core': ^7.0.0-0
    dependencies:
      '@babel/core': 7.21.3
      '@babel/helper-plugin-utils': 7.20.2
      '@babel/plugin-syntax-logical-assignment-operators': 7.10.4(@babel/core@7.21.3)

  /@babel/plugin-proposal-nullish-coalescing-operator@7.18.6(@babel/core@7.21.3):
    resolution: {integrity: sha512-wQxQzxYeJqHcfppzBDnm1yAY0jSRkUXR2z8RePZYrKwMKgMlE8+Z6LUno+bd6LvbGh8Gltvy74+9pIYkr+XkKA==}
    engines: {node: '>=6.9.0'}
    peerDependencies:
      '@babel/core': ^7.0.0-0
    dependencies:
      '@babel/core': 7.21.3
      '@babel/helper-plugin-utils': 7.20.2
      '@babel/plugin-syntax-nullish-coalescing-operator': 7.8.3(@babel/core@7.21.3)

  /@babel/plugin-proposal-numeric-separator@7.18.6(@babel/core@7.21.3):
    resolution: {integrity: sha512-ozlZFogPqoLm8WBr5Z8UckIoE4YQ5KESVcNudyXOR8uqIkliTEgJ3RoketfG6pmzLdeZF0H/wjE9/cCEitBl7Q==}
    engines: {node: '>=6.9.0'}
    peerDependencies:
      '@babel/core': ^7.0.0-0
    dependencies:
      '@babel/core': 7.21.3
      '@babel/helper-plugin-utils': 7.20.2
      '@babel/plugin-syntax-numeric-separator': 7.10.4(@babel/core@7.21.3)

  /@babel/plugin-proposal-object-rest-spread@7.20.2(@babel/core@7.21.3):
    resolution: {integrity: sha512-Ks6uej9WFK+fvIMesSqbAto5dD8Dz4VuuFvGJFKgIGSkJuRGcrwGECPA1fDgQK3/DbExBJpEkTeYeB8geIFCSQ==}
    engines: {node: '>=6.9.0'}
    peerDependencies:
      '@babel/core': ^7.0.0-0
    dependencies:
      '@babel/compat-data': 7.20.1
      '@babel/core': 7.21.3
      '@babel/helper-compilation-targets': 7.20.0(@babel/core@7.21.3)
      '@babel/helper-plugin-utils': 7.20.2
      '@babel/plugin-syntax-object-rest-spread': 7.8.3(@babel/core@7.21.3)
      '@babel/plugin-transform-parameters': 7.20.3(@babel/core@7.21.3)

  /@babel/plugin-proposal-optional-catch-binding@7.18.6(@babel/core@7.21.3):
    resolution: {integrity: sha512-Q40HEhs9DJQyaZfUjjn6vE8Cv4GmMHCYuMGIWUnlxH6400VGxOuwWsPt4FxXxJkC/5eOzgn0z21M9gMT4MOhbw==}
    engines: {node: '>=6.9.0'}
    peerDependencies:
      '@babel/core': ^7.0.0-0
    dependencies:
      '@babel/core': 7.21.3
      '@babel/helper-plugin-utils': 7.20.2
      '@babel/plugin-syntax-optional-catch-binding': 7.8.3(@babel/core@7.21.3)

  /@babel/plugin-proposal-optional-chaining@7.18.9(@babel/core@7.21.3):
    resolution: {integrity: sha512-v5nwt4IqBXihxGsW2QmCWMDS3B3bzGIk/EQVZz2ei7f3NJl8NzAJVvUmpDW5q1CRNY+Beb/k58UAH1Km1N411w==}
    engines: {node: '>=6.9.0'}
    peerDependencies:
      '@babel/core': ^7.0.0-0
    dependencies:
      '@babel/core': 7.21.3
      '@babel/helper-plugin-utils': 7.20.2
      '@babel/helper-skip-transparent-expression-wrappers': 7.20.0
      '@babel/plugin-syntax-optional-chaining': 7.8.3(@babel/core@7.21.3)

  /@babel/plugin-proposal-private-methods@7.18.6(@babel/core@7.21.3):
    resolution: {integrity: sha512-nutsvktDItsNn4rpGItSNV2sz1XwS+nfU0Rg8aCx3W3NOKVzdMjJRu0O5OkgDp3ZGICSTbgRpxZoWsxoKRvbeA==}
    engines: {node: '>=6.9.0'}
    peerDependencies:
      '@babel/core': ^7.0.0-0
    dependencies:
      '@babel/core': 7.21.3
      '@babel/helper-create-class-features-plugin': 7.19.0(@babel/core@7.21.3)
      '@babel/helper-plugin-utils': 7.20.2
    transitivePeerDependencies:
      - supports-color

  /@babel/plugin-proposal-private-property-in-object@7.18.6(@babel/core@7.21.3):
    resolution: {integrity: sha512-9Rysx7FOctvT5ouj5JODjAFAkgGoudQuLPamZb0v1TGLpapdNaftzifU8NTWQm0IRjqoYypdrSmyWgkocDQ8Dw==}
    engines: {node: '>=6.9.0'}
    peerDependencies:
      '@babel/core': ^7.0.0-0
    dependencies:
      '@babel/core': 7.21.3
      '@babel/helper-annotate-as-pure': 7.18.6
      '@babel/helper-create-class-features-plugin': 7.19.0(@babel/core@7.21.3)
      '@babel/helper-plugin-utils': 7.20.2
      '@babel/plugin-syntax-private-property-in-object': 7.14.5(@babel/core@7.21.3)
    transitivePeerDependencies:
      - supports-color

  /@babel/plugin-proposal-unicode-property-regex@7.18.6(@babel/core@7.21.3):
    resolution: {integrity: sha512-2BShG/d5yoZyXZfVePH91urL5wTG6ASZU9M4o03lKK8u8UW1y08OMttBSOADTcJrnPMpvDXRG3G8fyLh4ovs8w==}
    engines: {node: '>=4'}
    peerDependencies:
      '@babel/core': ^7.0.0-0
    dependencies:
      '@babel/core': 7.21.3
      '@babel/helper-create-regexp-features-plugin': 7.19.0(@babel/core@7.21.3)
      '@babel/helper-plugin-utils': 7.20.2

  /@babel/plugin-syntax-async-generators@7.8.4(@babel/core@7.19.1):
    resolution: {integrity: sha512-tycmZxkGfZaxhMRbXlPXuVFpdWlXpir2W4AMhSJgRKzk/eDlIXOhb2LHWoLpDF7TEHylV5zNhykX6KAgHJmTNw==}
    peerDependencies:
      '@babel/core': ^7.0.0-0
    dependencies:
      '@babel/core': 7.19.1
      '@babel/helper-plugin-utils': 7.20.2
    dev: true

  /@babel/plugin-syntax-async-generators@7.8.4(@babel/core@7.21.3):
    resolution: {integrity: sha512-tycmZxkGfZaxhMRbXlPXuVFpdWlXpir2W4AMhSJgRKzk/eDlIXOhb2LHWoLpDF7TEHylV5zNhykX6KAgHJmTNw==}
    peerDependencies:
      '@babel/core': ^7.0.0-0
    dependencies:
      '@babel/core': 7.21.3
      '@babel/helper-plugin-utils': 7.20.2

  /@babel/plugin-syntax-bigint@7.8.3(@babel/core@7.19.1):
    resolution: {integrity: sha512-wnTnFlG+YxQm3vDxpGE57Pj0srRU4sHE/mDkt1qv2YJJSeUAec2ma4WLUnUPeKjyrfntVwe/N6dCXpU+zL3Npg==}
    peerDependencies:
      '@babel/core': ^7.0.0-0
    dependencies:
      '@babel/core': 7.19.1
      '@babel/helper-plugin-utils': 7.20.2
    dev: true

  /@babel/plugin-syntax-bigint@7.8.3(@babel/core@7.21.3):
    resolution: {integrity: sha512-wnTnFlG+YxQm3vDxpGE57Pj0srRU4sHE/mDkt1qv2YJJSeUAec2ma4WLUnUPeKjyrfntVwe/N6dCXpU+zL3Npg==}
    peerDependencies:
      '@babel/core': ^7.0.0-0
    dependencies:
      '@babel/core': 7.21.3
      '@babel/helper-plugin-utils': 7.20.2
    dev: true

  /@babel/plugin-syntax-class-properties@7.12.13(@babel/core@7.19.1):
    resolution: {integrity: sha512-fm4idjKla0YahUNgFNLCB0qySdsoPiZP3iQE3rky0mBUtMZ23yDJ9SJdg6dXTSDnulOVqiF3Hgr9nbXvXTQZYA==}
    peerDependencies:
      '@babel/core': ^7.0.0-0
    dependencies:
      '@babel/core': 7.19.1
      '@babel/helper-plugin-utils': 7.20.2
    dev: true

  /@babel/plugin-syntax-class-properties@7.12.13(@babel/core@7.21.3):
    resolution: {integrity: sha512-fm4idjKla0YahUNgFNLCB0qySdsoPiZP3iQE3rky0mBUtMZ23yDJ9SJdg6dXTSDnulOVqiF3Hgr9nbXvXTQZYA==}
    peerDependencies:
      '@babel/core': ^7.0.0-0
    dependencies:
      '@babel/core': 7.21.3
      '@babel/helper-plugin-utils': 7.20.2

  /@babel/plugin-syntax-class-static-block@7.14.5(@babel/core@7.21.3):
    resolution: {integrity: sha512-b+YyPmr6ldyNnM6sqYeMWE+bgJcJpO6yS4QD7ymxgH34GBPNDM/THBh8iunyvKIZztiwLH4CJZ0RxTk9emgpjw==}
    engines: {node: '>=6.9.0'}
    peerDependencies:
      '@babel/core': ^7.0.0-0
    dependencies:
      '@babel/core': 7.21.3
      '@babel/helper-plugin-utils': 7.20.2

  /@babel/plugin-syntax-dynamic-import@7.8.3(@babel/core@7.21.3):
    resolution: {integrity: sha512-5gdGbFon+PszYzqs83S3E5mpi7/y/8M9eC90MRTZfduQOYW76ig6SOSPNe41IG5LoP3FGBn2N0RjVDSQiS94kQ==}
    peerDependencies:
      '@babel/core': ^7.0.0-0
    dependencies:
      '@babel/core': 7.21.3
      '@babel/helper-plugin-utils': 7.20.2

  /@babel/plugin-syntax-export-namespace-from@7.8.3(@babel/core@7.21.3):
    resolution: {integrity: sha512-MXf5laXo6c1IbEbegDmzGPwGNTsHZmEy6QGznu5Sh2UCWvueywb2ee+CCE4zQiZstxU9BMoQO9i6zUFSY0Kj0Q==}
    peerDependencies:
      '@babel/core': ^7.0.0-0
    dependencies:
      '@babel/core': 7.21.3
      '@babel/helper-plugin-utils': 7.20.2

  /@babel/plugin-syntax-import-assertions@7.20.0(@babel/core@7.21.3):
    resolution: {integrity: sha512-IUh1vakzNoWalR8ch/areW7qFopR2AEw03JlG7BbrDqmQ4X3q9uuipQwSGrUn7oGiemKjtSLDhNtQHzMHr1JdQ==}
    engines: {node: '>=6.9.0'}
    peerDependencies:
      '@babel/core': ^7.0.0-0
    dependencies:
      '@babel/core': 7.21.3
      '@babel/helper-plugin-utils': 7.20.2

  /@babel/plugin-syntax-import-meta@7.10.4(@babel/core@7.19.1):
    resolution: {integrity: sha512-Yqfm+XDx0+Prh3VSeEQCPU81yC+JWZ2pDPFSS4ZdpfZhp4MkFMaDC1UqseovEKwSUpnIL7+vK+Clp7bfh0iD7g==}
    peerDependencies:
      '@babel/core': ^7.0.0-0
    dependencies:
      '@babel/core': 7.19.1
      '@babel/helper-plugin-utils': 7.20.2
    dev: true

  /@babel/plugin-syntax-import-meta@7.10.4(@babel/core@7.21.3):
    resolution: {integrity: sha512-Yqfm+XDx0+Prh3VSeEQCPU81yC+JWZ2pDPFSS4ZdpfZhp4MkFMaDC1UqseovEKwSUpnIL7+vK+Clp7bfh0iD7g==}
    peerDependencies:
      '@babel/core': ^7.0.0-0
    dependencies:
      '@babel/core': 7.21.3
      '@babel/helper-plugin-utils': 7.20.2
    dev: true

  /@babel/plugin-syntax-json-strings@7.8.3(@babel/core@7.19.1):
    resolution: {integrity: sha512-lY6kdGpWHvjoe2vk4WrAapEuBR69EMxZl+RoGRhrFGNYVK8mOPAW8VfbT/ZgrFbXlDNiiaxQnAtgVCZ6jv30EA==}
    peerDependencies:
      '@babel/core': ^7.0.0-0
    dependencies:
      '@babel/core': 7.19.1
      '@babel/helper-plugin-utils': 7.20.2
    dev: true

  /@babel/plugin-syntax-json-strings@7.8.3(@babel/core@7.21.3):
    resolution: {integrity: sha512-lY6kdGpWHvjoe2vk4WrAapEuBR69EMxZl+RoGRhrFGNYVK8mOPAW8VfbT/ZgrFbXlDNiiaxQnAtgVCZ6jv30EA==}
    peerDependencies:
      '@babel/core': ^7.0.0-0
    dependencies:
      '@babel/core': 7.21.3
      '@babel/helper-plugin-utils': 7.20.2

  /@babel/plugin-syntax-jsx@7.18.6(@babel/core@7.19.1):
    resolution: {integrity: sha512-6mmljtAedFGTWu2p/8WIORGwy+61PLgOMPOdazc7YoJ9ZCWUyFy3A6CpPkRKLKD1ToAesxX8KGEViAiLo9N+7Q==}
    engines: {node: '>=6.9.0'}
    peerDependencies:
      '@babel/core': ^7.0.0-0
    dependencies:
      '@babel/core': 7.19.1
      '@babel/helper-plugin-utils': 7.19.0
    dev: true

  /@babel/plugin-syntax-jsx@7.18.6(@babel/core@7.21.3):
    resolution: {integrity: sha512-6mmljtAedFGTWu2p/8WIORGwy+61PLgOMPOdazc7YoJ9ZCWUyFy3A6CpPkRKLKD1ToAesxX8KGEViAiLo9N+7Q==}
    engines: {node: '>=6.9.0'}
    peerDependencies:
      '@babel/core': ^7.0.0-0
    dependencies:
      '@babel/core': 7.21.3
      '@babel/helper-plugin-utils': 7.19.0
    dev: true

  /@babel/plugin-syntax-logical-assignment-operators@7.10.4(@babel/core@7.19.1):
    resolution: {integrity: sha512-d8waShlpFDinQ5MtvGU9xDAOzKH47+FFoney2baFIoMr952hKOLp1HR7VszoZvOsV/4+RRszNY7D17ba0te0ig==}
    peerDependencies:
      '@babel/core': ^7.0.0-0
    dependencies:
      '@babel/core': 7.19.1
      '@babel/helper-plugin-utils': 7.20.2
    dev: true

  /@babel/plugin-syntax-logical-assignment-operators@7.10.4(@babel/core@7.21.3):
    resolution: {integrity: sha512-d8waShlpFDinQ5MtvGU9xDAOzKH47+FFoney2baFIoMr952hKOLp1HR7VszoZvOsV/4+RRszNY7D17ba0te0ig==}
    peerDependencies:
      '@babel/core': ^7.0.0-0
    dependencies:
      '@babel/core': 7.21.3
      '@babel/helper-plugin-utils': 7.20.2

  /@babel/plugin-syntax-nullish-coalescing-operator@7.8.3(@babel/core@7.19.1):
    resolution: {integrity: sha512-aSff4zPII1u2QD7y+F8oDsz19ew4IGEJg9SVW+bqwpwtfFleiQDMdzA/R+UlWDzfnHFCxxleFT0PMIrR36XLNQ==}
    peerDependencies:
      '@babel/core': ^7.0.0-0
    dependencies:
      '@babel/core': 7.19.1
      '@babel/helper-plugin-utils': 7.20.2
    dev: true

  /@babel/plugin-syntax-nullish-coalescing-operator@7.8.3(@babel/core@7.21.3):
    resolution: {integrity: sha512-aSff4zPII1u2QD7y+F8oDsz19ew4IGEJg9SVW+bqwpwtfFleiQDMdzA/R+UlWDzfnHFCxxleFT0PMIrR36XLNQ==}
    peerDependencies:
      '@babel/core': ^7.0.0-0
    dependencies:
      '@babel/core': 7.21.3
      '@babel/helper-plugin-utils': 7.20.2

  /@babel/plugin-syntax-numeric-separator@7.10.4(@babel/core@7.19.1):
    resolution: {integrity: sha512-9H6YdfkcK/uOnY/K7/aA2xpzaAgkQn37yzWUMRK7OaPOqOpGS1+n0H5hxT9AUw9EsSjPW8SVyMJwYRtWs3X3ug==}
    peerDependencies:
      '@babel/core': ^7.0.0-0
    dependencies:
      '@babel/core': 7.19.1
      '@babel/helper-plugin-utils': 7.20.2
    dev: true

  /@babel/plugin-syntax-numeric-separator@7.10.4(@babel/core@7.21.3):
    resolution: {integrity: sha512-9H6YdfkcK/uOnY/K7/aA2xpzaAgkQn37yzWUMRK7OaPOqOpGS1+n0H5hxT9AUw9EsSjPW8SVyMJwYRtWs3X3ug==}
    peerDependencies:
      '@babel/core': ^7.0.0-0
    dependencies:
      '@babel/core': 7.21.3
      '@babel/helper-plugin-utils': 7.20.2

  /@babel/plugin-syntax-object-rest-spread@7.8.3(@babel/core@7.19.1):
    resolution: {integrity: sha512-XoqMijGZb9y3y2XskN+P1wUGiVwWZ5JmoDRwx5+3GmEplNyVM2s2Dg8ILFQm8rWM48orGy5YpI5Bl8U1y7ydlA==}
    peerDependencies:
      '@babel/core': ^7.0.0-0
    dependencies:
      '@babel/core': 7.19.1
      '@babel/helper-plugin-utils': 7.20.2
    dev: true

  /@babel/plugin-syntax-object-rest-spread@7.8.3(@babel/core@7.21.3):
    resolution: {integrity: sha512-XoqMijGZb9y3y2XskN+P1wUGiVwWZ5JmoDRwx5+3GmEplNyVM2s2Dg8ILFQm8rWM48orGy5YpI5Bl8U1y7ydlA==}
    peerDependencies:
      '@babel/core': ^7.0.0-0
    dependencies:
      '@babel/core': 7.21.3
      '@babel/helper-plugin-utils': 7.20.2

  /@babel/plugin-syntax-optional-catch-binding@7.8.3(@babel/core@7.19.1):
    resolution: {integrity: sha512-6VPD0Pc1lpTqw0aKoeRTMiB+kWhAoT24PA+ksWSBrFtl5SIRVpZlwN3NNPQjehA2E/91FV3RjLWoVTglWcSV3Q==}
    peerDependencies:
      '@babel/core': ^7.0.0-0
    dependencies:
      '@babel/core': 7.19.1
      '@babel/helper-plugin-utils': 7.20.2
    dev: true

  /@babel/plugin-syntax-optional-catch-binding@7.8.3(@babel/core@7.21.3):
    resolution: {integrity: sha512-6VPD0Pc1lpTqw0aKoeRTMiB+kWhAoT24PA+ksWSBrFtl5SIRVpZlwN3NNPQjehA2E/91FV3RjLWoVTglWcSV3Q==}
    peerDependencies:
      '@babel/core': ^7.0.0-0
    dependencies:
      '@babel/core': 7.21.3
      '@babel/helper-plugin-utils': 7.20.2

  /@babel/plugin-syntax-optional-chaining@7.8.3(@babel/core@7.19.1):
    resolution: {integrity: sha512-KoK9ErH1MBlCPxV0VANkXW2/dw4vlbGDrFgz8bmUsBGYkFRcbRwMh6cIJubdPrkxRwuGdtCk0v/wPTKbQgBjkg==}
    peerDependencies:
      '@babel/core': ^7.0.0-0
    dependencies:
      '@babel/core': 7.19.1
      '@babel/helper-plugin-utils': 7.20.2
    dev: true

  /@babel/plugin-syntax-optional-chaining@7.8.3(@babel/core@7.21.3):
    resolution: {integrity: sha512-KoK9ErH1MBlCPxV0VANkXW2/dw4vlbGDrFgz8bmUsBGYkFRcbRwMh6cIJubdPrkxRwuGdtCk0v/wPTKbQgBjkg==}
    peerDependencies:
      '@babel/core': ^7.0.0-0
    dependencies:
      '@babel/core': 7.21.3
      '@babel/helper-plugin-utils': 7.20.2

  /@babel/plugin-syntax-private-property-in-object@7.14.5(@babel/core@7.21.3):
    resolution: {integrity: sha512-0wVnp9dxJ72ZUJDV27ZfbSj6iHLoytYZmh3rFcxNnvsJF3ktkzLDZPy/mA17HGsaQT3/DQsWYX1f1QGWkCoVUg==}
    engines: {node: '>=6.9.0'}
    peerDependencies:
      '@babel/core': ^7.0.0-0
    dependencies:
      '@babel/core': 7.21.3
      '@babel/helper-plugin-utils': 7.20.2

  /@babel/plugin-syntax-top-level-await@7.14.5(@babel/core@7.19.1):
    resolution: {integrity: sha512-hx++upLv5U1rgYfwe1xBQUhRmU41NEvpUvrp8jkrSCdvGSnM5/qdRMtylJ6PG5OFkBaHkbTAKTnd3/YyESRHFw==}
    engines: {node: '>=6.9.0'}
    peerDependencies:
      '@babel/core': ^7.0.0-0
    dependencies:
      '@babel/core': 7.19.1
      '@babel/helper-plugin-utils': 7.20.2
    dev: true

  /@babel/plugin-syntax-top-level-await@7.14.5(@babel/core@7.21.3):
    resolution: {integrity: sha512-hx++upLv5U1rgYfwe1xBQUhRmU41NEvpUvrp8jkrSCdvGSnM5/qdRMtylJ6PG5OFkBaHkbTAKTnd3/YyESRHFw==}
    engines: {node: '>=6.9.0'}
    peerDependencies:
      '@babel/core': ^7.0.0-0
    dependencies:
      '@babel/core': 7.21.3
      '@babel/helper-plugin-utils': 7.20.2

  /@babel/plugin-syntax-typescript@7.18.6(@babel/core@7.19.1):
    resolution: {integrity: sha512-mAWAuq4rvOepWCBid55JuRNvpTNf2UGVgoz4JV0fXEKolsVZDzsa4NqCef758WZJj/GDu0gVGItjKFiClTAmZA==}
    engines: {node: '>=6.9.0'}
    peerDependencies:
      '@babel/core': ^7.0.0-0
    dependencies:
      '@babel/core': 7.19.1
      '@babel/helper-plugin-utils': 7.19.0
    dev: true

  /@babel/plugin-syntax-typescript@7.18.6(@babel/core@7.21.3):
    resolution: {integrity: sha512-mAWAuq4rvOepWCBid55JuRNvpTNf2UGVgoz4JV0fXEKolsVZDzsa4NqCef758WZJj/GDu0gVGItjKFiClTAmZA==}
    engines: {node: '>=6.9.0'}
    peerDependencies:
      '@babel/core': ^7.0.0-0
    dependencies:
      '@babel/core': 7.21.3
      '@babel/helper-plugin-utils': 7.19.0
    dev: true

  /@babel/plugin-syntax-typescript@7.20.0(@babel/core@7.21.3):
    resolution: {integrity: sha512-rd9TkG+u1CExzS4SM1BlMEhMXwFLKVjOAFFCDx9PbX5ycJWDoWMcwdJH9RhkPu1dOgn5TrxLot/Gx6lWFuAUNQ==}
    engines: {node: '>=6.9.0'}
    peerDependencies:
      '@babel/core': ^7.0.0-0
    dependencies:
      '@babel/core': 7.21.3
      '@babel/helper-plugin-utils': 7.20.2
    dev: true

  /@babel/plugin-transform-arrow-functions@7.18.6(@babel/core@7.21.3):
    resolution: {integrity: sha512-9S9X9RUefzrsHZmKMbDXxweEH+YlE8JJEuat9FdvW9Qh1cw7W64jELCtWNkPBPX5En45uy28KGvA/AySqUh8CQ==}
    engines: {node: '>=6.9.0'}
    peerDependencies:
      '@babel/core': ^7.0.0-0
    dependencies:
      '@babel/core': 7.21.3
      '@babel/helper-plugin-utils': 7.20.2

  /@babel/plugin-transform-async-to-generator@7.18.6(@babel/core@7.21.3):
    resolution: {integrity: sha512-ARE5wZLKnTgPW7/1ftQmSi1CmkqqHo2DNmtztFhvgtOWSDfq0Cq9/9L+KnZNYSNrydBekhW3rwShduf59RoXag==}
    engines: {node: '>=6.9.0'}
    peerDependencies:
      '@babel/core': ^7.0.0-0
    dependencies:
      '@babel/core': 7.21.3
      '@babel/helper-module-imports': 7.18.6
      '@babel/helper-plugin-utils': 7.20.2
      '@babel/helper-remap-async-to-generator': 7.18.9(@babel/core@7.21.3)
    transitivePeerDependencies:
      - supports-color

  /@babel/plugin-transform-block-scoped-functions@7.18.6(@babel/core@7.21.3):
    resolution: {integrity: sha512-ExUcOqpPWnliRcPqves5HJcJOvHvIIWfuS4sroBUenPuMdmW+SMHDakmtS7qOo13sVppmUijqeTv7qqGsvURpQ==}
    engines: {node: '>=6.9.0'}
    peerDependencies:
      '@babel/core': ^7.0.0-0
    dependencies:
      '@babel/core': 7.21.3
      '@babel/helper-plugin-utils': 7.20.2

  /@babel/plugin-transform-block-scoping@7.20.2(@babel/core@7.21.3):
    resolution: {integrity: sha512-y5V15+04ry69OV2wULmwhEA6jwSWXO1TwAtIwiPXcvHcoOQUqpyMVd2bDsQJMW8AurjulIyUV8kDqtjSwHy1uQ==}
    engines: {node: '>=6.9.0'}
    peerDependencies:
      '@babel/core': ^7.0.0-0
    dependencies:
      '@babel/core': 7.21.3
      '@babel/helper-plugin-utils': 7.20.2

  /@babel/plugin-transform-classes@7.20.2(@babel/core@7.21.3):
    resolution: {integrity: sha512-9rbPp0lCVVoagvtEyQKSo5L8oo0nQS/iif+lwlAz29MccX2642vWDlSZK+2T2buxbopotId2ld7zZAzRfz9j1g==}
    engines: {node: '>=6.9.0'}
    peerDependencies:
      '@babel/core': ^7.0.0-0
    dependencies:
      '@babel/core': 7.21.3
      '@babel/helper-annotate-as-pure': 7.18.6
      '@babel/helper-compilation-targets': 7.20.0(@babel/core@7.21.3)
      '@babel/helper-environment-visitor': 7.18.9
      '@babel/helper-function-name': 7.19.0
      '@babel/helper-optimise-call-expression': 7.18.6
      '@babel/helper-plugin-utils': 7.20.2
      '@babel/helper-replace-supers': 7.19.1
      '@babel/helper-split-export-declaration': 7.18.6
      globals: 11.12.0
    transitivePeerDependencies:
      - supports-color

  /@babel/plugin-transform-computed-properties@7.18.9(@babel/core@7.21.3):
    resolution: {integrity: sha512-+i0ZU1bCDymKakLxn5srGHrsAPRELC2WIbzwjLhHW9SIE1cPYkLCL0NlnXMZaM1vhfgA2+M7hySk42VBvrkBRw==}
    engines: {node: '>=6.9.0'}
    peerDependencies:
      '@babel/core': ^7.0.0-0
    dependencies:
      '@babel/core': 7.21.3
      '@babel/helper-plugin-utils': 7.20.2

  /@babel/plugin-transform-destructuring@7.20.2(@babel/core@7.21.3):
    resolution: {integrity: sha512-mENM+ZHrvEgxLTBXUiQ621rRXZes3KWUv6NdQlrnr1TkWVw+hUjQBZuP2X32qKlrlG2BzgR95gkuCRSkJl8vIw==}
    engines: {node: '>=6.9.0'}
    peerDependencies:
      '@babel/core': ^7.0.0-0
    dependencies:
      '@babel/core': 7.21.3
      '@babel/helper-plugin-utils': 7.20.2

  /@babel/plugin-transform-dotall-regex@7.18.6(@babel/core@7.21.3):
    resolution: {integrity: sha512-6S3jpun1eEbAxq7TdjLotAsl4WpQI9DxfkycRcKrjhQYzU87qpXdknpBg/e+TdcMehqGnLFi7tnFUBR02Vq6wg==}
    engines: {node: '>=6.9.0'}
    peerDependencies:
      '@babel/core': ^7.0.0-0
    dependencies:
      '@babel/core': 7.21.3
      '@babel/helper-create-regexp-features-plugin': 7.19.0(@babel/core@7.21.3)
      '@babel/helper-plugin-utils': 7.20.2

  /@babel/plugin-transform-duplicate-keys@7.18.9(@babel/core@7.21.3):
    resolution: {integrity: sha512-d2bmXCtZXYc59/0SanQKbiWINadaJXqtvIQIzd4+hNwkWBgyCd5F/2t1kXoUdvPMrxzPvhK6EMQRROxsue+mfw==}
    engines: {node: '>=6.9.0'}
    peerDependencies:
      '@babel/core': ^7.0.0-0
    dependencies:
      '@babel/core': 7.21.3
      '@babel/helper-plugin-utils': 7.20.2

  /@babel/plugin-transform-exponentiation-operator@7.18.6(@babel/core@7.21.3):
    resolution: {integrity: sha512-wzEtc0+2c88FVR34aQmiz56dxEkxr2g8DQb/KfaFa1JYXOFVsbhvAonFN6PwVWj++fKmku8NP80plJ5Et4wqHw==}
    engines: {node: '>=6.9.0'}
    peerDependencies:
      '@babel/core': ^7.0.0-0
    dependencies:
      '@babel/core': 7.21.3
      '@babel/helper-builder-binary-assignment-operator-visitor': 7.18.9
      '@babel/helper-plugin-utils': 7.20.2

  /@babel/plugin-transform-for-of@7.18.8(@babel/core@7.21.3):
    resolution: {integrity: sha512-yEfTRnjuskWYo0k1mHUqrVWaZwrdq8AYbfrpqULOJOaucGSp4mNMVps+YtA8byoevxS/urwU75vyhQIxcCgiBQ==}
    engines: {node: '>=6.9.0'}
    peerDependencies:
      '@babel/core': ^7.0.0-0
    dependencies:
      '@babel/core': 7.21.3
      '@babel/helper-plugin-utils': 7.20.2

  /@babel/plugin-transform-function-name@7.18.9(@babel/core@7.21.3):
    resolution: {integrity: sha512-WvIBoRPaJQ5yVHzcnJFor7oS5Ls0PYixlTYE63lCj2RtdQEl15M68FXQlxnG6wdraJIXRdR7KI+hQ7q/9QjrCQ==}
    engines: {node: '>=6.9.0'}
    peerDependencies:
      '@babel/core': ^7.0.0-0
    dependencies:
      '@babel/core': 7.21.3
      '@babel/helper-compilation-targets': 7.20.0(@babel/core@7.21.3)
      '@babel/helper-function-name': 7.19.0
      '@babel/helper-plugin-utils': 7.20.2

  /@babel/plugin-transform-literals@7.18.9(@babel/core@7.21.3):
    resolution: {integrity: sha512-IFQDSRoTPnrAIrI5zoZv73IFeZu2dhu6irxQjY9rNjTT53VmKg9fenjvoiOWOkJ6mm4jKVPtdMzBY98Fp4Z4cg==}
    engines: {node: '>=6.9.0'}
    peerDependencies:
      '@babel/core': ^7.0.0-0
    dependencies:
      '@babel/core': 7.21.3
      '@babel/helper-plugin-utils': 7.20.2

  /@babel/plugin-transform-member-expression-literals@7.18.6(@babel/core@7.21.3):
    resolution: {integrity: sha512-qSF1ihLGO3q+/g48k85tUjD033C29TNTVB2paCwZPVmOsjn9pClvYYrM2VeJpBY2bcNkuny0YUyTNRyRxJ54KA==}
    engines: {node: '>=6.9.0'}
    peerDependencies:
      '@babel/core': ^7.0.0-0
    dependencies:
      '@babel/core': 7.21.3
      '@babel/helper-plugin-utils': 7.20.2

  /@babel/plugin-transform-modules-amd@7.19.6(@babel/core@7.21.3):
    resolution: {integrity: sha512-uG3od2mXvAtIFQIh0xrpLH6r5fpSQN04gIVovl+ODLdUMANokxQLZnPBHcjmv3GxRjnqwLuHvppjjcelqUFZvg==}
    engines: {node: '>=6.9.0'}
    peerDependencies:
      '@babel/core': ^7.0.0-0
    dependencies:
      '@babel/core': 7.21.3
      '@babel/helper-module-transforms': 7.20.2
      '@babel/helper-plugin-utils': 7.20.2
    transitivePeerDependencies:
      - supports-color

  /@babel/plugin-transform-modules-commonjs@7.19.6(@babel/core@7.21.3):
    resolution: {integrity: sha512-8PIa1ym4XRTKuSsOUXqDG0YaOlEuTVvHMe5JCfgBMOtHvJKw/4NGovEGN33viISshG/rZNVrACiBmPQLvWN8xQ==}
    engines: {node: '>=6.9.0'}
    peerDependencies:
      '@babel/core': ^7.0.0-0
    dependencies:
      '@babel/core': 7.21.3
      '@babel/helper-module-transforms': 7.20.2
      '@babel/helper-plugin-utils': 7.20.2
      '@babel/helper-simple-access': 7.20.2
    transitivePeerDependencies:
      - supports-color

  /@babel/plugin-transform-modules-systemjs@7.19.6(@babel/core@7.21.3):
    resolution: {integrity: sha512-fqGLBepcc3kErfR9R3DnVpURmckXP7gj7bAlrTQyBxrigFqszZCkFkcoxzCp2v32XmwXLvbw+8Yq9/b+QqksjQ==}
    engines: {node: '>=6.9.0'}
    peerDependencies:
      '@babel/core': ^7.0.0-0
    dependencies:
      '@babel/core': 7.21.3
      '@babel/helper-hoist-variables': 7.18.6
      '@babel/helper-module-transforms': 7.20.2
      '@babel/helper-plugin-utils': 7.20.2
      '@babel/helper-validator-identifier': 7.19.1
    transitivePeerDependencies:
      - supports-color

  /@babel/plugin-transform-modules-umd@7.18.6(@babel/core@7.21.3):
    resolution: {integrity: sha512-dcegErExVeXcRqNtkRU/z8WlBLnvD4MRnHgNs3MytRO1Mn1sHRyhbcpYbVMGclAqOjdW+9cfkdZno9dFdfKLfQ==}
    engines: {node: '>=6.9.0'}
    peerDependencies:
      '@babel/core': ^7.0.0-0
    dependencies:
      '@babel/core': 7.21.3
      '@babel/helper-module-transforms': 7.19.0
      '@babel/helper-plugin-utils': 7.20.2
    transitivePeerDependencies:
      - supports-color

  /@babel/plugin-transform-named-capturing-groups-regex@7.19.1(@babel/core@7.21.3):
    resolution: {integrity: sha512-oWk9l9WItWBQYS4FgXD4Uyy5kq898lvkXpXQxoJEY1RnvPk4R/Dvu2ebXU9q8lP+rlMwUQTFf2Ok6d78ODa0kw==}
    engines: {node: '>=6.9.0'}
    peerDependencies:
      '@babel/core': ^7.0.0
    dependencies:
      '@babel/core': 7.21.3
      '@babel/helper-create-regexp-features-plugin': 7.19.0(@babel/core@7.21.3)
      '@babel/helper-plugin-utils': 7.20.2

  /@babel/plugin-transform-new-target@7.18.6(@babel/core@7.21.3):
    resolution: {integrity: sha512-DjwFA/9Iu3Z+vrAn+8pBUGcjhxKguSMlsFqeCKbhb9BAV756v0krzVK04CRDi/4aqmk8BsHb4a/gFcaA5joXRw==}
    engines: {node: '>=6.9.0'}
    peerDependencies:
      '@babel/core': ^7.0.0-0
    dependencies:
      '@babel/core': 7.21.3
      '@babel/helper-plugin-utils': 7.20.2

  /@babel/plugin-transform-object-super@7.18.6(@babel/core@7.21.3):
    resolution: {integrity: sha512-uvGz6zk+pZoS1aTZrOvrbj6Pp/kK2mp45t2B+bTDre2UgsZZ8EZLSJtUg7m/no0zOJUWgFONpB7Zv9W2tSaFlA==}
    engines: {node: '>=6.9.0'}
    peerDependencies:
      '@babel/core': ^7.0.0-0
    dependencies:
      '@babel/core': 7.21.3
      '@babel/helper-plugin-utils': 7.20.2
      '@babel/helper-replace-supers': 7.19.1
    transitivePeerDependencies:
      - supports-color

  /@babel/plugin-transform-parameters@7.20.3(@babel/core@7.21.3):
    resolution: {integrity: sha512-oZg/Fpx0YDrj13KsLyO8I/CX3Zdw7z0O9qOd95SqcoIzuqy/WTGWvePeHAnZCN54SfdyjHcb1S30gc8zlzlHcA==}
    engines: {node: '>=6.9.0'}
    peerDependencies:
      '@babel/core': ^7.0.0-0
    dependencies:
      '@babel/core': 7.21.3
      '@babel/helper-plugin-utils': 7.20.2

  /@babel/plugin-transform-property-literals@7.18.6(@babel/core@7.21.3):
    resolution: {integrity: sha512-cYcs6qlgafTud3PAzrrRNbQtfpQ8+y/+M5tKmksS9+M1ckbH6kzY8MrexEM9mcA6JDsukE19iIRvAyYl463sMg==}
    engines: {node: '>=6.9.0'}
    peerDependencies:
      '@babel/core': ^7.0.0-0
    dependencies:
      '@babel/core': 7.21.3
      '@babel/helper-plugin-utils': 7.20.2

  /@babel/plugin-transform-regenerator@7.18.6(@babel/core@7.21.3):
    resolution: {integrity: sha512-poqRI2+qiSdeldcz4wTSTXBRryoq3Gc70ye7m7UD5Ww0nE29IXqMl6r7Nd15WBgRd74vloEMlShtH6CKxVzfmQ==}
    engines: {node: '>=6.9.0'}
    peerDependencies:
      '@babel/core': ^7.0.0-0
    dependencies:
      '@babel/core': 7.21.3
      '@babel/helper-plugin-utils': 7.20.2
      regenerator-transform: 0.15.1

  /@babel/plugin-transform-reserved-words@7.18.6(@babel/core@7.21.3):
    resolution: {integrity: sha512-oX/4MyMoypzHjFrT1CdivfKZ+XvIPMFXwwxHp/r0Ddy2Vuomt4HDFGmft1TAY2yiTKiNSsh3kjBAzcM8kSdsjA==}
    engines: {node: '>=6.9.0'}
    peerDependencies:
      '@babel/core': ^7.0.0-0
    dependencies:
      '@babel/core': 7.21.3
      '@babel/helper-plugin-utils': 7.20.2

  /@babel/plugin-transform-shorthand-properties@7.18.6(@babel/core@7.21.3):
    resolution: {integrity: sha512-eCLXXJqv8okzg86ywZJbRn19YJHU4XUa55oz2wbHhaQVn/MM+XhukiT7SYqp/7o00dg52Rj51Ny+Ecw4oyoygw==}
    engines: {node: '>=6.9.0'}
    peerDependencies:
      '@babel/core': ^7.0.0-0
    dependencies:
      '@babel/core': 7.21.3
      '@babel/helper-plugin-utils': 7.20.2

  /@babel/plugin-transform-spread@7.19.0(@babel/core@7.21.3):
    resolution: {integrity: sha512-RsuMk7j6n+r752EtzyScnWkQyuJdli6LdO5Klv8Yx0OfPVTcQkIUfS8clx5e9yHXzlnhOZF3CbQ8C2uP5j074w==}
    engines: {node: '>=6.9.0'}
    peerDependencies:
      '@babel/core': ^7.0.0-0
    dependencies:
      '@babel/core': 7.21.3
      '@babel/helper-plugin-utils': 7.20.2
      '@babel/helper-skip-transparent-expression-wrappers': 7.20.0

  /@babel/plugin-transform-sticky-regex@7.18.6(@babel/core@7.21.3):
    resolution: {integrity: sha512-kfiDrDQ+PBsQDO85yj1icueWMfGfJFKN1KCkndygtu/C9+XUfydLC8Iv5UYJqRwy4zk8EcplRxEOeLyjq1gm6Q==}
    engines: {node: '>=6.9.0'}
    peerDependencies:
      '@babel/core': ^7.0.0-0
    dependencies:
      '@babel/core': 7.21.3
      '@babel/helper-plugin-utils': 7.20.2

  /@babel/plugin-transform-template-literals@7.18.9(@babel/core@7.21.3):
    resolution: {integrity: sha512-S8cOWfT82gTezpYOiVaGHrCbhlHgKhQt8XH5ES46P2XWmX92yisoZywf5km75wv5sYcXDUCLMmMxOLCtthDgMA==}
    engines: {node: '>=6.9.0'}
    peerDependencies:
      '@babel/core': ^7.0.0-0
    dependencies:
      '@babel/core': 7.21.3
      '@babel/helper-plugin-utils': 7.20.2

  /@babel/plugin-transform-typeof-symbol@7.18.9(@babel/core@7.21.3):
    resolution: {integrity: sha512-SRfwTtF11G2aemAZWivL7PD+C9z52v9EvMqH9BuYbabyPuKUvSWks3oCg6041pT925L4zVFqaVBeECwsmlguEw==}
    engines: {node: '>=6.9.0'}
    peerDependencies:
      '@babel/core': ^7.0.0-0
    dependencies:
      '@babel/core': 7.21.3
      '@babel/helper-plugin-utils': 7.20.2

  /@babel/plugin-transform-typescript@7.19.1(@babel/core@7.19.1):
    resolution: {integrity: sha512-+ILcOU+6mWLlvCwnL920m2Ow3wWx3Wo8n2t5aROQmV55GZt+hOiLvBaa3DNzRjSEHa1aauRs4/YLmkCfFkhhRQ==}
    engines: {node: '>=6.9.0'}
    peerDependencies:
      '@babel/core': ^7.0.0-0
    dependencies:
      '@babel/core': 7.19.1
      '@babel/helper-create-class-features-plugin': 7.19.0(@babel/core@7.19.1)
      '@babel/helper-plugin-utils': 7.19.0
      '@babel/plugin-syntax-typescript': 7.18.6(@babel/core@7.19.1)
    transitivePeerDependencies:
      - supports-color
    dev: true

  /@babel/plugin-transform-typescript@7.19.1(@babel/core@7.21.3):
    resolution: {integrity: sha512-+ILcOU+6mWLlvCwnL920m2Ow3wWx3Wo8n2t5aROQmV55GZt+hOiLvBaa3DNzRjSEHa1aauRs4/YLmkCfFkhhRQ==}
    engines: {node: '>=6.9.0'}
    peerDependencies:
      '@babel/core': ^7.0.0-0
    dependencies:
      '@babel/core': 7.21.3
      '@babel/helper-create-class-features-plugin': 7.19.0(@babel/core@7.21.3)
      '@babel/helper-plugin-utils': 7.19.0
      '@babel/plugin-syntax-typescript': 7.18.6(@babel/core@7.21.3)
    transitivePeerDependencies:
      - supports-color
    dev: true

  /@babel/plugin-transform-typescript@7.21.3(@babel/core@7.21.3):
    resolution: {integrity: sha512-RQxPz6Iqt8T0uw/WsJNReuBpWpBqs/n7mNo18sKLoTbMp+UrEekhH+pKSVC7gWz+DNjo9gryfV8YzCiT45RgMw==}
    engines: {node: '>=6.9.0'}
    peerDependencies:
      '@babel/core': ^7.0.0-0
    dependencies:
      '@babel/core': 7.21.3
      '@babel/helper-annotate-as-pure': 7.18.6
      '@babel/helper-create-class-features-plugin': 7.21.0(@babel/core@7.21.3)
      '@babel/helper-plugin-utils': 7.20.2
      '@babel/plugin-syntax-typescript': 7.20.0(@babel/core@7.21.3)
    transitivePeerDependencies:
      - supports-color
    dev: true

  /@babel/plugin-transform-unicode-escapes@7.18.10(@babel/core@7.21.3):
    resolution: {integrity: sha512-kKAdAI+YzPgGY/ftStBFXTI1LZFju38rYThnfMykS+IXy8BVx+res7s2fxf1l8I35DV2T97ezo6+SGrXz6B3iQ==}
    engines: {node: '>=6.9.0'}
    peerDependencies:
      '@babel/core': ^7.0.0-0
    dependencies:
      '@babel/core': 7.21.3
      '@babel/helper-plugin-utils': 7.20.2

  /@babel/plugin-transform-unicode-regex@7.18.6(@babel/core@7.21.3):
    resolution: {integrity: sha512-gE7A6Lt7YLnNOL3Pb9BNeZvi+d8l7tcRrG4+pwJjK9hD2xX4mEvjlQW60G9EEmfXVYRPv9VRQcyegIVHCql/AA==}
    engines: {node: '>=6.9.0'}
    peerDependencies:
      '@babel/core': ^7.0.0-0
    dependencies:
      '@babel/core': 7.21.3
      '@babel/helper-create-regexp-features-plugin': 7.19.0(@babel/core@7.21.3)
      '@babel/helper-plugin-utils': 7.20.2

  /@babel/preset-env@7.20.2(@babel/core@7.21.3):
    resolution: {integrity: sha512-1G0efQEWR1EHkKvKHqbG+IN/QdgwfByUpM5V5QroDzGV2t3S/WXNQd693cHiHTlCFMpr9B6FkPFXDA2lQcKoDg==}
    engines: {node: '>=6.9.0'}
    peerDependencies:
      '@babel/core': ^7.0.0-0
    dependencies:
      '@babel/compat-data': 7.20.1
      '@babel/core': 7.21.3
      '@babel/helper-compilation-targets': 7.20.0(@babel/core@7.21.3)
      '@babel/helper-plugin-utils': 7.20.2
      '@babel/helper-validator-option': 7.18.6
      '@babel/plugin-bugfix-safari-id-destructuring-collision-in-function-expression': 7.18.6(@babel/core@7.21.3)
      '@babel/plugin-bugfix-v8-spread-parameters-in-optional-chaining': 7.18.9(@babel/core@7.21.3)
      '@babel/plugin-proposal-async-generator-functions': 7.20.1(@babel/core@7.21.3)
      '@babel/plugin-proposal-class-properties': 7.18.6(@babel/core@7.21.3)
      '@babel/plugin-proposal-class-static-block': 7.18.6(@babel/core@7.21.3)
      '@babel/plugin-proposal-dynamic-import': 7.18.6(@babel/core@7.21.3)
      '@babel/plugin-proposal-export-namespace-from': 7.18.9(@babel/core@7.21.3)
      '@babel/plugin-proposal-json-strings': 7.18.6(@babel/core@7.21.3)
      '@babel/plugin-proposal-logical-assignment-operators': 7.18.9(@babel/core@7.21.3)
      '@babel/plugin-proposal-nullish-coalescing-operator': 7.18.6(@babel/core@7.21.3)
      '@babel/plugin-proposal-numeric-separator': 7.18.6(@babel/core@7.21.3)
      '@babel/plugin-proposal-object-rest-spread': 7.20.2(@babel/core@7.21.3)
      '@babel/plugin-proposal-optional-catch-binding': 7.18.6(@babel/core@7.21.3)
      '@babel/plugin-proposal-optional-chaining': 7.18.9(@babel/core@7.21.3)
      '@babel/plugin-proposal-private-methods': 7.18.6(@babel/core@7.21.3)
      '@babel/plugin-proposal-private-property-in-object': 7.18.6(@babel/core@7.21.3)
      '@babel/plugin-proposal-unicode-property-regex': 7.18.6(@babel/core@7.21.3)
      '@babel/plugin-syntax-async-generators': 7.8.4(@babel/core@7.21.3)
      '@babel/plugin-syntax-class-properties': 7.12.13(@babel/core@7.21.3)
      '@babel/plugin-syntax-class-static-block': 7.14.5(@babel/core@7.21.3)
      '@babel/plugin-syntax-dynamic-import': 7.8.3(@babel/core@7.21.3)
      '@babel/plugin-syntax-export-namespace-from': 7.8.3(@babel/core@7.21.3)
      '@babel/plugin-syntax-import-assertions': 7.20.0(@babel/core@7.21.3)
      '@babel/plugin-syntax-json-strings': 7.8.3(@babel/core@7.21.3)
      '@babel/plugin-syntax-logical-assignment-operators': 7.10.4(@babel/core@7.21.3)
      '@babel/plugin-syntax-nullish-coalescing-operator': 7.8.3(@babel/core@7.21.3)
      '@babel/plugin-syntax-numeric-separator': 7.10.4(@babel/core@7.21.3)
      '@babel/plugin-syntax-object-rest-spread': 7.8.3(@babel/core@7.21.3)
      '@babel/plugin-syntax-optional-catch-binding': 7.8.3(@babel/core@7.21.3)
      '@babel/plugin-syntax-optional-chaining': 7.8.3(@babel/core@7.21.3)
      '@babel/plugin-syntax-private-property-in-object': 7.14.5(@babel/core@7.21.3)
      '@babel/plugin-syntax-top-level-await': 7.14.5(@babel/core@7.21.3)
      '@babel/plugin-transform-arrow-functions': 7.18.6(@babel/core@7.21.3)
      '@babel/plugin-transform-async-to-generator': 7.18.6(@babel/core@7.21.3)
      '@babel/plugin-transform-block-scoped-functions': 7.18.6(@babel/core@7.21.3)
      '@babel/plugin-transform-block-scoping': 7.20.2(@babel/core@7.21.3)
      '@babel/plugin-transform-classes': 7.20.2(@babel/core@7.21.3)
      '@babel/plugin-transform-computed-properties': 7.18.9(@babel/core@7.21.3)
      '@babel/plugin-transform-destructuring': 7.20.2(@babel/core@7.21.3)
      '@babel/plugin-transform-dotall-regex': 7.18.6(@babel/core@7.21.3)
      '@babel/plugin-transform-duplicate-keys': 7.18.9(@babel/core@7.21.3)
      '@babel/plugin-transform-exponentiation-operator': 7.18.6(@babel/core@7.21.3)
      '@babel/plugin-transform-for-of': 7.18.8(@babel/core@7.21.3)
      '@babel/plugin-transform-function-name': 7.18.9(@babel/core@7.21.3)
      '@babel/plugin-transform-literals': 7.18.9(@babel/core@7.21.3)
      '@babel/plugin-transform-member-expression-literals': 7.18.6(@babel/core@7.21.3)
      '@babel/plugin-transform-modules-amd': 7.19.6(@babel/core@7.21.3)
      '@babel/plugin-transform-modules-commonjs': 7.19.6(@babel/core@7.21.3)
      '@babel/plugin-transform-modules-systemjs': 7.19.6(@babel/core@7.21.3)
      '@babel/plugin-transform-modules-umd': 7.18.6(@babel/core@7.21.3)
      '@babel/plugin-transform-named-capturing-groups-regex': 7.19.1(@babel/core@7.21.3)
      '@babel/plugin-transform-new-target': 7.18.6(@babel/core@7.21.3)
      '@babel/plugin-transform-object-super': 7.18.6(@babel/core@7.21.3)
      '@babel/plugin-transform-parameters': 7.20.3(@babel/core@7.21.3)
      '@babel/plugin-transform-property-literals': 7.18.6(@babel/core@7.21.3)
      '@babel/plugin-transform-regenerator': 7.18.6(@babel/core@7.21.3)
      '@babel/plugin-transform-reserved-words': 7.18.6(@babel/core@7.21.3)
      '@babel/plugin-transform-shorthand-properties': 7.18.6(@babel/core@7.21.3)
      '@babel/plugin-transform-spread': 7.19.0(@babel/core@7.21.3)
      '@babel/plugin-transform-sticky-regex': 7.18.6(@babel/core@7.21.3)
      '@babel/plugin-transform-template-literals': 7.18.9(@babel/core@7.21.3)
      '@babel/plugin-transform-typeof-symbol': 7.18.9(@babel/core@7.21.3)
      '@babel/plugin-transform-unicode-escapes': 7.18.10(@babel/core@7.21.3)
      '@babel/plugin-transform-unicode-regex': 7.18.6(@babel/core@7.21.3)
      '@babel/preset-modules': 0.1.5(@babel/core@7.21.3)
      '@babel/types': 7.20.2
      babel-plugin-polyfill-corejs2: 0.3.3(@babel/core@7.21.3)
      babel-plugin-polyfill-corejs3: 0.6.0(@babel/core@7.21.3)
      babel-plugin-polyfill-regenerator: 0.4.1(@babel/core@7.21.3)
      core-js-compat: 3.26.1
      semver: 6.3.0
    transitivePeerDependencies:
      - supports-color

  /@babel/preset-modules@0.1.5(@babel/core@7.21.3):
    resolution: {integrity: sha512-A57th6YRG7oR3cq/yt/Y84MvGgE0eJG2F1JLhKuyG+jFxEgrd/HAMJatiFtmOiZurz+0DkrvbheCLaV5f2JfjA==}
    peerDependencies:
      '@babel/core': ^7.0.0-0
    dependencies:
      '@babel/core': 7.21.3
      '@babel/helper-plugin-utils': 7.20.2
      '@babel/plugin-proposal-unicode-property-regex': 7.18.6(@babel/core@7.21.3)
      '@babel/plugin-transform-dotall-regex': 7.18.6(@babel/core@7.21.3)
      '@babel/types': 7.20.2
      esutils: 2.0.3

  /@babel/preset-typescript@7.16.7(@babel/core@7.21.3):
    resolution: {integrity: sha512-WbVEmgXdIyvzB77AQjGBEyYPZx+8tTsO50XtfozQrkW8QB2rLJpH2lgx0TRw5EJrBxOZQ+wCcyPVQvS8tjEHpQ==}
    engines: {node: '>=6.9.0'}
    peerDependencies:
      '@babel/core': ^7.0.0-0
    dependencies:
      '@babel/core': 7.21.3
      '@babel/helper-plugin-utils': 7.19.0
      '@babel/helper-validator-option': 7.18.6
      '@babel/plugin-transform-typescript': 7.19.1(@babel/core@7.21.3)
    transitivePeerDependencies:
      - supports-color
    dev: true

  /@babel/preset-typescript@7.18.6(@babel/core@7.19.1):
    resolution: {integrity: sha512-s9ik86kXBAnD760aybBucdpnLsAt0jK1xqJn2juOn9lkOvSHV60os5hxoVJsPzMQxvnUJFAlkont2DvvaYEBtQ==}
    engines: {node: '>=6.9.0'}
    peerDependencies:
      '@babel/core': ^7.0.0-0
    dependencies:
      '@babel/core': 7.19.1
      '@babel/helper-plugin-utils': 7.19.0
      '@babel/helper-validator-option': 7.18.6
      '@babel/plugin-transform-typescript': 7.19.1(@babel/core@7.19.1)
    transitivePeerDependencies:
      - supports-color
    dev: true

  /@babel/preset-typescript@7.21.0(@babel/core@7.21.3):
    resolution: {integrity: sha512-myc9mpoVA5m1rF8K8DgLEatOYFDpwC+RkMkjZ0Du6uI62YvDe8uxIEYVs/VCdSJ097nlALiU/yBC7//3nI+hNg==}
    engines: {node: '>=6.9.0'}
    peerDependencies:
      '@babel/core': ^7.0.0-0
    dependencies:
      '@babel/core': 7.21.3
      '@babel/helper-plugin-utils': 7.20.2
      '@babel/helper-validator-option': 7.21.0
      '@babel/plugin-transform-typescript': 7.21.3(@babel/core@7.21.3)
    transitivePeerDependencies:
      - supports-color
    dev: true

  /@babel/runtime@7.21.0:
    resolution: {integrity: sha512-xwII0//EObnq89Ji5AKYQaRYiW/nZ3llSv29d49IuxPhKbtJoLP+9QUUZ4nVragQVtaVGeZrpB+ZtG/Pdy/POw==}
    engines: {node: '>=6.9.0'}
    dependencies:
      regenerator-runtime: 0.13.11

  /@babel/template@7.18.10:
    resolution: {integrity: sha512-TI+rCtooWHr3QJ27kJxfjutghu44DLnasDMwpDqCXVTal9RLp3RSYNh4NdBrRP2cQAoG9A8juOQl6P6oZG4JxA==}
    engines: {node: '>=6.9.0'}
    dependencies:
      '@babel/code-frame': 7.18.6
      '@babel/parser': 7.19.1
      '@babel/types': 7.19.0

  /@babel/template@7.20.7:
    resolution: {integrity: sha512-8SegXApWe6VoNw0r9JHpSteLKTpTiLZ4rMlGIm9JQ18KiCtyQiAMEazujAHrUS5flrcqYZa75ukev3P6QmUwUw==}
    engines: {node: '>=6.9.0'}
    dependencies:
      '@babel/code-frame': 7.18.6
      '@babel/parser': 7.21.3
      '@babel/types': 7.21.3

  /@babel/traverse@7.17.3:
    resolution: {integrity: sha512-5irClVky7TxRWIRtxlh2WPUUOLhcPN06AGgaQSB8AEwuyEBgJVuJ5imdHm5zxk8w0QS5T+tDfnDxAlhWjpb7cw==}
    engines: {node: '>=6.9.0'}
    dependencies:
      '@babel/code-frame': 7.18.6
      '@babel/generator': 7.17.7
      '@babel/helper-environment-visitor': 7.18.9
      '@babel/helper-function-name': 7.21.0
      '@babel/helper-hoist-variables': 7.18.6
      '@babel/helper-split-export-declaration': 7.18.6
      '@babel/parser': 7.21.3
      '@babel/types': 7.17.0
      debug: 4.3.4
      globals: 11.12.0
    transitivePeerDependencies:
      - supports-color
    dev: true

  /@babel/traverse@7.19.1:
    resolution: {integrity: sha512-0j/ZfZMxKukDaag2PtOPDbwuELqIar6lLskVPPJDjXMXjfLb1Obo/1yjxIGqqAJrmfaTIY3z2wFLAQ7qSkLsuA==}
    engines: {node: '>=6.9.0'}
    dependencies:
      '@babel/code-frame': 7.18.6
      '@babel/generator': 7.19.0
      '@babel/helper-environment-visitor': 7.18.9
      '@babel/helper-function-name': 7.19.0
      '@babel/helper-hoist-variables': 7.18.6
      '@babel/helper-split-export-declaration': 7.18.6
      '@babel/parser': 7.19.1
      '@babel/types': 7.19.0
      debug: 4.3.4
      globals: 11.12.0
    transitivePeerDependencies:
      - supports-color

  /@babel/traverse@7.20.1:
    resolution: {integrity: sha512-d3tN8fkVJwFLkHkBN479SOsw4DMZnz8cdbL/gvuDuzy3TS6Nfw80HuQqhw1pITbIruHyh7d1fMA47kWzmcUEGA==}
    engines: {node: '>=6.9.0'}
    dependencies:
      '@babel/code-frame': 7.18.6
      '@babel/generator': 7.20.4
      '@babel/helper-environment-visitor': 7.18.9
      '@babel/helper-function-name': 7.19.0
      '@babel/helper-hoist-variables': 7.18.6
      '@babel/helper-split-export-declaration': 7.18.6
      '@babel/parser': 7.21.2
      '@babel/types': 7.20.2
      debug: 4.3.4
      globals: 11.12.0
    transitivePeerDependencies:
      - supports-color

  /@babel/traverse@7.21.3:
    resolution: {integrity: sha512-XLyopNeaTancVitYZe2MlUEvgKb6YVVPXzofHgqHijCImG33b/uTurMS488ht/Hbsb2XK3U2BnSTxKVNGV3nGQ==}
    engines: {node: '>=6.9.0'}
    dependencies:
      '@babel/code-frame': 7.18.6
      '@babel/generator': 7.21.3
      '@babel/helper-environment-visitor': 7.18.9
      '@babel/helper-function-name': 7.21.0
      '@babel/helper-hoist-variables': 7.18.6
      '@babel/helper-split-export-declaration': 7.18.6
      '@babel/parser': 7.21.3
      '@babel/types': 7.21.3
      debug: 4.3.4
      globals: 11.12.0
    transitivePeerDependencies:
      - supports-color

  /@babel/types@7.17.0:
    resolution: {integrity: sha512-TmKSNO4D5rzhL5bjWFcVHHLETzfQ/AmbKpKPOSjlP0WoHZ6L911fgoOKY4Alp/emzG4cHJdyN49zpgkbXFEHHw==}
    engines: {node: '>=6.9.0'}
    dependencies:
      '@babel/helper-validator-identifier': 7.19.1
      to-fast-properties: 2.0.0

  /@babel/types@7.19.0:
    resolution: {integrity: sha512-YuGopBq3ke25BVSiS6fgF49Ul9gH1x70Bcr6bqRLjWCkcX8Hre1/5+z+IiWOIerRMSSEfGZVB9z9kyq7wVs9YA==}
    engines: {node: '>=6.9.0'}
    dependencies:
      '@babel/helper-string-parser': 7.18.10
      '@babel/helper-validator-identifier': 7.19.1
      to-fast-properties: 2.0.0

  /@babel/types@7.20.2:
    resolution: {integrity: sha512-FnnvsNWgZCr232sqtXggapvlkk/tuwR/qhGzcmxI0GXLCjmPYQPzio2FbdlWuY6y1sHFfQKk+rRbUZ9VStQMog==}
    engines: {node: '>=6.9.0'}
    dependencies:
      '@babel/helper-string-parser': 7.19.4
      '@babel/helper-validator-identifier': 7.19.1
      to-fast-properties: 2.0.0

  /@babel/types@7.21.3:
    resolution: {integrity: sha512-sBGdETxC+/M4o/zKC0sl6sjWv62WFR/uzxrJ6uYyMLZOUlPnwzw0tKgVHOXxaAd5l2g8pEDM5RZ495GPQI77kg==}
    engines: {node: '>=6.9.0'}
    dependencies:
      '@babel/helper-string-parser': 7.19.4
      '@babel/helper-validator-identifier': 7.19.1
      to-fast-properties: 2.0.0

  /@bcoe/v8-coverage@0.2.3:
    resolution: {integrity: sha512-0hYQ8SB4Db5zvZB4axdMHGwEaQjkZzFjQiN9LVYvIFB2nSUHW9tYpxWriPrWDASIxiaXax83REcLxuSdnGPZtw==}
    dev: true

  /@esbuild/android-arm64@0.17.15:
    resolution: {integrity: sha512-0kOB6Y7Br3KDVgHeg8PRcvfLkq+AccreK///B4Z6fNZGr/tNHX0z2VywCc7PTeWp+bPvjA5WMvNXltHw5QjAIA==}
    engines: {node: '>=12'}
    cpu: [arm64]
    os: [android]
    requiresBuild: true
    optional: true

  /@esbuild/android-arm@0.15.18:
    resolution: {integrity: sha512-5GT+kcs2WVGjVs7+boataCkO5Fg0y4kCjzkB5bAip7H4jfnOS3dA6KPiww9W1OEKTKeAcUVhdZGvgI65OXmUnw==}
    engines: {node: '>=12'}
    cpu: [arm]
    os: [android]
    requiresBuild: true
    dev: true
    optional: true

  /@esbuild/android-arm@0.17.15:
    resolution: {integrity: sha512-sRSOVlLawAktpMvDyJIkdLI/c/kdRTOqo8t6ImVxg8yT7LQDUYV5Rp2FKeEosLr6ZCja9UjYAzyRSxGteSJPYg==}
    engines: {node: '>=12'}
    cpu: [arm]
    os: [android]
    requiresBuild: true
    optional: true

  /@esbuild/android-x64@0.17.15:
    resolution: {integrity: sha512-MzDqnNajQZ63YkaUWVl9uuhcWyEyh69HGpMIrf+acR4otMkfLJ4sUCxqwbCyPGicE9dVlrysI3lMcDBjGiBBcQ==}
    engines: {node: '>=12'}
    cpu: [x64]
    os: [android]
    requiresBuild: true
    optional: true

  /@esbuild/darwin-arm64@0.17.15:
    resolution: {integrity: sha512-7siLjBc88Z4+6qkMDxPT2juf2e8SJxmsbNVKFY2ifWCDT72v5YJz9arlvBw5oB4W/e61H1+HDB/jnu8nNg0rLA==}
    engines: {node: '>=12'}
    cpu: [arm64]
    os: [darwin]
    requiresBuild: true
    optional: true

  /@esbuild/darwin-x64@0.17.15:
    resolution: {integrity: sha512-NbImBas2rXwYI52BOKTW342Tm3LTeVlaOQ4QPZ7XuWNKiO226DisFk/RyPk3T0CKZkKMuU69yOvlapJEmax7cg==}
    engines: {node: '>=12'}
    cpu: [x64]
    os: [darwin]
    requiresBuild: true
    optional: true

  /@esbuild/freebsd-arm64@0.17.15:
    resolution: {integrity: sha512-Xk9xMDjBVG6CfgoqlVczHAdJnCs0/oeFOspFap5NkYAmRCT2qTn1vJWA2f419iMtsHSLm+O8B6SLV/HlY5cYKg==}
    engines: {node: '>=12'}
    cpu: [arm64]
    os: [freebsd]
    requiresBuild: true
    optional: true

  /@esbuild/freebsd-x64@0.17.15:
    resolution: {integrity: sha512-3TWAnnEOdclvb2pnfsTWtdwthPfOz7qAfcwDLcfZyGJwm1SRZIMOeB5FODVhnM93mFSPsHB9b/PmxNNbSnd0RQ==}
    engines: {node: '>=12'}
    cpu: [x64]
    os: [freebsd]
    requiresBuild: true
    optional: true

  /@esbuild/linux-arm64@0.17.15:
    resolution: {integrity: sha512-T0MVnYw9KT6b83/SqyznTs/3Jg2ODWrZfNccg11XjDehIved2oQfrX/wVuev9N936BpMRaTR9I1J0tdGgUgpJA==}
    engines: {node: '>=12'}
    cpu: [arm64]
    os: [linux]
    requiresBuild: true
    optional: true

  /@esbuild/linux-arm@0.17.15:
    resolution: {integrity: sha512-MLTgiXWEMAMr8nmS9Gigx43zPRmEfeBfGCwxFQEMgJ5MC53QKajaclW6XDPjwJvhbebv+RzK05TQjvH3/aM4Xw==}
    engines: {node: '>=12'}
    cpu: [arm]
    os: [linux]
    requiresBuild: true
    optional: true

  /@esbuild/linux-ia32@0.17.15:
    resolution: {integrity: sha512-wp02sHs015T23zsQtU4Cj57WiteiuASHlD7rXjKUyAGYzlOKDAjqK6bk5dMi2QEl/KVOcsjwL36kD+WW7vJt8Q==}
    engines: {node: '>=12'}
    cpu: [ia32]
    os: [linux]
    requiresBuild: true
    optional: true

  /@esbuild/linux-loong64@0.14.54:
    resolution: {integrity: sha512-bZBrLAIX1kpWelV0XemxBZllyRmM6vgFQQG2GdNb+r3Fkp0FOh1NJSvekXDs7jq70k4euu1cryLMfU+mTXlEpw==}
    engines: {node: '>=12'}
    cpu: [loong64]
    os: [linux]
    requiresBuild: true
    dev: true
    optional: true

  /@esbuild/linux-loong64@0.15.18:
    resolution: {integrity: sha512-L4jVKS82XVhw2nvzLg/19ClLWg0y27ulRwuP7lcyL6AbUWB5aPglXY3M21mauDQMDfRLs8cQmeT03r/+X3cZYQ==}
    engines: {node: '>=12'}
    cpu: [loong64]
    os: [linux]
    requiresBuild: true
    dev: true
    optional: true

  /@esbuild/linux-loong64@0.17.15:
    resolution: {integrity: sha512-k7FsUJjGGSxwnBmMh8d7IbObWu+sF/qbwc+xKZkBe/lTAF16RqxRCnNHA7QTd3oS2AfGBAnHlXL67shV5bBThQ==}
    engines: {node: '>=12'}
    cpu: [loong64]
    os: [linux]
    requiresBuild: true
    optional: true

  /@esbuild/linux-mips64el@0.17.15:
    resolution: {integrity: sha512-ZLWk6czDdog+Q9kE/Jfbilu24vEe/iW/Sj2d8EVsmiixQ1rM2RKH2n36qfxK4e8tVcaXkvuV3mU5zTZviE+NVQ==}
    engines: {node: '>=12'}
    cpu: [mips64el]
    os: [linux]
    requiresBuild: true
    optional: true

  /@esbuild/linux-ppc64@0.17.15:
    resolution: {integrity: sha512-mY6dPkIRAiFHRsGfOYZC8Q9rmr8vOBZBme0/j15zFUKM99d4ILY4WpOC7i/LqoY+RE7KaMaSfvY8CqjJtuO4xg==}
    engines: {node: '>=12'}
    cpu: [ppc64]
    os: [linux]
    requiresBuild: true
    optional: true

  /@esbuild/linux-riscv64@0.17.15:
    resolution: {integrity: sha512-EcyUtxffdDtWjjwIH8sKzpDRLcVtqANooMNASO59y+xmqqRYBBM7xVLQhqF7nksIbm2yHABptoioS9RAbVMWVA==}
    engines: {node: '>=12'}
    cpu: [riscv64]
    os: [linux]
    requiresBuild: true
    optional: true

  /@esbuild/linux-s390x@0.17.15:
    resolution: {integrity: sha512-BuS6Jx/ezxFuHxgsfvz7T4g4YlVrmCmg7UAwboeyNNg0OzNzKsIZXpr3Sb/ZREDXWgt48RO4UQRDBxJN3B9Rbg==}
    engines: {node: '>=12'}
    cpu: [s390x]
    os: [linux]
    requiresBuild: true
    optional: true

  /@esbuild/linux-x64@0.17.15:
    resolution: {integrity: sha512-JsdS0EgEViwuKsw5tiJQo9UdQdUJYuB+Mf6HxtJSPN35vez1hlrNb1KajvKWF5Sa35j17+rW1ECEO9iNrIXbNg==}
    engines: {node: '>=12'}
    cpu: [x64]
    os: [linux]
    requiresBuild: true
    optional: true

  /@esbuild/netbsd-x64@0.17.15:
    resolution: {integrity: sha512-R6fKjtUysYGym6uXf6qyNephVUQAGtf3n2RCsOST/neIwPqRWcnc3ogcielOd6pT+J0RDR1RGcy0ZY7d3uHVLA==}
    engines: {node: '>=12'}
    cpu: [x64]
    os: [netbsd]
    requiresBuild: true
    optional: true

  /@esbuild/openbsd-x64@0.17.15:
    resolution: {integrity: sha512-mVD4PGc26b8PI60QaPUltYKeSX0wxuy0AltC+WCTFwvKCq2+OgLP4+fFd+hZXzO2xW1HPKcytZBdjqL6FQFa7w==}
    engines: {node: '>=12'}
    cpu: [x64]
    os: [openbsd]
    requiresBuild: true
    optional: true

  /@esbuild/sunos-x64@0.17.15:
    resolution: {integrity: sha512-U6tYPovOkw3459t2CBwGcFYfFRjivcJJc1WC8Q3funIwX8x4fP+R6xL/QuTPNGOblbq/EUDxj9GU+dWKX0oWlQ==}
    engines: {node: '>=12'}
    cpu: [x64]
    os: [sunos]
    requiresBuild: true
    optional: true

  /@esbuild/win32-arm64@0.17.15:
    resolution: {integrity: sha512-W+Z5F++wgKAleDABemiyXVnzXgvRFs+GVKThSI+mGgleLWluv0D7Diz4oQpgdpNzh4i2nNDzQtWbjJiqutRp6Q==}
    engines: {node: '>=12'}
    cpu: [arm64]
    os: [win32]
    requiresBuild: true
    optional: true

  /@esbuild/win32-ia32@0.17.15:
    resolution: {integrity: sha512-Muz/+uGgheShKGqSVS1KsHtCyEzcdOn/W/Xbh6H91Etm+wiIfwZaBn1W58MeGtfI8WA961YMHFYTthBdQs4t+w==}
    engines: {node: '>=12'}
    cpu: [ia32]
    os: [win32]
    requiresBuild: true
    optional: true

  /@esbuild/win32-x64@0.17.15:
    resolution: {integrity: sha512-DjDa9ywLUUmjhV2Y9wUTIF+1XsmuFGvZoCmOWkli1XcNAh5t25cc7fgsCx4Zi/Uurep3TTLyDiKATgGEg61pkA==}
    engines: {node: '>=12'}
    cpu: [x64]
    os: [win32]
    requiresBuild: true
    optional: true

  /@eslint-community/eslint-utils@4.4.0(eslint@8.23.1):
    resolution: {integrity: sha512-1/sA4dwrzBAyeUoQ6oxahHKmrZvsnLCg4RfxW3ZFGGmQkSNQPFNLV9CUEFQP1x9EYXHTo5p6xdhZM1Ne9p/AfA==}
    engines: {node: ^12.22.0 || ^14.17.0 || >=16.0.0}
    peerDependencies:
      eslint: ^6.0.0 || ^7.0.0 || >=8.0.0
    dependencies:
      eslint: 8.23.1
      eslint-visitor-keys: 3.4.0
    dev: true

  /@eslint-community/eslint-utils@4.4.0(eslint@8.38.0):
    resolution: {integrity: sha512-1/sA4dwrzBAyeUoQ6oxahHKmrZvsnLCg4RfxW3ZFGGmQkSNQPFNLV9CUEFQP1x9EYXHTo5p6xdhZM1Ne9p/AfA==}
    engines: {node: ^12.22.0 || ^14.17.0 || >=16.0.0}
    peerDependencies:
      eslint: ^6.0.0 || ^7.0.0 || >=8.0.0
    dependencies:
      eslint: 8.38.0
      eslint-visitor-keys: 3.4.0
    dev: true

  /@eslint-community/regexpp@4.5.0:
    resolution: {integrity: sha512-vITaYzIcNmjn5tF5uxcZ/ft7/RXGrMUIS9HalWckEOF6ESiwXKoMzAQf2UW0aVd6rnOeExTJVd5hmWXucBKGXQ==}
    engines: {node: ^12.0.0 || ^14.0.0 || >=16.0.0}
    dev: true

  /@eslint/eslintrc@1.3.2:
    resolution: {integrity: sha512-AXYd23w1S/bv3fTs3Lz0vjiYemS08jWkI3hYyS9I1ry+0f+Yjs1wm+sU0BS8qDOPrBIkp4qHYC16I8uVtpLajQ==}
    engines: {node: ^12.22.0 || ^14.17.0 || >=16.0.0}
    dependencies:
      ajv: 6.12.6
      debug: 4.3.4
      espree: 9.5.1
      globals: 13.20.0
      ignore: 5.2.0
      import-fresh: 3.3.0
      js-yaml: 4.1.0
      minimatch: 3.1.2
      strip-json-comments: 3.1.1
    transitivePeerDependencies:
      - supports-color
    dev: true

  /@eslint/eslintrc@2.0.2:
    resolution: {integrity: sha512-3W4f5tDUra+pA+FzgugqL2pRimUTDJWKr7BINqOpkZrC0uYI0NIc0/JFgBROCU07HR6GieA5m3/rsPIhDmCXTQ==}
    engines: {node: ^12.22.0 || ^14.17.0 || >=16.0.0}
    dependencies:
      ajv: 6.12.6
      debug: 4.3.4
      espree: 9.5.1
      globals: 13.20.0
      ignore: 5.2.0
      import-fresh: 3.3.0
      js-yaml: 4.1.0
      minimatch: 3.1.2
      strip-json-comments: 3.1.1
    transitivePeerDependencies:
      - supports-color
    dev: true

  /@eslint/js@8.38.0:
    resolution: {integrity: sha512-IoD2MfUnOV58ghIHCiil01PcohxjbYR/qCxsoC+xNgUwh1EY8jOOrYmu3d3a71+tJJ23uscEV4X2HJWMsPJu4g==}
    engines: {node: ^12.22.0 || ^14.17.0 || >=16.0.0}
    dev: true

  /@floating-ui/core@1.1.0:
    resolution: {integrity: sha512-zbsLwtnHo84w1Kc8rScAo5GMk1GdecSlrflIbfnEBJwvTSj1SL6kkOYV+nHraMCPEy+RNZZUaZyL8JosDGCtGQ==}
    dev: false

  /@floating-ui/dom@1.1.0:
    resolution: {integrity: sha512-TSogMPVxbRe77QCj1dt8NmRiJasPvuc+eT5jnJ6YpLqgOD2zXc5UA3S1qwybN+GVCDNdKfpKy1oj8RpzLJvh6A==}
    dependencies:
      '@floating-ui/core': 1.1.0
    dev: false

  /@fontsource/inter@4.5.12:
    resolution: {integrity: sha512-bGKk4/8tube/nCk8hav0ZDBVbzJzc7m0Vt4xF5p15IN4YImwGdtKG38Oq5bU8xHNS+VfvbFFCepgQNj7Pr/Lvg==}
    dev: false

  /@fontsource/jetbrains-mono@4.5.12:
    resolution: {integrity: sha512-LJF1ala1/u+wXZmESFqIk08FA9yGX4/uAAleCHmXUMgEjvNAYFHUQQ7eK5hQQoBOwh99cU5suTrqYqEkgzwzPA==}
    dev: false

  /@fontsource/open-sans@4.5.11:
    resolution: {integrity: sha512-nG0gmbx4pSr8wltdG/ZdlS6OrsMK40Wt6iyuLTKHEf0TQfzKRMlWaskZHdeuWCwS6WUgqHKMf9KSwGdxPfapOg==}
    dev: false

  /@hcaptcha/types@1.0.2:
    resolution: {integrity: sha512-0f//oG8XZrqaLZ+ggjcqF99t91w5UEpv61CJWu57WWsN6AZ1PXqqzXmcgTlr3RhlNe2zjymYZTkPeyqiek/DEQ==}
    dev: false

  /@humanwhocodes/config-array@0.10.4:
    resolution: {integrity: sha512-mXAIHxZT3Vcpg83opl1wGlVZ9xydbfZO3r5YfRSH6Gpp2J/PfdBP0wbDa2sO6/qRbcalpoevVyW6A/fI6LfeMw==}
    engines: {node: '>=10.10.0'}
    dependencies:
      '@humanwhocodes/object-schema': 1.2.1
      debug: 4.3.4
      minimatch: 3.1.2
    transitivePeerDependencies:
      - supports-color
    dev: true

  /@humanwhocodes/config-array@0.11.8:
    resolution: {integrity: sha512-UybHIJzJnR5Qc/MsD9Kr+RpO2h+/P1GhOwdiLPXK5TWk5sgTdu88bTD9UP+CKbPPh5Rni1u0GjAdYQLemG8g+g==}
    engines: {node: '>=10.10.0'}
    dependencies:
      '@humanwhocodes/object-schema': 1.2.1
      debug: 4.3.4
      minimatch: 3.1.2
    transitivePeerDependencies:
      - supports-color
    dev: true

  /@humanwhocodes/gitignore-to-minimatch@1.0.2:
    resolution: {integrity: sha512-rSqmMJDdLFUsyxR6FMtD00nfQKKLFb1kv+qBbOVKqErvloEIJLo5bDTJTQNTYgeyp78JsA7u/NPi5jT1GR/MuA==}
    dev: true

  /@humanwhocodes/module-importer@1.0.1:
    resolution: {integrity: sha512-bxveV4V8v5Yb4ncFTT3rPSgZBOpCkjfK0y4oVVVJwIuDVBRMDXrPyXRL988i5ap9m9bnyEEjWfm5WkBmtffLfA==}
    engines: {node: '>=12.22'}
    dev: true

  /@humanwhocodes/object-schema@1.2.1:
    resolution: {integrity: sha512-ZnQMnLV4e7hDlUvw8H+U8ASL02SS2Gn6+9Ac3wGGLIe7+je2AeAOxPY+izIPJDfFDb7eDjev0Us8MO1iFRN8hA==}
    dev: true

  /@insertish/oapi@0.1.18:
    resolution: {integrity: sha512-LZLUk3WmzUjCM0quensexvQx/Kk1MpFBtCLJRnRrPOiaFT37JpOmWUFlrdu0sPS6B9wi2edEBeLcsnIiq85WMA==}
    hasBin: true
    dependencies:
      typescript: 4.8.3
    optionalDependencies:
      axios: 0.26.1
      openapi-typescript: 5.4.1
    transitivePeerDependencies:
      - debug
    dev: false

  /@istanbuljs/load-nyc-config@1.1.0:
    resolution: {integrity: sha512-VjeHSlIzpv/NyD3N0YuHfXOPDIixcA1q2ZV98wsMqcYlPmv2n3Yb2lYP9XMElnaFVXg5A7YLTeLu6V84uQDjmQ==}
    engines: {node: '>=8'}
    dependencies:
      camelcase: 5.3.1
      find-up: 4.1.0
      get-package-type: 0.1.0
      js-yaml: 3.14.1
      resolve-from: 5.0.0
    dev: true

  /@istanbuljs/schema@0.1.3:
    resolution: {integrity: sha512-ZXRY4jNvVgSVQ8DL3LTcakaAtXwTVUxE81hslsyD2AtoXW/wVob10HkOJ1X/pAlcI7D+2YoZKg5do8G/w6RYgA==}
    engines: {node: '>=8'}
    dev: true

  /@jest/console@27.5.1:
    resolution: {integrity: sha512-kZ/tNpS3NXn0mlXXXPNuDZnb4c0oZ20r4K5eemM2k30ZC3G0T02nXUvyhf5YdbXWHPEJLc9qGLxEZ216MdL+Zg==}
    engines: {node: ^10.13.0 || ^12.13.0 || ^14.15.0 || >=15.0.0}
    dependencies:
      '@jest/types': 27.5.1
      '@types/node': 18.15.11
      chalk: 4.1.2
      jest-message-util: 27.5.1
      jest-util: 27.5.1
      slash: 3.0.0
    dev: true

  /@jest/core@27.5.1:
    resolution: {integrity: sha512-AK6/UTrvQD0Cd24NSqmIA6rKsu0tKIxfiCducZvqxYdmMisOYAsdItspT+fQDQYARPf8XgjAFZi0ogW2agH5nQ==}
    engines: {node: ^10.13.0 || ^12.13.0 || ^14.15.0 || >=15.0.0}
    peerDependencies:
      node-notifier: ^8.0.1 || ^9.0.0 || ^10.0.0
    peerDependenciesMeta:
      node-notifier:
        optional: true
    dependencies:
      '@jest/console': 27.5.1
      '@jest/reporters': 27.5.1
      '@jest/test-result': 27.5.1
      '@jest/transform': 27.5.1
      '@jest/types': 27.5.1
      '@types/node': 18.15.11
      ansi-escapes: 4.3.2
      chalk: 4.1.2
      emittery: 0.8.1
      exit: 0.1.2
      graceful-fs: 4.2.10
      jest-changed-files: 27.5.1
      jest-config: 27.5.1
      jest-haste-map: 27.5.1
      jest-message-util: 27.5.1
      jest-regex-util: 27.5.1
      jest-resolve: 27.5.1
      jest-resolve-dependencies: 27.5.1
      jest-runner: 27.5.1
      jest-runtime: 27.5.1
      jest-snapshot: 27.5.1
      jest-util: 27.5.1
      jest-validate: 27.5.1
      jest-watcher: 27.5.1
      micromatch: 4.0.5
      rimraf: 3.0.2
      slash: 3.0.0
      strip-ansi: 6.0.1
    transitivePeerDependencies:
      - bufferutil
      - canvas
      - supports-color
      - ts-node
      - utf-8-validate
    dev: true

  /@jest/environment@27.5.1:
    resolution: {integrity: sha512-/WQjhPJe3/ghaol/4Bq480JKXV/Rfw8nQdN7f41fM8VDHLcxKXou6QyXAh3EFr9/bVG3x74z1NWDkP87EiY8gA==}
    engines: {node: ^10.13.0 || ^12.13.0 || ^14.15.0 || >=15.0.0}
    dependencies:
      '@jest/fake-timers': 27.5.1
      '@jest/types': 27.5.1
      '@types/node': 18.15.11
      jest-mock: 27.5.1
    dev: true

  /@jest/expect-utils@29.5.0:
    resolution: {integrity: sha512-fmKzsidoXQT2KwnrwE0SQq3uj8Z763vzR8LnLBwC2qYWEFpjX8daRsk6rHUM1QvNlEW/UJXNXm59ztmJJWs2Mg==}
    engines: {node: ^14.15.0 || ^16.10.0 || >=18.0.0}
    dependencies:
      jest-get-type: 29.4.3
    dev: true

  /@jest/fake-timers@27.5.1:
    resolution: {integrity: sha512-/aPowoolwa07k7/oM3aASneNeBGCmGQsc3ugN4u6s4C/+s5M64MFo/+djTdiwcbQlRfFElGuDXWzaWj6QgKObQ==}
    engines: {node: ^10.13.0 || ^12.13.0 || ^14.15.0 || >=15.0.0}
    dependencies:
      '@jest/types': 27.5.1
      '@sinonjs/fake-timers': 8.1.0
      '@types/node': 18.15.11
      jest-message-util: 27.5.1
      jest-mock: 27.5.1
      jest-util: 27.5.1
    dev: true

  /@jest/globals@27.5.1:
    resolution: {integrity: sha512-ZEJNB41OBQQgGzgyInAv0UUfDDj3upmHydjieSxFvTRuZElrx7tXg/uVQ5hYVEwiXs3+aMsAeEc9X7xiSKCm4Q==}
    engines: {node: ^10.13.0 || ^12.13.0 || ^14.15.0 || >=15.0.0}
    dependencies:
      '@jest/environment': 27.5.1
      '@jest/types': 27.5.1
      expect: 27.5.1
    dev: true

  /@jest/reporters@27.5.1:
    resolution: {integrity: sha512-cPXh9hWIlVJMQkVk84aIvXuBB4uQQmFqZiacloFuGiP3ah1sbCxCosidXFDfqG8+6fO1oR2dTJTlsOy4VFmUfw==}
    engines: {node: ^10.13.0 || ^12.13.0 || ^14.15.0 || >=15.0.0}
    peerDependencies:
      node-notifier: ^8.0.1 || ^9.0.0 || ^10.0.0
    peerDependenciesMeta:
      node-notifier:
        optional: true
    dependencies:
      '@bcoe/v8-coverage': 0.2.3
      '@jest/console': 27.5.1
      '@jest/test-result': 27.5.1
      '@jest/transform': 27.5.1
      '@jest/types': 27.5.1
      '@types/node': 18.15.11
      chalk: 4.1.2
      collect-v8-coverage: 1.0.1
      exit: 0.1.2
      glob: 7.2.3
      graceful-fs: 4.2.10
      istanbul-lib-coverage: 3.2.0
      istanbul-lib-instrument: 5.2.1
      istanbul-lib-report: 3.0.0
      istanbul-lib-source-maps: 4.0.1
      istanbul-reports: 3.1.5
      jest-haste-map: 27.5.1
      jest-resolve: 27.5.1
      jest-util: 27.5.1
      jest-worker: 27.5.1
      slash: 3.0.0
      source-map: 0.6.1
      string-length: 4.0.2
      terminal-link: 2.1.1
      v8-to-istanbul: 8.1.1
    transitivePeerDependencies:
      - supports-color
    dev: true

  /@jest/schemas@29.4.3:
    resolution: {integrity: sha512-VLYKXQmtmuEz6IxJsrZwzG9NvtkQsWNnWMsKxqWNu3+CnfzJQhp0WDDKWLVV9hLKr0l3SLLFRqcYHjhtyuDVxg==}
    engines: {node: ^14.15.0 || ^16.10.0 || >=18.0.0}
    dependencies:
      '@sinclair/typebox': 0.25.24
    dev: true

  /@jest/source-map@27.5.1:
    resolution: {integrity: sha512-y9NIHUYF3PJRlHk98NdC/N1gl88BL08aQQgu4k4ZopQkCw9t9cV8mtl3TV8b/YCB8XaVTFrmUTAJvjsntDireg==}
    engines: {node: ^10.13.0 || ^12.13.0 || ^14.15.0 || >=15.0.0}
    dependencies:
      callsites: 3.1.0
      graceful-fs: 4.2.10
      source-map: 0.6.1
    dev: true

  /@jest/test-result@27.5.1:
    resolution: {integrity: sha512-EW35l2RYFUcUQxFJz5Cv5MTOxlJIQs4I7gxzi2zVU7PJhOwfYq1MdC5nhSmYjX1gmMmLPvB3sIaC+BkcHRBfag==}
    engines: {node: ^10.13.0 || ^12.13.0 || ^14.15.0 || >=15.0.0}
    dependencies:
      '@jest/console': 27.5.1
      '@jest/types': 27.5.1
      '@types/istanbul-lib-coverage': 2.0.4
      collect-v8-coverage: 1.0.1
    dev: true

  /@jest/test-sequencer@27.5.1:
    resolution: {integrity: sha512-LCheJF7WB2+9JuCS7VB/EmGIdQuhtqjRNI9A43idHv3E4KltCTsPsLxvdaubFHSYwY/fNjMWjl6vNRhDiN7vpQ==}
    engines: {node: ^10.13.0 || ^12.13.0 || ^14.15.0 || >=15.0.0}
    dependencies:
      '@jest/test-result': 27.5.1
      graceful-fs: 4.2.10
      jest-haste-map: 27.5.1
      jest-runtime: 27.5.1
    transitivePeerDependencies:
      - supports-color
    dev: true

  /@jest/transform@27.5.1:
    resolution: {integrity: sha512-ipON6WtYgl/1329g5AIJVbUuEh0wZVbdpGwC99Jw4LwuoBNS95MVphU6zOeD9pDkon+LLbFL7lOQRapbB8SCHw==}
    engines: {node: ^10.13.0 || ^12.13.0 || ^14.15.0 || >=15.0.0}
    dependencies:
      '@babel/core': 7.19.1
      '@jest/types': 27.5.1
      babel-plugin-istanbul: 6.1.1
      chalk: 4.1.2
      convert-source-map: 1.8.0
      fast-json-stable-stringify: 2.1.0
      graceful-fs: 4.2.10
      jest-haste-map: 27.5.1
      jest-regex-util: 27.5.1
      jest-util: 27.5.1
      micromatch: 4.0.5
      pirates: 4.0.5
      slash: 3.0.0
      source-map: 0.6.1
      write-file-atomic: 3.0.3
    transitivePeerDependencies:
      - supports-color
    dev: true

  /@jest/types@27.5.1:
    resolution: {integrity: sha512-Cx46iJ9QpwQTjIdq5VJu2QTMMs3QlEjI0x1QbBP5W1+nMzyc2XmimiRR/CbX9TO0cPTeUlxWMOu8mslYsJ8DEw==}
    engines: {node: ^10.13.0 || ^12.13.0 || ^14.15.0 || >=15.0.0}
    dependencies:
      '@types/istanbul-lib-coverage': 2.0.4
      '@types/istanbul-reports': 3.0.1
      '@types/node': 18.15.11
      '@types/yargs': 16.0.4
      chalk: 4.1.2
    dev: true

  /@jest/types@29.5.0:
    resolution: {integrity: sha512-qbu7kN6czmVRc3xWFQcAN03RAUamgppVUdXrvl1Wr3jlNF93o9mJbGcDWrwGB6ht44u7efB1qCFgVQmca24Uog==}
    engines: {node: ^14.15.0 || ^16.10.0 || >=18.0.0}
    dependencies:
      '@jest/schemas': 29.4.3
      '@types/istanbul-lib-coverage': 2.0.4
      '@types/istanbul-reports': 3.0.1
      '@types/node': 18.15.13
      '@types/yargs': 17.0.23
      chalk: 4.1.2
    dev: true

  /@jridgewell/gen-mapping@0.1.1:
    resolution: {integrity: sha512-sQXCasFk+U8lWYEe66WxRDOE9PjVz4vSM51fTu3Hw+ClTpUSQb718772vH3pyS5pShp6lvQM7SxgIDXXXmOX7w==}
    engines: {node: '>=6.0.0'}
    dependencies:
      '@jridgewell/set-array': 1.1.2
      '@jridgewell/sourcemap-codec': 1.4.14

  /@jridgewell/gen-mapping@0.3.2:
    resolution: {integrity: sha512-mh65xKQAzI6iBcFzwv28KVWSmCkdRBWoOh+bYQGW3+6OZvbbN3TqMGo5hqYxQniRcH9F2VZIoJCm4pa3BPDK/A==}
    engines: {node: '>=6.0.0'}
    dependencies:
      '@jridgewell/set-array': 1.1.2
      '@jridgewell/sourcemap-codec': 1.4.14
      '@jridgewell/trace-mapping': 0.3.17

  /@jridgewell/resolve-uri@3.1.0:
    resolution: {integrity: sha512-F2msla3tad+Mfht5cJq7LSXcdudKTWCVYUgw6pLFOOHSTtZlj6SWNYAp+AhuqLmWdBO2X5hPrLcu8cVP8fy28w==}
    engines: {node: '>=6.0.0'}

  /@jridgewell/set-array@1.1.2:
    resolution: {integrity: sha512-xnkseuNADM0gt2bs+BvhO0p78Mk762YnZdsuzFV018NoG1Sj1SCQvpSqa7XUaTam5vAGasABV9qXASMKnFMwMw==}
    engines: {node: '>=6.0.0'}

  /@jridgewell/source-map@0.3.2:
    resolution: {integrity: sha512-m7O9o2uR8k2ObDysZYzdfhb08VuEml5oWGiosa1VdaPZ/A6QyPkAJuwN0Q1lhULOf6B7MtQmHENS743hWtCrgw==}
    dependencies:
      '@jridgewell/gen-mapping': 0.3.2
      '@jridgewell/trace-mapping': 0.3.17
    dev: false

  /@jridgewell/sourcemap-codec@1.4.14:
    resolution: {integrity: sha512-XPSJHWmi394fuUuzDnGz1wiKqWfo1yXecHQMRf2l6hztTO+nPru658AyDngaBe7isIxEkRsPR3FZh+s7iVa4Uw==}

  /@jridgewell/trace-mapping@0.3.15:
    resolution: {integrity: sha512-oWZNOULl+UbhsgB51uuZzglikfIKSUBO/M9W2OfEjn7cmqoAiCgmv9lyACTUacZwBz0ITnJ2NqjU8Tx0DHL88g==}
    dependencies:
      '@jridgewell/resolve-uri': 3.1.0
      '@jridgewell/sourcemap-codec': 1.4.14
    dev: true

  /@jridgewell/trace-mapping@0.3.17:
    resolution: {integrity: sha512-MCNzAp77qzKca9+W/+I0+sEpaUnZoeasnghNeVc41VZCEKaCH73Vq3BZZ/SzWIgrqE4H4ceI+p+b6C0mHf9T4g==}
    dependencies:
      '@jridgewell/resolve-uri': 3.1.0
      '@jridgewell/sourcemap-codec': 1.4.14

  /@minht11/solid-virtual-container@0.2.1(solid-js@1.7.3):
    resolution: {integrity: sha512-HvQWx1uE5NWwx9WsN4waFtmyOjhZKMA/3vBf+j3zGsRfi556LCUk4oOmqZcOvIB5nEpHezvuZ8oUlwxigdO3Xg==}
    peerDependencies:
      solid-js: '>= 1.0.0'
    dependencies:
      solid-js: 1.7.3
    dev: false

  /@motionone/animation@10.15.1:
    resolution: {integrity: sha512-mZcJxLjHor+bhcPuIFErMDNyrdb2vJur8lSfMCsuCB4UyV8ILZLvK+t+pg56erv8ud9xQGK/1OGPt10agPrCyQ==}
    dependencies:
      '@motionone/easing': 10.15.1
      '@motionone/types': 10.15.1
      '@motionone/utils': 10.15.1
      tslib: 2.4.1
    dev: false

  /@motionone/dom@10.15.3:
    resolution: {integrity: sha512-FQ7a2zMBXc1UeU8CG9G3yDpst55fbb0+C9A0VGfwOITitBCzigKZnXRgsRSWWR+FW57GSc13eGQxtYB0lKG0Ng==}
    dependencies:
      '@motionone/animation': 10.15.1
      '@motionone/generators': 10.15.1
      '@motionone/types': 10.15.1
      '@motionone/utils': 10.15.1
      hey-listen: 1.0.8
      tslib: 2.4.1
    dev: false

  /@motionone/easing@10.15.1:
    resolution: {integrity: sha512-6hIHBSV+ZVehf9dcKZLT7p5PEKHGhDwky2k8RKkmOvUoYP3S+dXsKupyZpqx5apjd9f+php4vXk4LuS+ADsrWw==}
    dependencies:
      '@motionone/utils': 10.15.1
      tslib: 2.4.1
    dev: false

  /@motionone/generators@10.15.1:
    resolution: {integrity: sha512-67HLsvHJbw6cIbLA/o+gsm7h+6D4Sn7AUrB/GPxvujse1cGZ38F5H7DzoH7PhX+sjvtDnt2IhFYF2Zp1QTMKWQ==}
    dependencies:
      '@motionone/types': 10.15.1
      '@motionone/utils': 10.15.1
      tslib: 2.4.1
    dev: false

  /@motionone/solid@10.15.4(solid-js@1.7.3):
    resolution: {integrity: sha512-7dMGjNRxgrwXfzoHRngth12pD0qONHgjLk/+5q5H6HqOmkPtUciipZSRmixXPMI3UgDzcstHhNpVbNhzZWZvcg==}
    peerDependencies:
      solid-js: ^1.5.0
    dependencies:
      '@motionone/dom': 10.15.3
      '@motionone/utils': 10.15.1
      '@solid-primitives/props': 3.0.1(solid-js@1.7.3)
      solid-js: 1.7.3
      tslib: 2.4.1
    dev: false

  /@motionone/types@10.15.1:
    resolution: {integrity: sha512-iIUd/EgUsRZGrvW0jqdst8st7zKTzS9EsKkP+6c6n4MPZoQHwiHuVtTQLD6Kp0bsBLhNzKIBlHXponn/SDT4hA==}
    dev: false

  /@motionone/utils@10.15.1:
    resolution: {integrity: sha512-p0YncgU+iklvYr/Dq4NobTRdAPv9PveRDUXabPEeOjBLSO/1FNB2phNTZxOxpi1/GZwYpAoECEa0Wam+nsmhSw==}
    dependencies:
      '@motionone/types': 10.15.1
      hey-listen: 1.0.8
      tslib: 2.4.1
    dev: false

  /@mxssfd/typedoc-theme@1.1.1(typedoc@0.24.1):
    resolution: {integrity: sha512-XhXy2MDoMJFeHgbE0cTxpB3K8AizQMJcm6gvf9lqNwfN6+ZfDnmIZub6lCuDgpL0O0fvckKTq7fGSP6XIU/17Q==}
    engines: {node: '>= 14'}
    peerDependencies:
      typedoc: ^0.24.1
    dependencies:
      typedoc: 0.24.1(typescript@5.0.4)
    dev: false

  /@nodelib/fs.scandir@2.1.5:
    resolution: {integrity: sha512-vq24Bq3ym5HEQm2NKCr3yXDwjc7vTsEThRDnkp2DK9p1uqLR+DHurm/NOTo0KG7HYHU7eppKZj3MyqYuMBf62g==}
    engines: {node: '>= 8'}
    dependencies:
      '@nodelib/fs.stat': 2.0.5
      run-parallel: 1.2.0

  /@nodelib/fs.stat@2.0.5:
    resolution: {integrity: sha512-RkhPPp2zrqDAQA/2jNhnztcPAlv64XdhIp7a7454A5ovI7Bukxgt7MX7udwAu3zg1DcpPU0rz3VV1SeaqvY4+A==}
    engines: {node: '>= 8'}

  /@nodelib/fs.walk@1.2.8:
    resolution: {integrity: sha512-oGB+UxlgWcgQkgwo8GcEGwemoTFt3FIO9ababBmaGwXIoBKZ+GTy0pP185beGg7Llih/NSHSV2XAs1lnznocSg==}
    engines: {node: '>= 8'}
    dependencies:
      '@nodelib/fs.scandir': 2.1.5
      fastq: 1.13.0

  /@playwright/test@1.29.1:
    resolution: {integrity: sha512-iQxk2DX5U9wOGV3+/Jh9OHPsw5H3mleUL2S4BgQuwtlAfK3PnKvn38m4Rg9zIViGHVW24opSm99HQm/UFLEy6w==}
    engines: {node: '>=14'}
    hasBin: true
    dependencies:
      '@types/node': 18.11.11
      playwright-core: 1.29.1
    dev: false

  /@rollup/plugin-babel@5.3.1(@babel/core@7.21.3)(rollup@2.79.1):
    resolution: {integrity: sha512-WFfdLWU/xVWKeRQnKmIAQULUI7Il0gZnBIH/ZFO069wYIfPu+8zrfp/KMW0atmELoRDq8FbiP3VCss9MhCut7Q==}
    engines: {node: '>= 10.0.0'}
    peerDependencies:
      '@babel/core': ^7.0.0
      '@types/babel__core': ^7.1.9
      rollup: ^1.20.0||^2.0.0
    peerDependenciesMeta:
      '@types/babel__core':
        optional: true
    dependencies:
      '@babel/core': 7.21.3
      '@babel/helper-module-imports': 7.18.6
      '@rollup/pluginutils': 3.1.0(rollup@2.79.1)
      rollup: 2.79.1
    dev: false

  /@rollup/plugin-node-resolve@11.2.1(rollup@2.79.1):
    resolution: {integrity: sha512-yc2n43jcqVyGE2sqV5/YCmocy9ArjVAP/BeXyTtADTBBX6V0e5UMqwO8CdQ0kzjb6zu5P1qMzsScCMRvE9OlVg==}
    engines: {node: '>= 10.0.0'}
    peerDependencies:
      rollup: ^1.20.0||^2.0.0
    dependencies:
      '@rollup/pluginutils': 3.1.0(rollup@2.79.1)
      '@types/resolve': 1.17.1
      builtin-modules: 3.3.0
      deepmerge: 4.2.2
      is-module: 1.0.0
      resolve: 1.22.1
      rollup: 2.79.1
    dev: false

  /@rollup/plugin-replace@2.4.2(rollup@2.79.1):
    resolution: {integrity: sha512-IGcu+cydlUMZ5En85jxHH4qj2hta/11BHq95iHEyb2sbgiN0eCdzvUcHw5gt9pBL5lTi4JDYJ1acCoMGpTvEZg==}
    peerDependencies:
      rollup: ^1.20.0 || ^2.0.0
    dependencies:
      '@rollup/pluginutils': 3.1.0(rollup@2.79.1)
      magic-string: 0.25.9
      rollup: 2.79.1
    dev: false

  /@rollup/plugin-replace@5.0.2(rollup@3.20.2):
    resolution: {integrity: sha512-M9YXNekv/C/iHHK+cvORzfRYfPbq0RDD8r0G+bMiTXjNGKulPnCT9O3Ss46WfhI6ZOCgApOP7xAdmCQJ+U2LAA==}
    engines: {node: '>=14.0.0'}
    peerDependencies:
      rollup: ^1.20.0||^2.0.0||^3.0.0
    peerDependenciesMeta:
      rollup:
        optional: true
    dependencies:
      '@rollup/pluginutils': 5.0.2(rollup@3.20.2)
      magic-string: 0.27.0
      rollup: 3.20.2
    dev: false

  /@rollup/pluginutils@3.1.0(rollup@2.79.1):
    resolution: {integrity: sha512-GksZ6pr6TpIjHm8h9lSQ8pi8BE9VeubNT0OMJ3B5uZJ8pz73NPiqOtCog/x2/QzM1ENChPKxMDhiQuRHsqc+lg==}
    engines: {node: '>= 8.0.0'}
    peerDependencies:
      rollup: ^1.20.0||^2.0.0
    dependencies:
      '@types/estree': 0.0.39
      estree-walker: 1.0.1
      picomatch: 2.3.1
      rollup: 2.79.1
    dev: false

  /@rollup/pluginutils@5.0.2(rollup@3.20.2):
    resolution: {integrity: sha512-pTd9rIsP92h+B6wWwFbW8RkZv4hiR/xKsqre4SIuAOaOEQRxi0lqLke9k2/7WegC85GgUs9pjmOjCUi3In4vwA==}
    engines: {node: '>=14.0.0'}
    peerDependencies:
      rollup: ^1.20.0||^2.0.0||^3.0.0
    peerDependenciesMeta:
      rollup:
        optional: true
    dependencies:
      '@types/estree': 1.0.0
      estree-walker: 2.0.2
      picomatch: 2.3.1
      rollup: 3.20.2
    dev: false

  /@sentry/browser@7.38.0:
    resolution: {integrity: sha512-rPJr+2jRYL29PeMYA2JgzYKTZQx6bc3T9evbAdIh0n+popSjpVyOpOMV/3l6A7KZeeix3dpp6eUZUxTJukqriQ==}
    engines: {node: '>=8'}
    dependencies:
      '@sentry/core': 7.38.0
      '@sentry/replay': 7.38.0
      '@sentry/types': 7.38.0
      '@sentry/utils': 7.38.0
      tslib: 1.14.1
    dev: false

  /@sentry/core@7.38.0:
    resolution: {integrity: sha512-+hXh/SO3Ie6WC2b+wi01xLhyVREdkRXS5QBmCiv3z2ks2HvYXp7PoKSXJvNKiwCP+pBD+enOnM1YEzM2yEy5yw==}
    engines: {node: '>=8'}
    dependencies:
      '@sentry/types': 7.38.0
      '@sentry/utils': 7.38.0
      tslib: 1.14.1
    dev: false

  /@sentry/replay@7.38.0:
    resolution: {integrity: sha512-Ai78/OIYedny605x8uS0n/a5uj7qnuevogGD6agLat9lGc8DFvC07m2iS+EFyGOwtQzyDlRYJvYkHL8peR3crQ==}
    engines: {node: '>=12'}
    dependencies:
      '@sentry/core': 7.38.0
      '@sentry/types': 7.38.0
      '@sentry/utils': 7.38.0
    dev: false

  /@sentry/tracing@7.38.0:
    resolution: {integrity: sha512-ejXJp8oOT64MVtBzqdECUUaNzKbpu25St8Klub1i4Sm7xO+ZjDQDI4TIHvWojZvtkwQ3F4jcsCclc8KuyJunyQ==}
    engines: {node: '>=8'}
    dependencies:
      '@sentry/core': 7.38.0
      '@sentry/types': 7.38.0
      '@sentry/utils': 7.38.0
      tslib: 1.14.1
    dev: false

  /@sentry/types@7.38.0:
    resolution: {integrity: sha512-NKOALR6pNUMzUrsk2m+dkPrO8uGNvNh1LD0BCPswKNjC2qHo1h1mDGCgBmF9+EWyii8ZoACTIsxvsda+MBf97Q==}
    engines: {node: '>=8'}
    dev: false

  /@sentry/utils@7.38.0:
    resolution: {integrity: sha512-MgbI3YmYuyyhUtvcXkgGBqjOW+nuLLNGUdWCK+C4kObf8VbLt3dSE/7SEMT6TSHLYQmxs2BxFgx5Agn97m68kQ==}
    engines: {node: '>=8'}
    dependencies:
      '@sentry/types': 7.38.0
      tslib: 1.14.1
    dev: false

  /@sinclair/typebox@0.25.24:
    resolution: {integrity: sha512-XJfwUVUKDHF5ugKwIcxEgc9k8b7HbznCp6eUfWgu710hMPNIO4aw4/zB5RogDQz8nd6gyCDpU9O/m6qYEWY6yQ==}
    dev: true

  /@sinonjs/commons@1.8.5:
    resolution: {integrity: sha512-rTpCA0wG1wUxglBSFdMMY0oTrKYvgf4fNgv/sXbfCVAdf+FnPBdKJR/7XbpTCwbCrvCbdPYnlWaUUYz4V2fPDA==}
    dependencies:
      type-detect: 4.0.8
    dev: true

  /@sinonjs/fake-timers@8.1.0:
    resolution: {integrity: sha512-OAPJUAtgeINhh/TAlUID4QTs53Njm7xzddaVlEs/SXwgtiD1tW22zAB/W1wdqfrpmikgaWQ9Fw6Ws+hsiRm5Vg==}
    dependencies:
      '@sinonjs/commons': 1.8.5
    dev: true

  /@solid-primitives/i18n@1.1.1(solid-js@1.7.3):
    resolution: {integrity: sha512-ywIJ4MADZ25of6X/hgPTd6UNWbgM6X/ZNJStIexAlaLi9fFWw1yFRP/cllSBabEfMoCWgOETgoT16JQzxZlphg==}
    peerDependencies:
      solid-js: ^1.3.1
    dependencies:
      solid-js: 1.7.3
    dev: false

  /@solid-primitives/map@0.4.3(solid-js@1.7.3):
    resolution: {integrity: sha512-9cpa8MjhLNg+PTVQaIhDUuc192kXoyIAbSCGNTxjzqq7u4OwakhvZlt4C3rIkvLX6yThNlC4IBhOnOSpos5DQA==}
    peerDependencies:
      solid-js: ^1.6.12
    dependencies:
      '@solid-primitives/trigger': 1.0.5(solid-js@1.7.3)
      solid-js: 1.7.3
    dev: false

  /@solid-primitives/props@3.0.1(solid-js@1.7.3):
    resolution: {integrity: sha512-5v27ex4KxxnIbgze1lXPEXHO/ebbtEjL6idkhezH/7jHpjunl8PYabpDgoGO16tb8DawcZWOAXa7waWqWPAe/A==}
    peerDependencies:
      solid-js: ^1.6.0
    dependencies:
      '@solid-primitives/utils': 4.0.0(solid-js@1.7.3)
      solid-js: 1.7.3
    dev: false

  /@solid-primitives/script-loader@1.1.1(solid-js@1.7.3):
    resolution: {integrity: sha512-2Ut4DCQJW54i2A+GhWY7Db4xENS6pu9dzPtSonDopVEGI54biC+NvyHvXw++inU3WNpaxtJH7S8Q+OxiYV7HpA==}
    peerDependencies:
      solid-js: ^1.3.1
    dependencies:
      solid-js: 1.7.3
    dev: false

  /@solid-primitives/set@0.4.3(solid-js@1.7.3):
    resolution: {integrity: sha512-n/owKQy/76IWPLZkvLSWZ+0Ji4fndvQ6vj4idXEm5vS8hj/xvGHP2Fw6uBf2XrijGr3BVuSuq9zvnaGjIAB12w==}
    peerDependencies:
      solid-js: ^1.6.12
    dependencies:
      '@solid-primitives/trigger': 1.0.5(solid-js@1.7.3)
      solid-js: 1.7.3
    dev: false

  /@solid-primitives/trigger@1.0.5(solid-js@1.7.3):
    resolution: {integrity: sha512-NAnLYmUFPvJoH05qBf90IEcSTROM+woFdqcGgGmlcYcewewLNLIuJDB69CvPvM+O9yHvRk7UXcpapV25iXcoDQ==}
    peerDependencies:
      solid-js: ^1.6.12
    dependencies:
      '@solid-primitives/utils': 6.0.0(solid-js@1.7.3)
      solid-js: 1.7.3
    dev: false

  /@solid-primitives/utils@4.0.0(solid-js@1.7.3):
    resolution: {integrity: sha512-fGsJy8Z8YiwogpiezD7TWjI62UCb0JAHJWdoXWGrggrn4bfToZotKkabiB0IVFMkWVE1ZcrkvZT3bkmqGnK0ng==}
    peerDependencies:
      solid-js: ^1.6.0
    dependencies:
      solid-js: 1.7.3
    dev: false

  /@solid-primitives/utils@6.0.0(solid-js@1.7.3):
    resolution: {integrity: sha512-SSu12+vvU6J8SVWW9eGV+dqiMsc0WG1Oy8YYY9AWzRzssmzNXg/uexaW+0eqTuj8JcRAaGplMDjhraB01HOidA==}
    peerDependencies:
      solid-js: ^1.6.12
    dependencies:
      solid-js: 1.7.3
    dev: false

  /@solidjs/router@0.8.2(solid-js@1.7.3):
    resolution: {integrity: sha512-gUKW+LZqxtX6y/Aw6JKyy4gQ9E7dLqp513oB9pSYJR1HM5c56Pf7eijzyXX+b3WuXig18Cxqah4tMtF0YGu80w==}
    peerDependencies:
      solid-js: ^1.5.3
    dependencies:
      solid-js: 1.7.3
    dev: false

  /@solidjs/testing-library@0.7.0(solid-js@1.7.3):
    resolution: {integrity: sha512-mTSINHdcLc6rn9xWWJfzPkY0zyKtLb7QAM2CouVw2QvNZ0mgfk3z2tpaprismlE/YLn+I3ij4BqiV3ocvI+hIQ==}
    engines: {node: '>= 14'}
    peerDependencies:
      solid-js: '>=1.0.0'
    dependencies:
      '@testing-library/dom': 9.2.0
      solid-js: 1.7.3
    dev: true

  /@surma/rollup-plugin-off-main-thread@2.2.3:
    resolution: {integrity: sha512-lR8q/9W7hZpMWweNiAKU7NQerBnzQQLvi8qnTDU/fxItPhtZVMbPV3lbCwjhIlNBe9Bbr5V+KHshvWmVSG9cxQ==}
    dependencies:
      ejs: 3.1.9
      json5: 2.2.3
      magic-string: 0.25.9
      string.prototype.matchall: 4.0.8
    dev: false

  /@testing-library/dom@9.2.0:
    resolution: {integrity: sha512-xTEnpUKiV/bMyEsE5bT4oYA0x0Z/colMtxzUY8bKyPXBNLn/e0V4ZjBZkEhms0xE4pv9QsPfSRu9AWS4y5wGvA==}
    engines: {node: '>=14'}
    dependencies:
      '@babel/code-frame': 7.18.6
      '@babel/runtime': 7.21.0
      '@types/aria-query': 5.0.1
      aria-query: 5.1.3
      chalk: 4.1.2
      dom-accessibility-api: 0.5.16
      lz-string: 1.5.0
      pretty-format: 27.5.1
    dev: true

  /@testing-library/jest-dom@5.16.5:
    resolution: {integrity: sha512-N5ixQ2qKpi5OLYfwQmUb/5mSV9LneAcaUfp32pn4yCnpb8r/Yz0pXFPck21dIicKmi+ta5WRAknkZCfA8refMA==}
    engines: {node: '>=8', npm: '>=6', yarn: '>=1'}
    dependencies:
      '@adobe/css-tools': 4.2.0
      '@babel/runtime': 7.21.0
      '@types/testing-library__jest-dom': 5.14.5
      aria-query: 5.1.3
      chalk: 3.0.0
      css.escape: 1.5.1
      dom-accessibility-api: 0.5.16
      lodash: 4.17.21
      redent: 3.0.0
    dev: true

  /@thisbeyond/solid-dnd@0.7.1(solid-js@1.7.3):
    resolution: {integrity: sha512-+hlm84MfCNtZOi12tUf0WL2aBYyIhOCTA+lbT3hiJXmVnMRws0Rq1Y6WjQ5A43Xn/gvzzO9K7O+WK+t9UHTR4Q==}
    peerDependencies:
      solid-js: ^1.5
    dependencies:
      solid-js: 1.7.3
    dev: false

  /@tootallnate/once@1.1.2:
    resolution: {integrity: sha512-RbzJvlNzmRq5c3O09UipeuXno4tA1FE6ikOjxZK0tuxVv3412l64l5t1W5pj4+rJq9vpkm/kwiR07aZXnsKPxw==}
    engines: {node: '>= 6'}
    dev: true

  /@tootallnate/once@2.0.0:
    resolution: {integrity: sha512-XCuKFP5PS55gnMVu3dty8KPatLqUoy/ZYzDzAGCQ8JNFCkLXzmI7vNHCR+XpbZaMWQK/vQubr7PkYq8g470J/A==}
    engines: {node: '>= 10'}
    dev: true

  /@trivago/prettier-plugin-sort-imports@4.1.1(prettier@2.8.7):
    resolution: {integrity: sha512-dQ2r2uzNr1x6pJsuh/8x0IRA3CBUB+pWEW3J/7N98axqt7SQSm+2fy0FLNXvXGg77xEDC7KHxJlHfLYyi7PDcw==}
    peerDependencies:
      '@vue/compiler-sfc': 3.x
      prettier: 2.x
    peerDependenciesMeta:
      '@vue/compiler-sfc':
        optional: true
    dependencies:
      '@babel/generator': 7.17.7
      '@babel/parser': 7.21.3
      '@babel/traverse': 7.17.3
      '@babel/types': 7.17.0
      javascript-natural-sort: 0.7.1
      lodash: 4.17.21
      prettier: 2.8.7
    transitivePeerDependencies:
      - supports-color
    dev: true

  /@types/aria-query@5.0.1:
    resolution: {integrity: sha512-XTIieEY+gvJ39ChLcB4If5zHtPxt3Syj5rgZR+e1ctpmK8NjPf0zFqsz4JpLJT0xla9GFDKjy8Cpu331nrmE1Q==}
    dev: true

  /@types/babel__core@7.1.20:
    resolution: {integrity: sha512-PVb6Bg2QuscZ30FvOU7z4guG6c926D9YRvOxEaelzndpMsvP+YM74Q/dAFASpg2l6+XLalxSGxcq/lrgYWZtyQ==}
    dependencies:
      '@babel/parser': 7.19.1
      '@babel/types': 7.19.0
      '@types/babel__generator': 7.6.4
      '@types/babel__template': 7.4.1
      '@types/babel__traverse': 7.18.2
    dev: true

  /@types/babel__core@7.20.0:
    resolution: {integrity: sha512-+n8dL/9GWblDO0iU6eZAwEIJVr5DWigtle+Q6HLOrh/pdbXOhOtqzq8VPPE2zvNJzSKY4vH/z3iT3tn0A3ypiQ==}
    dependencies:
      '@babel/parser': 7.21.3
      '@babel/types': 7.21.3
      '@types/babel__generator': 7.6.4
      '@types/babel__template': 7.4.1
      '@types/babel__traverse': 7.18.3
    dev: true

  /@types/babel__generator@7.6.4:
    resolution: {integrity: sha512-tFkciB9j2K755yrTALxD44McOrk+gfpIpvC3sxHjRawj6PfnQxrse4Clq5y/Rq+G3mrBurMax/lG8Qn2t9mSsg==}
    dependencies:
      '@babel/types': 7.21.3
    dev: true

  /@types/babel__template@7.4.1:
    resolution: {integrity: sha512-azBFKemX6kMg5Io+/rdGT0dkGreboUVR0Cdm3fz9QJWpaQGJRQXl7C+6hOTCZcMll7KFyEQpgbYI2lHdsS4U7g==}
    dependencies:
      '@babel/parser': 7.21.3
      '@babel/types': 7.21.3
    dev: true

  /@types/babel__traverse@7.18.2:
    resolution: {integrity: sha512-FcFaxOr2V5KZCviw1TnutEMVUVsGt4D2hP1TAfXZAMKuHYW3xQhe3jTxNPWutgCJ3/X1c5yX8ZoGVEItxKbwBg==}
    dependencies:
      '@babel/types': 7.19.0
    dev: true

  /@types/babel__traverse@7.18.3:
    resolution: {integrity: sha512-1kbcJ40lLB7MHsj39U4Sh1uTd2E7rLEa79kmDpI6cy+XiXsteB3POdQomoq4FxszMrO3ZYchkhYJw7A2862b3w==}
    dependencies:
      '@babel/types': 7.21.3
    dev: true

  /@types/chai-subset@1.3.3:
    resolution: {integrity: sha512-frBecisrNGz+F4T6bcc+NLeolfiojh5FxW2klu669+8BARtyQv2C/GkNW6FUodVe4BroGMP/wER/YDGc7rEllw==}
    dependencies:
      '@types/chai': 4.3.4
    dev: true

  /@types/chai@4.3.3:
    resolution: {integrity: sha512-hC7OMnszpxhZPduX+m+nrx+uFoLkWOMiR4oa/AZF3MuSETYTZmFfJAHqZEM8MVlvfG7BEUcgvtwoCTxBp6hm3g==}
    dev: true

  /@types/chai@4.3.4:
    resolution: {integrity: sha512-KnRanxnpfpjUTqTCXslZSEdLfXExwgNxYPdiO2WGUj8+HDjFi8R3k5RVKPeSCzLjCcshCAtVO2QBbVuAV4kTnw==}
    dev: true

  /@types/debug@4.1.7:
    resolution: {integrity: sha512-9AonUzyTjXXhEOa0DnqpzZi6VHlqKMswga9EXjpXnnqxwLtdvPPtlO8evrI5D9S6asFRCQ6v+wpiUKbw+vKqyg==}
    dependencies:
      '@types/ms': 0.7.31
    dev: false

  /@types/estree@0.0.39:
    resolution: {integrity: sha512-EYNwp3bU+98cpU4lAWYYL7Zz+2gryWH1qbdDTidVd6hkiR6weksdbMadyXKXNPEkQFhXM+hVO9ZygomHXp+AIw==}
    dev: false

  /@types/estree@1.0.0:
    resolution: {integrity: sha512-WulqXMDUTYAXCjZnk6JtIHPigp55cVtDgDrO2gHRwhyJto21+1zbVCtOYB2L1F9w4qCQ0rOGWBnBe0FNTiEJIQ==}
    dev: false

  /@types/graceful-fs@4.1.5:
    resolution: {integrity: sha512-anKkLmZZ+xm4p8JWBf4hElkM4XR+EZeA2M9BAkkTldmcyDY4mbdIJnRghDJH3Ov5ooY7/UAoENtmdMSkaAd7Cw==}
    dependencies:
      '@types/node': 18.15.11
    dev: true

  /@types/hast@2.3.4:
    resolution: {integrity: sha512-wLEm0QvaoawEDoTRwzTXp4b4jpwiJDvR5KMnFnVodm3scufTlBOWRD6N1OBf9TZMhjlNsSfcO5V+7AF4+Vy+9g==}
    dependencies:
      '@types/unist': 2.0.6

  /@types/istanbul-lib-coverage@2.0.4:
    resolution: {integrity: sha512-z/QT1XN4K4KYuslS23k62yDIDLwLFkzxOuMplDtObz0+y7VqJCaO2o+SPwHCvLFZh7xazvvoor2tA/hPz9ee7g==}
    dev: true

  /@types/istanbul-lib-report@3.0.0:
    resolution: {integrity: sha512-plGgXAPfVKFoYfa9NpYDAkseG+g6Jr294RqeqcqDixSbU34MZVJRi/P+7Y8GDpzkEwLaGZZOpKIEmeVZNtKsrg==}
    dependencies:
      '@types/istanbul-lib-coverage': 2.0.4
    dev: true

  /@types/istanbul-reports@3.0.1:
    resolution: {integrity: sha512-c3mAZEuK0lvBp8tmuL74XRKn1+y2dcwOUpH7x4WrF6gk1GIgiluDRgMYQtw2OFcBvAJWlt6ASU3tSqxp0Uu0Aw==}
    dependencies:
      '@types/istanbul-lib-report': 3.0.0
    dev: true

  /@types/jest@27.5.2:
    resolution: {integrity: sha512-mpT8LJJ4CMeeahobofYWIjFo0xonRS/HfxnVEPMPFSQdGUt1uHCnoPT7Zhb+sjDU2wz0oKV0OLUR0WzrHNgfeA==}
    dependencies:
      jest-matcher-utils: 27.5.1
      pretty-format: 27.5.1
    dev: true

  /@types/jest@29.5.0:
    resolution: {integrity: sha512-3Emr5VOl/aoBwnWcH/EFQvlSAmjV+XtV9GGu5mwdYew5vhQh0IUZx/60x0TzHDu09Bi7HMx10t/namdJw5QIcg==}
    dependencies:
      expect: 29.5.0
      pretty-format: 29.5.0
    dev: true

  /@types/json-schema@7.0.11:
    resolution: {integrity: sha512-wOuvG1SN4Us4rez+tylwwwCV1psiNVOkJeM3AUWUNWg/jDQY2+HE/444y5gc+jBmRqASOm2Oeh5c1axHobwRKQ==}
    dev: true

  /@types/katex@0.11.1:
    resolution: {integrity: sha512-DUlIj2nk0YnJdlWgsFuVKcX27MLW0KbKmGVoUHmFr+74FYYNUDAaj9ZqTADvsbE8rfxuVmSFc7KczYn5Y09ozg==}
    dev: false

  /@types/lodash.isequal@4.5.6:
    resolution: {integrity: sha512-Ww4UGSe3DmtvLLJm2F16hDwEQSv7U0Rr8SujLUA2wHI2D2dm8kPu6Et+/y303LfjTIwSBKXB/YTUcAKpem/XEg==}
    dependencies:
      '@types/lodash': 4.14.185
    dev: true

  /@types/lodash@4.14.185:
    resolution: {integrity: sha512-evMDG1bC4rgQg4ku9tKpuMh5iBNEwNa3tf9zRHdP1qlv+1WUg44xat4IxCE14gIpZRGUUWAx2VhItCZc25NfMA==}
    dev: true

  /@types/mdast@3.0.10:
    resolution: {integrity: sha512-W864tg/Osz1+9f4lrGTZpCSO5/z4608eUp19tbozkq2HJK6i3z1kT0H9tlADXuYIb1YYOBByU4Jsqkk75q48qA==}
    dependencies:
      '@types/unist': 2.0.6
    dev: false

  /@types/ms@0.7.31:
    resolution: {integrity: sha512-iiUgKzV9AuaEkZqkOLDIvlQiL6ltuZd9tGcW3gwpnX8JbuiuhFlEGmmFXEXkN50Cvq7Os88IY2v0dkDqXYWVgA==}
    dev: false

  /@types/node@18.11.11:
    resolution: {integrity: sha512-KJ021B1nlQUBLopzZmPBVuGU9un7WJd/W4ya7Ih02B4Uwky5Nja0yGYav2EfYIk0RR2Q9oVhf60S2XR1BCWJ2g==}

  /@types/node@18.15.11:
    resolution: {integrity: sha512-E5Kwq2n4SbMzQOn6wnmBjuK9ouqlURrcZDVfbo9ftDDTFt3nk7ZKK4GMOzoYgnpQJKcxwQw+lGaBvvlMo0qN/Q==}
    dev: true

  /@types/node@18.15.13:
    resolution: {integrity: sha512-N+0kuo9KgrUQ1Sn/ifDXsvg0TTleP7rIy4zOBGECxAljqvqfqpTfzx0Q1NUedOixRMBfe2Whhb056a42cWs26Q==}

  /@types/parse5@6.0.3:
    resolution: {integrity: sha512-SuT16Q1K51EAVPz1K29DJ/sXjhSQ0zjvsypYJ6tlwVsRV9jwW5Adq2ch8Dq8kDBCkYnELS7N7VNCSB5nC56t/g==}
    dev: false

  /@types/prettier@2.7.1:
    resolution: {integrity: sha512-ri0UmynRRvZiiUJdiz38MmIblKK+oH30MztdBVR95dv/Ubw6neWSb8u1XpRb72L4qsZOhz+L+z9JD40SJmfWow==}
    dev: true

  /@types/prismjs@1.26.0:
    resolution: {integrity: sha512-ZTaqn/qSqUuAq1YwvOFQfVW1AR/oQJlLSZVustdjwI+GZ8kr0MSHBj0tsXPW1EqHubx50gtBEjbPGsdZwQwCjQ==}
    dev: false

  /@types/resolve@1.17.1:
    resolution: {integrity: sha512-yy7HuzQhj0dhGpD8RLXSZWEkLsV9ibvxvi6EiJ3bkqLAO1RGo0WbkWQiwpRlSFymTJRz0d3k5LM3kkx8ArDbLw==}
    dependencies:
      '@types/node': 18.15.13
    dev: false

  /@types/semver@7.3.13:
    resolution: {integrity: sha512-21cFJr9z3g5dW8B0CVI9g2O9beqaThGQ6ZFBqHfwhzLDKUxaqTIy3vnfah/UPkfOiF2pLq+tGz+W8RyCskuslw==}
    dev: true

  /@types/stack-utils@2.0.1:
    resolution: {integrity: sha512-Hl219/BT5fLAaz6NDkSuhzasy49dwQS/DSdu4MdggFB8zcXv7vflBI3xp7FEmkmdDkBUI2bPUNeMttp2knYdxw==}
    dev: true

  /@types/testing-library__jest-dom@5.14.5:
    resolution: {integrity: sha512-SBwbxYoyPIvxHbeHxTZX2Pe/74F/tX2/D3mMvzabdeJ25bBojfW0TyB8BHrbq/9zaaKICJZjLP+8r6AeZMFCuQ==}
    dependencies:
      '@types/jest': 29.5.0
    dev: true

  /@types/trusted-types@2.0.3:
    resolution: {integrity: sha512-NfQ4gyz38SL8sDNrSixxU2Os1a5xcdFxipAFxYEuLUlvU2uDwS4NUpsImcf1//SlWItCVMMLiylsxbmNMToV/g==}
    dev: false

  /@types/unist@2.0.6:
    resolution: {integrity: sha512-PBjIUxZHOuj0R15/xuwJYjFi+KZdNFrehocChv4g5hu6aFroHue8m0lBP0POdK2nKzbw0cgV1mws8+V/JAcEkQ==}

  /@types/ws@8.5.4:
    resolution: {integrity: sha512-zdQDHKUgcX/zBc4GrwsE/7dVdAD8JR4EuiAXiiUhhfyIJXXb2+PrGshFyeXWQPMmmZ2XxgaqclgpIC7eTXc1mg==}
    dependencies:
      '@types/node': 18.15.11
    dev: true

  /@types/yargs-parser@21.0.0:
    resolution: {integrity: sha512-iO9ZQHkZxHn4mSakYV0vFHAVDyEOIJQrV2uZ06HxEPcx+mt8swXoZHIbaaJ2crJYFfErySgktuTZ3BeLz+XmFA==}
    dev: true

  /@types/yargs@16.0.4:
    resolution: {integrity: sha512-T8Yc9wt/5LbJyCaLiHPReJa0kApcIgJ7Bn735GjItUfh08Z1pJvu8QZqb9s+mMvKV6WUQRV7K2R46YbjMXTTJw==}
    dependencies:
      '@types/yargs-parser': 21.0.0
    dev: true

  /@types/yargs@17.0.23:
    resolution: {integrity: sha512-yuogunc04OnzGQCrfHx+Kk883Q4X0aSwmYZhKjI21m+SVYzjIbrWl8dOOwSv5hf2Um2pdCOXWo9isteZTNXUZQ==}
    dependencies:
      '@types/yargs-parser': 21.0.0
    dev: true

  /@typescript-eslint/eslint-plugin@5.57.1(@typescript-eslint/parser@5.57.1)(eslint@8.38.0)(typescript@5.0.4):
    resolution: {integrity: sha512-1MeobQkQ9tztuleT3v72XmY0XuKXVXusAhryoLuU5YZ+mXoYKZP9SQ7Flulh1NX4DTjpGTc2b/eMu4u7M7dhnQ==}
    engines: {node: ^12.22.0 || ^14.17.0 || >=16.0.0}
    peerDependencies:
      '@typescript-eslint/parser': ^5.0.0
      eslint: ^6.0.0 || ^7.0.0 || ^8.0.0
      typescript: '*'
    peerDependenciesMeta:
      typescript:
        optional: true
    dependencies:
      '@eslint-community/regexpp': 4.5.0
      '@typescript-eslint/parser': 5.57.1(eslint@8.38.0)(typescript@5.0.4)
      '@typescript-eslint/scope-manager': 5.57.1
      '@typescript-eslint/type-utils': 5.57.1(eslint@8.38.0)(typescript@5.0.4)
      '@typescript-eslint/utils': 5.57.1(eslint@8.38.0)(typescript@5.0.4)
      debug: 4.3.4
      eslint: 8.38.0
      grapheme-splitter: 1.0.4
      ignore: 5.2.0
      natural-compare-lite: 1.4.0
      semver: 7.3.7
      tsutils: 3.21.0(typescript@5.0.4)
      typescript: 5.0.4
    transitivePeerDependencies:
      - supports-color
    dev: true

  /@typescript-eslint/parser@5.57.1(eslint@8.38.0)(typescript@5.0.4):
    resolution: {integrity: sha512-hlA0BLeVSA/wBPKdPGxoVr9Pp6GutGoY380FEhbVi0Ph4WNe8kLvqIRx76RSQt1lynZKfrXKs0/XeEk4zZycuA==}
    engines: {node: ^12.22.0 || ^14.17.0 || >=16.0.0}
    peerDependencies:
      eslint: ^6.0.0 || ^7.0.0 || ^8.0.0
      typescript: '*'
    peerDependenciesMeta:
      typescript:
        optional: true
    dependencies:
      '@typescript-eslint/scope-manager': 5.57.1
      '@typescript-eslint/types': 5.57.1
      '@typescript-eslint/typescript-estree': 5.57.1(typescript@5.0.4)
      debug: 4.3.4
      eslint: 8.38.0
      typescript: 5.0.4
    transitivePeerDependencies:
      - supports-color
    dev: true

  /@typescript-eslint/scope-manager@5.57.0:
    resolution: {integrity: sha512-NANBNOQvllPlizl9LatX8+MHi7bx7WGIWYjPHDmQe5Si/0YEYfxSljJpoTyTWFTgRy3X8gLYSE4xQ2U+aCozSw==}
    engines: {node: ^12.22.0 || ^14.17.0 || >=16.0.0}
    dependencies:
      '@typescript-eslint/types': 5.57.0
      '@typescript-eslint/visitor-keys': 5.57.0
    dev: true

  /@typescript-eslint/scope-manager@5.57.1:
    resolution: {integrity: sha512-N/RrBwEUKMIYxSKl0oDK5sFVHd6VI7p9K5MyUlVYAY6dyNb/wHUqndkTd3XhpGlXgnQsBkRZuu4f9kAHghvgPw==}
    engines: {node: ^12.22.0 || ^14.17.0 || >=16.0.0}
    dependencies:
      '@typescript-eslint/types': 5.57.1
      '@typescript-eslint/visitor-keys': 5.57.1
    dev: true

  /@typescript-eslint/type-utils@5.57.1(eslint@8.38.0)(typescript@5.0.4):
    resolution: {integrity: sha512-/RIPQyx60Pt6ga86hKXesXkJ2WOS4UemFrmmq/7eOyiYjYv/MUSHPlkhU6k9T9W1ytnTJueqASW+wOmW4KrViw==}
    engines: {node: ^12.22.0 || ^14.17.0 || >=16.0.0}
    peerDependencies:
      eslint: '*'
      typescript: '*'
    peerDependenciesMeta:
      typescript:
        optional: true
    dependencies:
      '@typescript-eslint/typescript-estree': 5.57.1(typescript@5.0.4)
      '@typescript-eslint/utils': 5.57.1(eslint@8.38.0)(typescript@5.0.4)
      debug: 4.3.4
      eslint: 8.38.0
      tsutils: 3.21.0(typescript@5.0.4)
      typescript: 5.0.4
    transitivePeerDependencies:
      - supports-color
    dev: true

  /@typescript-eslint/types@5.57.0:
    resolution: {integrity: sha512-mxsod+aZRSyLT+jiqHw1KK6xrANm19/+VFALVFP5qa/aiJnlP38qpyaTd0fEKhWvQk6YeNZ5LGwI1pDpBRBhtQ==}
    engines: {node: ^12.22.0 || ^14.17.0 || >=16.0.0}
    dev: true

  /@typescript-eslint/types@5.57.1:
    resolution: {integrity: sha512-bSs4LOgyV3bJ08F5RDqO2KXqg3WAdwHCu06zOqcQ6vqbTJizyBhuh1o1ImC69X4bV2g1OJxbH71PJqiO7Y1RuA==}
    engines: {node: ^12.22.0 || ^14.17.0 || >=16.0.0}
    dev: true

  /@typescript-eslint/typescript-estree@5.57.0(typescript@4.8.3):
    resolution: {integrity: sha512-LTzQ23TV82KpO8HPnWuxM2V7ieXW8O142I7hQTxWIHDcCEIjtkat6H96PFkYBQqGFLW/G/eVVOB9Z8rcvdY/Vw==}
    engines: {node: ^12.22.0 || ^14.17.0 || >=16.0.0}
    peerDependencies:
      typescript: '*'
    peerDependenciesMeta:
      typescript:
        optional: true
    dependencies:
      '@typescript-eslint/types': 5.57.0
      '@typescript-eslint/visitor-keys': 5.57.0
      debug: 4.3.4
      globby: 11.1.0
      is-glob: 4.0.3
      semver: 7.3.7
      tsutils: 3.21.0(typescript@4.8.3)
      typescript: 4.8.3
    transitivePeerDependencies:
      - supports-color
    dev: true

  /@typescript-eslint/typescript-estree@5.57.0(typescript@5.0.4):
    resolution: {integrity: sha512-LTzQ23TV82KpO8HPnWuxM2V7ieXW8O142I7hQTxWIHDcCEIjtkat6H96PFkYBQqGFLW/G/eVVOB9Z8rcvdY/Vw==}
    engines: {node: ^12.22.0 || ^14.17.0 || >=16.0.0}
    peerDependencies:
      typescript: '*'
    peerDependenciesMeta:
      typescript:
        optional: true
    dependencies:
      '@typescript-eslint/types': 5.57.0
      '@typescript-eslint/visitor-keys': 5.57.0
      debug: 4.3.4
      globby: 11.1.0
      is-glob: 4.0.3
      semver: 7.3.7
      tsutils: 3.21.0(typescript@5.0.4)
      typescript: 5.0.4
    transitivePeerDependencies:
      - supports-color
    dev: true

  /@typescript-eslint/typescript-estree@5.57.1(typescript@5.0.4):
    resolution: {integrity: sha512-A2MZqD8gNT0qHKbk2wRspg7cHbCDCk2tcqt6ScCFLr5Ru8cn+TCfM786DjPhqwseiS+PrYwcXht5ztpEQ6TFTw==}
    engines: {node: ^12.22.0 || ^14.17.0 || >=16.0.0}
    peerDependencies:
      typescript: '*'
    peerDependenciesMeta:
      typescript:
        optional: true
    dependencies:
      '@typescript-eslint/types': 5.57.1
      '@typescript-eslint/visitor-keys': 5.57.1
      debug: 4.3.4
      globby: 11.1.0
      is-glob: 4.0.3
      semver: 7.3.7
      tsutils: 3.21.0(typescript@5.0.4)
      typescript: 5.0.4
    transitivePeerDependencies:
      - supports-color
    dev: true

  /@typescript-eslint/utils@5.57.0(eslint@8.23.1)(typescript@4.8.3):
    resolution: {integrity: sha512-ps/4WohXV7C+LTSgAL5CApxvxbMkl9B9AUZRtnEFonpIxZDIT7wC1xfvuJONMidrkB9scs4zhtRyIwHh4+18kw==}
    engines: {node: ^12.22.0 || ^14.17.0 || >=16.0.0}
    peerDependencies:
      eslint: ^6.0.0 || ^7.0.0 || ^8.0.0
    dependencies:
      '@eslint-community/eslint-utils': 4.4.0(eslint@8.23.1)
      '@types/json-schema': 7.0.11
      '@types/semver': 7.3.13
      '@typescript-eslint/scope-manager': 5.57.0
      '@typescript-eslint/types': 5.57.0
      '@typescript-eslint/typescript-estree': 5.57.0(typescript@4.8.3)
      eslint: 8.23.1
      eslint-scope: 5.1.1
      semver: 7.3.7
    transitivePeerDependencies:
      - supports-color
      - typescript
    dev: true

  /@typescript-eslint/utils@5.57.0(eslint@8.38.0)(typescript@5.0.4):
    resolution: {integrity: sha512-ps/4WohXV7C+LTSgAL5CApxvxbMkl9B9AUZRtnEFonpIxZDIT7wC1xfvuJONMidrkB9scs4zhtRyIwHh4+18kw==}
    engines: {node: ^12.22.0 || ^14.17.0 || >=16.0.0}
    peerDependencies:
      eslint: ^6.0.0 || ^7.0.0 || ^8.0.0
    dependencies:
      '@eslint-community/eslint-utils': 4.4.0(eslint@8.38.0)
      '@types/json-schema': 7.0.11
      '@types/semver': 7.3.13
      '@typescript-eslint/scope-manager': 5.57.0
      '@typescript-eslint/types': 5.57.0
      '@typescript-eslint/typescript-estree': 5.57.0(typescript@5.0.4)
      eslint: 8.38.0
      eslint-scope: 5.1.1
      semver: 7.3.7
    transitivePeerDependencies:
      - supports-color
      - typescript
    dev: true

  /@typescript-eslint/utils@5.57.1(eslint@8.38.0)(typescript@5.0.4):
    resolution: {integrity: sha512-kN6vzzf9NkEtawECqze6v99LtmDiUJCVpvieTFA1uL7/jDghiJGubGZ5csicYHU1Xoqb3oH/R5cN5df6W41Nfg==}
    engines: {node: ^12.22.0 || ^14.17.0 || >=16.0.0}
    peerDependencies:
      eslint: ^6.0.0 || ^7.0.0 || ^8.0.0
    dependencies:
      '@eslint-community/eslint-utils': 4.4.0(eslint@8.38.0)
      '@types/json-schema': 7.0.11
      '@types/semver': 7.3.13
      '@typescript-eslint/scope-manager': 5.57.1
      '@typescript-eslint/types': 5.57.1
      '@typescript-eslint/typescript-estree': 5.57.1(typescript@5.0.4)
      eslint: 8.38.0
      eslint-scope: 5.1.1
      semver: 7.3.7
    transitivePeerDependencies:
      - supports-color
      - typescript
    dev: true

  /@typescript-eslint/visitor-keys@5.57.0:
    resolution: {integrity: sha512-ery2g3k0hv5BLiKpPuwYt9KBkAp2ugT6VvyShXdLOkax895EC55sP0Tx5L0fZaQueiK3fBLvHVvEl3jFS5ia+g==}
    engines: {node: ^12.22.0 || ^14.17.0 || >=16.0.0}
    dependencies:
      '@typescript-eslint/types': 5.57.0
      eslint-visitor-keys: 3.4.0
    dev: true

  /@typescript-eslint/visitor-keys@5.57.1:
    resolution: {integrity: sha512-RjQrAniDU0CEk5r7iphkm731zKlFiUjvcBS2yHAg8WWqFMCaCrD0rKEVOMUyMMcbGPZ0bPp56srkGWrgfZqLRA==}
    engines: {node: ^12.22.0 || ^14.17.0 || >=16.0.0}
    dependencies:
      '@typescript-eslint/types': 5.57.1
      eslint-visitor-keys: 3.4.0
    dev: true

  /@vitest/coverage-c8@0.24.3(jsdom@20.0.3):
    resolution: {integrity: sha512-tAmMyHxWYnAwGeJb7QgTuEX8aLasTg4X1/6INobXa/7wYGEJ28CACFO5iLn1HzFVPoLvhsS3luQjiflGjjSMRQ==}
    dependencies:
      c8: 7.12.0
      vitest: 0.24.3(jsdom@20.0.3)
    transitivePeerDependencies:
      - '@edge-runtime/vm'
      - '@vitest/browser'
      - '@vitest/ui'
      - happy-dom
      - jsdom
      - less
      - sass
      - stylus
      - supports-color
      - terser
    dev: true

  /abab@2.0.6:
    resolution: {integrity: sha512-j2afSsaIENvHZN2B8GOpF566vZ5WVk5opAiMTvWgaQT8DkbOqsTfvNAvHoRGU2zzP8cPoqys+xHTRDWW8L+/BA==}
    dev: true

  /acorn-globals@6.0.0:
    resolution: {integrity: sha512-ZQl7LOWaF5ePqqcX4hLuv/bLXYQNfNWw2c0/yX/TsPRKamzHcTGQnlCjHT3TsmkOUVEPS3crCxiPfdzE/Trlhg==}
    dependencies:
      acorn: 7.4.1
      acorn-walk: 7.2.0
    dev: true

  /acorn-globals@7.0.1:
    resolution: {integrity: sha512-umOSDSDrfHbTNPuNpC2NSnnA3LUrqpevPb4T9jRx4MagXNS0rs+gwiTcAvqCRmsD6utzsrzNt+ebm00SNWiC3Q==}
    dependencies:
      acorn: 8.8.2
      acorn-walk: 8.2.0
    dev: true

  /acorn-jsx@5.3.2(acorn@8.8.2):
    resolution: {integrity: sha512-rq9s+JNhf0IChjtDXxllJ7g41oZk5SlXtp0LHwyA5cejwn7vKmKp4pPri6YEePv2PU65sAsegbXtIinmDFDXgQ==}
    peerDependencies:
      acorn: ^6.0.0 || ^7.0.0 || ^8.0.0
    dependencies:
      acorn: 8.8.2
    dev: true

  /acorn-walk@7.2.0:
    resolution: {integrity: sha512-OPdCF6GsMIP+Az+aWfAAOEt2/+iVDKE7oy6lJ098aoe59oAmK76qV6Gw60SbZ8jHuG2wH058GF4pLFbYamYrVA==}
    engines: {node: '>=0.4.0'}
    dev: true

  /acorn-walk@8.2.0:
    resolution: {integrity: sha512-k+iyHEuPgSw6SbuDpGQM+06HQUa04DZ3o+F6CSzXMvvI5KMvnaEqXe+YVe555R9nn6GPt404fos4wcgpw12SDA==}
    engines: {node: '>=0.4.0'}
    dev: true

  /acorn@7.4.1:
    resolution: {integrity: sha512-nQyp0o1/mNdbTO1PO6kHkwSrmgZ0MT/jCCpNiwbUjGoRN4dlBhqJtoQuCnEOKzgTVwg0ZWiCoQy6SxMebQVh8A==}
    engines: {node: '>=0.4.0'}
    hasBin: true
    dev: true

  /acorn@8.8.2:
    resolution: {integrity: sha512-xjIYgE8HBrkpd/sJqOGNspf8uHG+NOHGOw6a/Urj8taM2EXfdNAH2oFcPeIFfsv3+kz/mJrS5VuMqbNLjCa2vw==}
    engines: {node: '>=0.4.0'}
    hasBin: true

  /agent-base@6.0.2:
    resolution: {integrity: sha512-RZNwNclF7+MS/8bDg70amg32dyeZGZxiDuQmZxKLAlQjr3jGyLx+4Kkk58UO7D2QdgFIQCovuSuZESne6RG6XQ==}
    engines: {node: '>= 6.0.0'}
    dependencies:
      debug: 4.3.4
    transitivePeerDependencies:
      - supports-color
    dev: true

  /ajv@6.12.6:
    resolution: {integrity: sha512-j3fVLgvTo527anyYyJOGTYJbG+vnnQYvE0m5mmkc1TK+nxAppkCLMIL0aZ4dblVCNoGShhm+kzE4ZUykBoMg4g==}
    dependencies:
      fast-deep-equal: 3.1.3
      fast-json-stable-stringify: 2.1.0
      json-schema-traverse: 0.4.1
      uri-js: 4.4.1
    dev: true

  /ajv@8.12.0:
    resolution: {integrity: sha512-sRu1kpcO9yLtYxBKvqfTeh9KzZEwO3STyX1HT+4CaDzC6HpTGYhIhPIzj9XuKU7KYDwnaeh5hcOwjy1QuJzBPA==}
    dependencies:
      fast-deep-equal: 3.1.3
      json-schema-traverse: 1.0.0
      require-from-string: 2.0.2
      uri-js: 4.4.1
    dev: false

  /ansi-escapes@4.3.2:
    resolution: {integrity: sha512-gKXj5ALrKWQLsYG9jlTRmR/xKluxHV+Z9QEwNIgCfM1/uwPMCuzVVnh5mwTd+OuBZcwSIMbqssNWRm1lE51QaQ==}
    engines: {node: '>=8'}
    dependencies:
      type-fest: 0.21.3
    dev: true

  /ansi-regex@5.0.1:
    resolution: {integrity: sha512-quJQXlTSUGL2LH9SUXo8VwsY4soanhgo6LNSm84E1LBcE8s3O0wpdiRzyR9z/ZZJMlMWv37qOOb9pdJlMUEKFQ==}
    engines: {node: '>=8'}
    dev: true

  /ansi-sequence-parser@1.1.0:
    resolution: {integrity: sha512-lEm8mt52to2fT8GhciPCGeCXACSz2UwIN4X2e2LJSnZ5uAbn2/dsYdOmUXq0AtWS5cpAupysIneExOgH0Vd2TQ==}
    dev: false

  /ansi-styles@3.2.1:
    resolution: {integrity: sha512-VT0ZI6kZRdTh8YyJw3SMbYm/u+NqfsAxEpWO0Pf9sq8/e94WxxOpPKx9FR1FlyCtOVDNOQ+8ntlqFxiRc+r5qA==}
    engines: {node: '>=4'}
    dependencies:
      color-convert: 1.9.3

  /ansi-styles@4.3.0:
    resolution: {integrity: sha512-zbB9rCJAT1rbjiVDb2hqKFHNYLxgtk8NURxZ3IZwD3F6NtxbXZQCnnSi1Lkx+IDohdPlFp222wVALIheZJQSEg==}
    engines: {node: '>=8'}
    dependencies:
      color-convert: 2.0.1

  /ansi-styles@5.2.0:
    resolution: {integrity: sha512-Cxwpt2SfTzTtXcfOlzGEee8O+c+MmUgGrNiBcXnuWxuFJHe6a5Hz7qwhwe5OgaSYI0IJvkLqWX1ASG+cJOkEiA==}
    engines: {node: '>=10'}
    dev: true

  /anymatch@3.1.2:
    resolution: {integrity: sha512-P43ePfOAIupkguHUycrc4qJ9kz8ZiuOUijaETwX7THt0Y/GNK7v0aa8rY816xWjZ7rJdA5XdMcpVFTKMq+RvWg==}
    engines: {node: '>= 8'}
    dependencies:
      normalize-path: 3.0.0
      picomatch: 2.3.1
    dev: true

  /argparse@1.0.10:
    resolution: {integrity: sha512-o5Roy6tNG4SL/FOkCAN6RzjiakZS25RLYFrcMttJqbdd8BWrnA+fGz57iN5Pb06pvBGvl5gQ0B48dJlslXvoTg==}
    dependencies:
      sprintf-js: 1.0.3
    dev: true

  /argparse@2.0.1:
    resolution: {integrity: sha512-8+9WqebbFzpX9OR+Wa6O29asIogeRMzcGtAINdpMHHyAg10f05aSFVBbcEqGf/PXw1EjAZ+q2/bEBg3DvurK3Q==}

  /aria-query@5.1.3:
    resolution: {integrity: sha512-R5iJ5lkuHybztUfuOAznmboyjWq8O6sqNqtK7CLOqdydi54VNbORp49mb14KbWgG1QD3JFO9hJdZ+y4KutfdOQ==}
    dependencies:
      deep-equal: 2.2.0
    dev: true

  /array-buffer-byte-length@1.0.0:
    resolution: {integrity: sha512-LPuwb2P+NrQw3XhxGc36+XSvuBPopovXYTR9Ew++Du9Yb/bx5AzBfrIsBoj0EZUifjQU+sHL21sseZ3jerWO/A==}
    dependencies:
      call-bind: 1.0.2
      is-array-buffer: 3.0.2

  /array-includes@3.1.6:
    resolution: {integrity: sha512-sgTbLvL6cNnw24FnbaDyjmvddQ2ML8arZsgaJhoABMoplz/4QRhtrYS+alr1BUM1Bwp6dhx8vVCBSLG+StwOFw==}
    engines: {node: '>= 0.4'}
    dependencies:
      call-bind: 1.0.2
      define-properties: 1.2.0
      es-abstract: 1.21.2
      get-intrinsic: 1.2.0
      is-string: 1.0.7
    dev: true

  /array-union@2.1.0:
    resolution: {integrity: sha512-HGyxoOTYUyCM6stUe6EJgnd4EoewAI7zMdfqO+kGjnlZmBDz/cR5pf8r/cR4Wq60sL/p0IkcjUEEPwS3GFrIyw==}
    engines: {node: '>=8'}
    dev: true

  /arrify@1.0.1:
    resolution: {integrity: sha512-3CYzex9M9FGQjCGMGyi6/31c8GJbgb0qGyrx5HWxPd0aCwh4cB2YjMb2Xf9UuoogrMrlO9cTqnB5rI5GHZTcUA==}
    engines: {node: '>=0.10.0'}
    dev: true

  /assertion-error@1.1.0:
    resolution: {integrity: sha512-jgsaNduz+ndvGyFt3uSuWqvy4lCnIJiovtouQN5JZHOKCS2QuhEdbcQHFhVksz2N2U9hXJo8odG7ETyWlEeuDw==}
    dev: true

  /async@3.2.4:
    resolution: {integrity: sha512-iAB+JbDEGXhyIUavoDl9WP/Jj106Kz9DEn1DPgYw5ruDn0e3Wgi3sKFm55sASdGBNOQB8F59d9qQ7deqrHA8wQ==}
    dev: false

  /asynckit@0.4.0:
    resolution: {integrity: sha512-Oei9OH4tRh0YqU3GxhX79dM/mwVgvbZJaSNaRk+bshkj0S5cfHcgYakreBjrHwatXKbz+IoIdYLxrKim2MjW0Q==}
    dev: true

  /at-least-node@1.0.0:
    resolution: {integrity: sha512-+q/t7Ekv1EDY2l6Gda6LLiX14rU9TV20Wa3ofeQmwPFZbOMo9DXrLbOjFaaclkXKWidIaopwAObQDqwWtGUjqg==}
    engines: {node: '>= 4.0.0'}
    dev: false

  /available-typed-arrays@1.0.5:
    resolution: {integrity: sha512-DMD0KiN46eipeziST1LPP/STfDU0sufISXmjSgvVsoU2tqxctQeASejWcfNtxYKqETM1UxQ8sp2OrSBWpHY6sw==}
    engines: {node: '>= 0.4'}

  /axios@0.26.1:
    resolution: {integrity: sha512-fPwcX4EvnSHuInCMItEhAGnaSEXRBjtzh9fOtsE6E1G6p7vl7edEeZe11QHf18+6+9gR5PbKV/sGKNaD8YaMeA==}
    dependencies:
      follow-redirects: 1.15.2
    transitivePeerDependencies:
      - debug
    dev: false

  /babel-jest@27.5.1(@babel/core@7.19.1):
    resolution: {integrity: sha512-cdQ5dXjGRd0IBRATiQ4mZGlGlRE8kJpjPOixdNRdT+m3UcNqmYWN6rK6nvtXYfY3D76cb8s/O1Ss8ea24PIwcg==}
    engines: {node: ^10.13.0 || ^12.13.0 || ^14.15.0 || >=15.0.0}
    peerDependencies:
      '@babel/core': ^7.8.0
    dependencies:
      '@babel/core': 7.19.1
      '@jest/transform': 27.5.1
      '@jest/types': 27.5.1
      '@types/babel__core': 7.1.20
      babel-plugin-istanbul: 6.1.1
      babel-preset-jest: 27.5.1(@babel/core@7.19.1)
      chalk: 4.1.2
      graceful-fs: 4.2.10
      slash: 3.0.0
    transitivePeerDependencies:
      - supports-color
    dev: true

  /babel-jest@27.5.1(@babel/core@7.21.3):
    resolution: {integrity: sha512-cdQ5dXjGRd0IBRATiQ4mZGlGlRE8kJpjPOixdNRdT+m3UcNqmYWN6rK6nvtXYfY3D76cb8s/O1Ss8ea24PIwcg==}
    engines: {node: ^10.13.0 || ^12.13.0 || ^14.15.0 || >=15.0.0}
    peerDependencies:
      '@babel/core': ^7.8.0
    dependencies:
      '@babel/core': 7.21.3
      '@jest/transform': 27.5.1
      '@jest/types': 27.5.1
      '@types/babel__core': 7.1.20
      babel-plugin-istanbul: 6.1.1
      babel-preset-jest: 27.5.1(@babel/core@7.21.3)
      chalk: 4.1.2
      graceful-fs: 4.2.10
      slash: 3.0.0
    transitivePeerDependencies:
      - supports-color
    dev: true

  /babel-plugin-istanbul@6.1.1:
    resolution: {integrity: sha512-Y1IQok9821cC9onCx5otgFfRm7Lm+I+wwxOx738M/WLPZ9Q42m4IG5W0FNX8WLL2gYMZo3JkuXIH2DOpWM+qwA==}
    engines: {node: '>=8'}
    dependencies:
      '@babel/helper-plugin-utils': 7.19.0
      '@istanbuljs/load-nyc-config': 1.1.0
      '@istanbuljs/schema': 0.1.3
      istanbul-lib-instrument: 5.2.1
      test-exclude: 6.0.0
    transitivePeerDependencies:
      - supports-color
    dev: true

  /babel-plugin-jest-hoist@27.5.1:
    resolution: {integrity: sha512-50wCwD5EMNW4aRpOwtqzyZHIewTYNxLA4nhB+09d8BIssfNfzBRhkBIHiaPv1Si226TQSvp8gxAJm2iY2qs2hQ==}
    engines: {node: ^10.13.0 || ^12.13.0 || ^14.15.0 || >=15.0.0}
    dependencies:
      '@babel/template': 7.18.10
      '@babel/types': 7.19.0
      '@types/babel__core': 7.1.20
      '@types/babel__traverse': 7.18.2
    dev: true

  /babel-plugin-jsx-dom-expressions@0.34.9(@babel/core@7.19.1):
    resolution: {integrity: sha512-MXDbbzq7hjJun7Icxnc9u+SxnArcJ500lKPD6v8cRxi4ul89F1GUwqH47iituB+dWUFFEB8NLiJbh2VN3mlZZQ==}
    peerDependencies:
      '@babel/core': ^7.0.0
    dependencies:
      '@babel/core': 7.19.1
      '@babel/helper-module-imports': 7.16.0
      '@babel/plugin-syntax-jsx': 7.18.6(@babel/core@7.19.1)
      '@babel/types': 7.19.0
      html-entities: 2.3.2
    dev: true

  /babel-plugin-jsx-dom-expressions@0.34.9(@babel/core@7.21.3):
    resolution: {integrity: sha512-MXDbbzq7hjJun7Icxnc9u+SxnArcJ500lKPD6v8cRxi4ul89F1GUwqH47iituB+dWUFFEB8NLiJbh2VN3mlZZQ==}
    peerDependencies:
      '@babel/core': ^7.0.0
    dependencies:
      '@babel/core': 7.21.3
      '@babel/helper-module-imports': 7.16.0
      '@babel/plugin-syntax-jsx': 7.18.6(@babel/core@7.21.3)
      '@babel/types': 7.19.0
      html-entities: 2.3.2
    dev: true

  /babel-plugin-jsx-dom-expressions@0.35.19(@babel/core@7.21.3):
    resolution: {integrity: sha512-Y1Qg6Yt5XaRfGewxmF0ac6bnqo2xdsIdPd1J6/El4E+7m5Ej76jcHYeHWJsoPbVmbZXc5TGenwZMP9ueHjja/g==}
    peerDependencies:
      '@babel/core': ^7.20.12
    dependencies:
      '@babel/core': 7.21.3
      '@babel/helper-module-imports': 7.18.6
      '@babel/plugin-syntax-jsx': 7.18.6(@babel/core@7.21.3)
      '@babel/types': 7.21.3
      html-entities: 2.3.3
      validate-html-nesting: 1.2.1
    dev: true

  /babel-plugin-polyfill-corejs2@0.3.3(@babel/core@7.21.3):
    resolution: {integrity: sha512-8hOdmFYFSZhqg2C/JgLUQ+t52o5nirNwaWM2B9LWteozwIvM14VSwdsCAUET10qT+kmySAlseadmfeeSWFCy+Q==}
    peerDependencies:
      '@babel/core': ^7.0.0-0
    dependencies:
      '@babel/compat-data': 7.20.1
      '@babel/core': 7.21.3
      '@babel/helper-define-polyfill-provider': 0.3.3(@babel/core@7.21.3)
      semver: 6.3.0
    transitivePeerDependencies:
      - supports-color

  /babel-plugin-polyfill-corejs3@0.6.0(@babel/core@7.21.3):
    resolution: {integrity: sha512-+eHqR6OPcBhJOGgsIar7xoAB1GcSwVUA3XjAd7HJNzOXT4wv6/H7KIdA/Nc60cvUlDbKApmqNvD1B1bzOt4nyA==}
    peerDependencies:
      '@babel/core': ^7.0.0-0
    dependencies:
      '@babel/core': 7.21.3
      '@babel/helper-define-polyfill-provider': 0.3.3(@babel/core@7.21.3)
      core-js-compat: 3.26.1
    transitivePeerDependencies:
      - supports-color

  /babel-plugin-polyfill-regenerator@0.4.1(@babel/core@7.21.3):
    resolution: {integrity: sha512-NtQGmyQDXjQqQ+IzRkBVwEOz9lQ4zxAQZgoAYEtU9dJjnl1Oc98qnN7jcp+bE7O7aYzVpavXE3/VKXNzUbh7aw==}
    peerDependencies:
      '@babel/core': ^7.0.0-0
    dependencies:
      '@babel/core': 7.21.3
      '@babel/helper-define-polyfill-provider': 0.3.3(@babel/core@7.21.3)
    transitivePeerDependencies:
      - supports-color

  /babel-preset-current-node-syntax@1.0.1(@babel/core@7.19.1):
    resolution: {integrity: sha512-M7LQ0bxarkxQoN+vz5aJPsLBn77n8QgTFmo8WK0/44auK2xlCXrYcUxHFxgU7qW5Yzw/CjmLRK2uJzaCd7LvqQ==}
    peerDependencies:
      '@babel/core': ^7.0.0
    dependencies:
      '@babel/core': 7.19.1
      '@babel/plugin-syntax-async-generators': 7.8.4(@babel/core@7.19.1)
      '@babel/plugin-syntax-bigint': 7.8.3(@babel/core@7.19.1)
      '@babel/plugin-syntax-class-properties': 7.12.13(@babel/core@7.19.1)
      '@babel/plugin-syntax-import-meta': 7.10.4(@babel/core@7.19.1)
      '@babel/plugin-syntax-json-strings': 7.8.3(@babel/core@7.19.1)
      '@babel/plugin-syntax-logical-assignment-operators': 7.10.4(@babel/core@7.19.1)
      '@babel/plugin-syntax-nullish-coalescing-operator': 7.8.3(@babel/core@7.19.1)
      '@babel/plugin-syntax-numeric-separator': 7.10.4(@babel/core@7.19.1)
      '@babel/plugin-syntax-object-rest-spread': 7.8.3(@babel/core@7.19.1)
      '@babel/plugin-syntax-optional-catch-binding': 7.8.3(@babel/core@7.19.1)
      '@babel/plugin-syntax-optional-chaining': 7.8.3(@babel/core@7.19.1)
      '@babel/plugin-syntax-top-level-await': 7.14.5(@babel/core@7.19.1)
    dev: true

  /babel-preset-current-node-syntax@1.0.1(@babel/core@7.21.3):
    resolution: {integrity: sha512-M7LQ0bxarkxQoN+vz5aJPsLBn77n8QgTFmo8WK0/44auK2xlCXrYcUxHFxgU7qW5Yzw/CjmLRK2uJzaCd7LvqQ==}
    peerDependencies:
      '@babel/core': ^7.0.0
    dependencies:
      '@babel/core': 7.21.3
      '@babel/plugin-syntax-async-generators': 7.8.4(@babel/core@7.21.3)
      '@babel/plugin-syntax-bigint': 7.8.3(@babel/core@7.21.3)
      '@babel/plugin-syntax-class-properties': 7.12.13(@babel/core@7.21.3)
      '@babel/plugin-syntax-import-meta': 7.10.4(@babel/core@7.21.3)
      '@babel/plugin-syntax-json-strings': 7.8.3(@babel/core@7.21.3)
      '@babel/plugin-syntax-logical-assignment-operators': 7.10.4(@babel/core@7.21.3)
      '@babel/plugin-syntax-nullish-coalescing-operator': 7.8.3(@babel/core@7.21.3)
      '@babel/plugin-syntax-numeric-separator': 7.10.4(@babel/core@7.21.3)
      '@babel/plugin-syntax-object-rest-spread': 7.8.3(@babel/core@7.21.3)
      '@babel/plugin-syntax-optional-catch-binding': 7.8.3(@babel/core@7.21.3)
      '@babel/plugin-syntax-optional-chaining': 7.8.3(@babel/core@7.21.3)
      '@babel/plugin-syntax-top-level-await': 7.14.5(@babel/core@7.21.3)
    dev: true

  /babel-preset-jest@27.5.1(@babel/core@7.19.1):
    resolution: {integrity: sha512-Nptf2FzlPCWYuJg41HBqXVT8ym6bXOevuCTbhxlUpjwtysGaIWFvDEjp4y+G7fl13FgOdjs7P/DmErqH7da0Ag==}
    engines: {node: ^10.13.0 || ^12.13.0 || ^14.15.0 || >=15.0.0}
    peerDependencies:
      '@babel/core': ^7.0.0
    dependencies:
      '@babel/core': 7.19.1
      babel-plugin-jest-hoist: 27.5.1
      babel-preset-current-node-syntax: 1.0.1(@babel/core@7.19.1)
    dev: true

  /babel-preset-jest@27.5.1(@babel/core@7.21.3):
    resolution: {integrity: sha512-Nptf2FzlPCWYuJg41HBqXVT8ym6bXOevuCTbhxlUpjwtysGaIWFvDEjp4y+G7fl13FgOdjs7P/DmErqH7da0Ag==}
    engines: {node: ^10.13.0 || ^12.13.0 || ^14.15.0 || >=15.0.0}
    peerDependencies:
      '@babel/core': ^7.0.0
    dependencies:
      '@babel/core': 7.21.3
      babel-plugin-jest-hoist: 27.5.1
      babel-preset-current-node-syntax: 1.0.1(@babel/core@7.21.3)
    dev: true

  /babel-preset-solid@1.5.5(@babel/core@7.19.1):
    resolution: {integrity: sha512-Ang5Dv/G975tHxcvimkit8FeTRU89FWUNY/9kjVBpt+5YVgH5OLjao+qOMoTTS+9JH2jcL5AfsoRa9xQZiY1Cw==}
    peerDependencies:
      '@babel/core': ^7.0.0
    dependencies:
      '@babel/core': 7.19.1
      babel-plugin-jsx-dom-expressions: 0.34.9(@babel/core@7.19.1)
    dev: true

  /babel-preset-solid@1.5.5(@babel/core@7.21.3):
    resolution: {integrity: sha512-Ang5Dv/G975tHxcvimkit8FeTRU89FWUNY/9kjVBpt+5YVgH5OLjao+qOMoTTS+9JH2jcL5AfsoRa9xQZiY1Cw==}
    peerDependencies:
      '@babel/core': ^7.0.0
    dependencies:
      '@babel/core': 7.21.3
      babel-plugin-jsx-dom-expressions: 0.34.9(@babel/core@7.21.3)
    dev: true

  /babel-preset-solid@1.6.13(@babel/core@7.21.3):
    resolution: {integrity: sha512-W78rLK4xv48k2Jb/VFynu42oCQufcDYFz6gmhMYslKy/PJCfNxdp85QCg1wTcrmCoPQK2TcHMVcL8nVvvTBHxQ==}
    peerDependencies:
      '@babel/core': ^7.0.0
    dependencies:
      '@babel/core': 7.21.3
      babel-plugin-jsx-dom-expressions: 0.35.19(@babel/core@7.21.3)
    dev: true

  /bail@2.0.2:
    resolution: {integrity: sha512-0xO6mYd7JB2YesxDKplafRpsiOzPt9V02ddPCLbY1xYGPOX24NTyN50qnUxgCPcSoYMhKpAuBTjQoRZCAkUDRw==}
    dev: false

  /balanced-match@1.0.2:
    resolution: {integrity: sha512-3oSeUO0TMV67hN1AmbXsK4yaqU7tjiHlbxRDZOpH0KW9+CeX4bRAaX0Anxt0tx2MrpRpWwQaPwIlISEJhYU5Pw==}

  /boolbase@1.0.0:
    resolution: {integrity: sha512-JZOSA7Mo9sNGB8+UjSgzdLtokWAky1zbztM3WRLCbZ70/3cTANmQmOdR7y2g+J0e2WXywy1yS468tY+IruqEww==}
    dev: false

  /brace-expansion@1.1.11:
    resolution: {integrity: sha512-iCuPHDFgrHX7H2vEI/5xpz07zSHB00TpugqhmYtVmMO6518mCuRMoOYFldEBl0g187ufozdaHgWKcYFb61qGiA==}
    dependencies:
      balanced-match: 1.0.2
      concat-map: 0.0.1

  /brace-expansion@2.0.1:
    resolution: {integrity: sha512-XnAIvQ8eM+kC6aULx6wuQiwVsnzsi9d3WxzV3FpWTGA19F621kwdbsAcFKXgKUHZWsy+mY6iL1sHTxWEFCytDA==}
    dependencies:
      balanced-match: 1.0.2
    dev: false

  /braces@3.0.2:
    resolution: {integrity: sha512-b8um+L1RzM3WDSzvhm6gIz1yfTbBt6YTlcEKAvsmqCZZFw46z626lVj9j1yEPW33H5H+lBQpZMP1k8l+78Ha0A==}
    engines: {node: '>=8'}
    dependencies:
      fill-range: 7.0.1

  /browser-process-hrtime@1.0.0:
    resolution: {integrity: sha512-9o5UecI3GhkpM6DrXr69PblIuWxPKk9Y0jHBRhdocZ2y7YECBFCsHm79Pr3OyR2AvjhDkabFJaDJMYRazHgsow==}
    dev: true

  /browserslist@4.21.4:
    resolution: {integrity: sha512-CBHJJdDmgjl3daYjN5Cp5kbTf1mUhZoS+beLklHIvkOWscs83YAhLlF3Wsh/lciQYAcbBJgTOD44VtG31ZM4Hw==}
    engines: {node: ^6 || ^7 || ^8 || ^9 || ^10 || ^11 || ^12 || >=13.7}
    hasBin: true
    dependencies:
      caniuse-lite: 1.0.30001406
      electron-to-chromium: 1.4.254
      node-releases: 2.0.6
      update-browserslist-db: 1.0.9(browserslist@4.21.4)

  /browserslist@4.21.5:
    resolution: {integrity: sha512-tUkiguQGW7S3IhB7N+c2MV/HZPSCPAAiYBZXLsBhFB/PCy6ZKKsZrmBayHV9fdGV/ARIfJ14NkxKzRDjvp7L6w==}
    engines: {node: ^6 || ^7 || ^8 || ^9 || ^10 || ^11 || ^12 || >=13.7}
    hasBin: true
    dependencies:
      caniuse-lite: 1.0.30001470
      electron-to-chromium: 1.4.340
      node-releases: 2.0.10
      update-browserslist-db: 1.0.10(browserslist@4.21.5)

  /bser@2.1.1:
    resolution: {integrity: sha512-gQxTNE/GAfIIrmHLUE3oJyp5FO6HRBfhjnw4/wMmA63ZGDJnWBmgY/lyQBpnDUkGmAhbSe39tx2d/iTOAfglwQ==}
    dependencies:
      node-int64: 0.4.0
    dev: true

  /buffer-from@1.1.2:
    resolution: {integrity: sha512-E+XQCRwSbaaiChtv6k6Dwgc+bx+Bs6vuKJHHl5kox/BaKbhiXzqQOwK4cO22yElGp2OCmjwVhT3HmxgyPGnJfQ==}

  /builtin-modules@3.3.0:
    resolution: {integrity: sha512-zhaCDicdLuWN5UbN5IMnFqNMhNfo919sH85y2/ea+5Yg9TsTkeZxpL+JLbp6cgYFS4sRLp3YV4S6yDuqVWHYOw==}
    engines: {node: '>=6'}
    dev: false

  /c8@7.12.0:
    resolution: {integrity: sha512-CtgQrHOkyxr5koX1wEUmN/5cfDa2ckbHRA4Gy5LAL0zaCFtVWJS5++n+w4/sr2GWGerBxgTjpKeDclk/Qk6W/A==}
    engines: {node: '>=10.12.0'}
    hasBin: true
    dependencies:
      '@bcoe/v8-coverage': 0.2.3
      '@istanbuljs/schema': 0.1.3
      find-up: 5.0.0
      foreground-child: 2.0.0
      istanbul-lib-coverage: 3.2.0
      istanbul-lib-report: 3.0.0
      istanbul-reports: 3.1.5
      rimraf: 3.0.2
      test-exclude: 6.0.0
      v8-to-istanbul: 9.0.1
      yargs: 16.2.0
      yargs-parser: 20.2.9
    dev: true

  /call-bind@1.0.2:
    resolution: {integrity: sha512-7O+FbCihrB5WGbFYesctwmTKae6rOiIzmz1icreWJ+0aA7LJfuqhEso2T9ncpcFtzMQtzXf2QGGueWJGTYsqrA==}
    dependencies:
      function-bind: 1.1.1
      get-intrinsic: 1.2.0

  /callsites@3.1.0:
    resolution: {integrity: sha512-P8BjAsXvZS+VIDUI11hHCQEv74YT67YUi5JJFNWIqL235sBmjX4+qx9Muvls5ivyNENctx46xQLQ3aTuE7ssaQ==}
    engines: {node: '>=6'}
    dev: true

  /camelcase@5.3.1:
    resolution: {integrity: sha512-L28STB170nwWS63UjtlEOE3dldQApaJXZkOI1uMFfzf3rRuPegHaHesyee+YxQ+W6SvRDQV6UrdOdRiR153wJg==}
    engines: {node: '>=6'}
    dev: true

  /camelcase@6.3.0:
    resolution: {integrity: sha512-Gmy6FhYlCY7uOElZUSbxo2UCDH8owEk996gkbrpsgGtrJLM3J7jGxl9Ic7Qwwj4ivOE5AWZWRMecDdF7hqGjFA==}
    engines: {node: '>=10'}
    dev: true

  /caniuse-lite@1.0.30001406:
    resolution: {integrity: sha512-bWTlaXUy/rq0BBtYShc/jArYfBPjEV95euvZ8JVtO43oQExEN/WquoqpufFjNu4kSpi5cy5kMbNvzztWDfv1Jg==}

  /caniuse-lite@1.0.30001470:
    resolution: {integrity: sha512-065uNwY6QtHCBOExzbV6m236DDhYCCtPmQUCoQtwkVqzud8v5QPidoMr6CoMkC2nfp6nksjttqWQRRh75LqUmA==}

  /ccount@2.0.1:
    resolution: {integrity: sha512-eyrF0jiFpY+3drT6383f1qhkbGsLSifNAjA61IUjZjmLCWjItY6LB9ft9YhoDgwfmclB2zhu51Lc7+95b8NRAg==}
    dev: false

  /chai@4.3.6:
    resolution: {integrity: sha512-bbcp3YfHCUzMOvKqsztczerVgBKSsEijCySNlHHbX3VG1nskvqjz5Rfso1gGwD6w6oOV3eI60pKuMOV5MV7p3Q==}
    engines: {node: '>=4'}
    dependencies:
      assertion-error: 1.1.0
      check-error: 1.0.2
      deep-eql: 3.0.1
      get-func-name: 2.0.0
      loupe: 2.3.4
      pathval: 1.1.1
      type-detect: 4.0.8
    dev: true

  /chai@4.3.7:
    resolution: {integrity: sha512-HLnAzZ2iupm25PlN0xFreAlBA5zaBSv3og0DdeGA4Ar6h6rJ3A0rolRUKJhSF2V10GZKDgWF/VmAEsNWjCRB+A==}
    engines: {node: '>=4'}
    dependencies:
      assertion-error: 1.1.0
      check-error: 1.0.2
      deep-eql: 4.1.3
      get-func-name: 2.0.0
      loupe: 2.3.6
      pathval: 1.1.1
      type-detect: 4.0.8
    dev: true

  /chalk@2.4.2:
    resolution: {integrity: sha512-Mti+f9lpJNcwF4tWV8/OrTTtF1gZi+f8FqlyAdouralcFWFQWF2+NgCHShjkCb+IFBLq9buZwE1xckQU4peSuQ==}
    engines: {node: '>=4'}
    dependencies:
      ansi-styles: 3.2.1
      escape-string-regexp: 1.0.5
      supports-color: 5.5.0

  /chalk@3.0.0:
    resolution: {integrity: sha512-4D3B6Wf41KOYRFdszmDqMCGq5VV/uMAB273JILmO+3jAlh8X4qDtdtgCR3fxtbLEMzSx22QdhnDcJvu2u1fVwg==}
    engines: {node: '>=8'}
    dependencies:
      ansi-styles: 4.3.0
      supports-color: 7.2.0
    dev: true

  /chalk@4.1.2:
    resolution: {integrity: sha512-oKnbhFyRIXpUuez8iBMmyEa4nbj4IOQyuhc/wy9kY7/WVPcwIO9VA668Pu8RkO7+0G76SLROeyw9CpQ061i4mA==}
    engines: {node: '>=10'}
    dependencies:
      ansi-styles: 4.3.0
      supports-color: 7.2.0

  /char-regex@1.0.2:
    resolution: {integrity: sha512-kWWXztvZ5SBQV+eRgKFeh8q5sLuZY2+8WUIzlxWVTg+oGwY14qylx1KbKzHd8P6ZYkAg0xyIDU9JMHhyJMZ1jw==}
    engines: {node: '>=10'}
    dev: true

  /character-entities@2.0.2:
    resolution: {integrity: sha512-shx7oQ0Awen/BRIdkjkvz54PnEEI/EjwXDSIZp86/KKdbafHh1Df/RYGBhn4hbe2+uKC9FnT5UCEdyPz3ai9hQ==}
    dev: false

  /check-error@1.0.2:
    resolution: {integrity: sha512-BrgHpW9NURQgzoNyjfq0Wu6VFO6D7IZEmJNdtgNqpzGG8RuNFHt2jQxWlAs4HMe119chBnv+34syEZtc6IhLtA==}
    dev: true

  /ci-info@3.5.0:
    resolution: {integrity: sha512-yH4RezKOGlOhxkmhbeNuC4eYZKAUsEaGtBuBzDDP1eFUKiccDWzBABxBfOx31IDwDIXMTxWuwAxUGModvkbuVw==}
    dev: true

  /ci-info@3.8.0:
    resolution: {integrity: sha512-eXTggHWSooYhq49F2opQhuHWgzucfF2YgODK4e1566GQs5BIfP30B0oenwBJHfWxAs2fyPB1s7Mg949zLf61Yw==}
    engines: {node: '>=8'}
    dev: true

  /cjs-module-lexer@1.2.2:
    resolution: {integrity: sha512-cOU9usZw8/dXIXKtwa8pM0OTJQuJkxMN6w30csNRUerHfeQ5R6U3kkU/FtJeIf3M202OHfY2U8ccInBG7/xogA==}
    dev: true

  /cliui@7.0.4:
    resolution: {integrity: sha512-OcRE68cOsVMXp1Yvonl/fzkQOyjLSu/8bhPDfQt0e0/Eb283TKP20Fs2MqoPsr9SwA595rRCA+QMzYc9nBP+JQ==}
    dependencies:
      string-width: 4.2.3
      strip-ansi: 6.0.1
      wrap-ansi: 7.0.0
    dev: true

  /co@4.6.0:
    resolution: {integrity: sha512-QVb0dM5HvG+uaxitm8wONl7jltx8dqhfU33DcqtOZcLSVIKSDDLDi7+0LbAKiyI8hD9u42m2YxXSkMGWThaecQ==}
    engines: {iojs: '>= 1.0.0', node: '>= 0.12.0'}
    dev: true

  /collect-v8-coverage@1.0.1:
    resolution: {integrity: sha512-iBPtljfCNcTKNAto0KEtDfZ3qzjJvqE3aTGZsbhjSBlorqpXJlaWWtPO35D+ZImoC3KWejX64o+yPGxhWSTzfg==}
    dev: true

  /color-convert@1.9.3:
    resolution: {integrity: sha512-QfAUtd+vFdAtFQcC8CCyYt1fYWxSqAiK2cSD6zDB8N3cpsEBAvRxp9zOGg6G/SHHJYAT88/az/IuDGALsNVbGg==}
    dependencies:
      color-name: 1.1.3

  /color-convert@2.0.1:
    resolution: {integrity: sha512-RRECPsj7iu/xb5oKYcsFHSppFNnsj/52OVTRKb4zP5onXwVF3zVmmToNcOfGC+CRDpfK/U584fMg38ZHCaElKQ==}
    engines: {node: '>=7.0.0'}
    dependencies:
      color-name: 1.1.4

  /color-name@1.1.3:
    resolution: {integrity: sha512-72fSenhMw2HZMTVHeCA9KCmpEIbzWiQsjN+BHcBbS9vr1mtt+vJjPdksIBNUmKAW8TFUDPJK5SUU3QhE9NEXDw==}

  /color-name@1.1.4:
    resolution: {integrity: sha512-dOy+3AuW3a2wNbZHIuMZpTcgjGuLU/uBL/ubcZF9OXbDo8ff4O8yVp5Bf0efS8uEoYo5q4Fx7dY9OgQGXgAsQA==}

  /color-parse@1.4.2:
    resolution: {integrity: sha512-RI7s49/8yqDj3fECFZjUI1Yi0z/Gq1py43oNJivAIIDSyJiOZLfYCRQEgn8HEVAj++PcRe8AnL2XF0fRJ3BTnA==}
    dependencies:
      color-name: 1.1.4
    dev: false

  /color-rgba@2.4.0:
    resolution: {integrity: sha512-Nti4qbzr/z2LbUWySr7H9dk3Rl7gZt7ihHAxlgT4Ho90EXWkjtkL1avTleu9yeGuqrt/chxTB6GKK8nZZ6V0+Q==}
    dependencies:
      color-parse: 1.4.2
      color-space: 2.0.0
    dev: false

  /color-space@2.0.0:
    resolution: {integrity: sha512-Bu8P/usGNuVWushjxcuaGSkhT+L2KX0cvgMGMTF0KJ7lFeqonhsntT68d6Yu3uwZzCmbF7KTB9EV67AGcUXhJw==}
    dev: false

  /combined-stream@1.0.8:
    resolution: {integrity: sha512-FQN4MRfuJeHf7cBbBMJFXhKSDq+2kAArBlmRBvcvFE5BB1HZKXtSFASDhdlz9zOYwxh8lDdnvmMOe/+5cdoEdg==}
    engines: {node: '>= 0.8'}
    dependencies:
      delayed-stream: 1.0.0
    dev: true

  /comma-separated-tokens@2.0.3:
    resolution: {integrity: sha512-Fu4hJdvzeylCfQPp9SGWidpzrMs7tTrlu6Vb8XGaRGck8QSNZJJp538Wrb60Lax4fPwR64ViY468OIUTbRlGZg==}
    dev: false

  /commander@2.20.3:
    resolution: {integrity: sha512-GpVkmM8vF2vQUkj2LvZmD35JxeJOLCwJ9cUkugyk2nuhbv3+mJvpLYYt+0+USMxE+oj+ey/lJEnhZw75x/OMcQ==}
    dev: false

  /commander@8.3.0:
    resolution: {integrity: sha512-OkTL9umf+He2DZkUq8f8J9of7yL6RJKI24dVITBmNfZBmri9zYZQrKkuXiKhyfPSu8tUhnVBB1iKXevvnlR4Ww==}
    engines: {node: '>= 12'}
    dev: false

  /common-tags@1.8.2:
    resolution: {integrity: sha512-gk/Z852D2Wtb//0I+kRFNKKE9dIIVirjoqPoA1wJU+XePVXZfGeBpk45+A1rKO4Q43prqWBNY/MiIeRLbPWUaA==}
    engines: {node: '>=4.0.0'}
    dev: false

  /concat-map@0.0.1:
    resolution: {integrity: sha512-/Srv4dswyQNBfohGpz9o6Yb3Gz3SrUDqBH5rTuhGR7ahtlbYKnVxw2bCFMRljaA7EXHaXZ8wsHdodFvbkhKmqg==}

  /convert-source-map@1.8.0:
    resolution: {integrity: sha512-+OQdjP49zViI/6i7nIJpA8rAl4sV/JdPfU9nZs3VqOwGIgizICvuN2ru6fMd+4llL0tar18UYJXfZ/TWtmhUjA==}
    dependencies:
      safe-buffer: 5.1.2
    dev: true

  /convert-source-map@1.9.0:
    resolution: {integrity: sha512-ASFBup0Mz1uyiIjANan1jzLQami9z1PoYSZCiiYW2FczPbenXc45FZdBZLzOT+r6+iciuEModtmCti+hjaAk0A==}

  /core-js-compat@3.26.1:
    resolution: {integrity: sha512-622/KzTudvXCDLRw70iHW4KKs1aGpcRcowGWyYJr2DEBfRrd6hNJybxSWJFuZYD4ma86xhrwDDHxmDaIq4EA8A==}
    dependencies:
      browserslist: 4.21.5

  /core-util-is@1.0.3:
    resolution: {integrity: sha512-ZQBvi1DcpJ4GDqanjucZ2Hj3wEO5pZDS89BWbkcrvdxksJorwUDDZamX9ldFkp9aw2lmBDLgkObEA4DWNJ9FYQ==}
    dev: true

  /cross-spawn@7.0.3:
    resolution: {integrity: sha512-iRDPJKUPVEND7dHPO8rkbOnPpyDygcDFtWjpeWNCgy8WP2rXcxXL8TskReQl6OrB2G7+UJrags1q15Fudc7G6w==}
    engines: {node: '>= 8'}
    dependencies:
      path-key: 3.1.1
      shebang-command: 2.0.0
      which: 2.0.2
    dev: true

  /crypto-random-string@2.0.0:
    resolution: {integrity: sha512-v1plID3y9r/lPhviJ1wrXpLeyUIGAZ2SHNYTEapm7/8A9nLPoyvVp3RK/EPFqn5kEznyWgYZNsRtYYIWbuG8KA==}
    engines: {node: '>=8'}
    dev: false

  /css-selector-parser@1.4.1:
    resolution: {integrity: sha512-HYPSb7y/Z7BNDCOrakL4raGO2zltZkbeXyAd6Tg9obzix6QhzxCotdBl6VT0Dv4vZfJGVz3WL/xaEI9Ly3ul0g==}
    dev: false

  /css.escape@1.5.1:
    resolution: {integrity: sha512-YUifsXXuknHlUsmlgyY0PKzgPOr7/FjCePfHNt0jxm83wHZi44VDMQ7/fGNkjY3/jV1MC+1CmZbaHzugyeRtpg==}
    dev: true

  /cssom@0.3.8:
    resolution: {integrity: sha512-b0tGHbfegbhPJpxpiBPU2sCkigAqtM9O121le6bbOlgyV+NyGyCmVfJ6QW9eRjz8CpNfWEOYBIMIGRYkLwsIYg==}
    dev: true

  /cssom@0.4.4:
    resolution: {integrity: sha512-p3pvU7r1MyyqbTk+WbNJIgJjG2VmTIaB10rI93LzVPrmDJKkzKYMtxxyAvQXR/NS6otuzveI7+7BBq3SjBS2mw==}
    dev: true

  /cssom@0.5.0:
    resolution: {integrity: sha512-iKuQcq+NdHqlAcwUY0o/HL69XQrUaQdMjmStJ8JFmUaiiQErlhrmuigkg/CU4E2J0IyUKUrMAgl36TvN67MqTw==}
    dev: true

  /cssstyle@2.3.0:
    resolution: {integrity: sha512-AZL67abkUzIuvcHqk7c09cezpGNcxUxU4Ioi/05xHk4DQeTkWmGYftIE6ctU6AEt+Gn4n1lDStOtj7FKycP71A==}
    engines: {node: '>=8'}
    dependencies:
      cssom: 0.3.8
    dev: true

  /csstype@3.1.1:
    resolution: {integrity: sha512-DJR/VvkAvSZW9bTouZue2sSxDwdTN92uHjqeKVm+0dAqdfNykRzQ95tay8aXMBAAPpUiq4Qcug2L7neoRh2Egw==}

  /data-urls@2.0.0:
    resolution: {integrity: sha512-X5eWTSXO/BJmpdIKCRuKUgSCgAN0OwliVK3yPKbwIWU1Tdw5BRajxlzMidvh+gwko9AfQ9zIj52pzF91Q3YAvQ==}
    engines: {node: '>=10'}
    dependencies:
      abab: 2.0.6
      whatwg-mimetype: 2.3.0
      whatwg-url: 8.7.0
    dev: true

  /data-urls@3.0.2:
    resolution: {integrity: sha512-Jy/tj3ldjZJo63sVAvg6LHt2mHvl4V6AgRAmNDtLdm7faqtsx+aJG42rsyCo9JCoRVKwPFzKlIPx3DIibwSIaQ==}
    engines: {node: '>=12'}
    dependencies:
      abab: 2.0.6
      whatwg-mimetype: 3.0.0
      whatwg-url: 11.0.0
    dev: true

  /dayjs@1.11.5:
    resolution: {integrity: sha512-CAdX5Q3YW3Gclyo5Vpqkgpj8fSdLQcRuzfX6mC6Phy0nfJ0eGYOeS7m4mt2plDWLAtA4TqTakvbboHvUxfe4iA==}
    dev: false

  /debug@4.3.4:
    resolution: {integrity: sha512-PRWFHuSU3eDtQJPvnNY7Jcket1j0t5OuOsFzPPzsekD52Zl8qUfFIPEiswXqIvHWGVHOgX+7G/vCNNhehwxfkQ==}
    engines: {node: '>=6.0'}
    peerDependencies:
      supports-color: '*'
    peerDependenciesMeta:
      supports-color:
        optional: true
    dependencies:
      ms: 2.1.2

  /decimal.js@10.4.2:
    resolution: {integrity: sha512-ic1yEvwT6GuvaYwBLLY6/aFFgjZdySKTE8en/fkU3QICTmRtgtSlFn0u0BXN06InZwtfCelR7j8LRiDI/02iGA==}
    dev: true

  /decimal.js@10.4.3:
    resolution: {integrity: sha512-VBBaLc1MgL5XpzgIP7ny5Z6Nx3UrRkIViUkPUdtl9aya5amy3De1gsUUSB1g3+3sExYNjCAsAznmukyxCb1GRA==}
    dev: true

  /decode-named-character-reference@1.0.2:
    resolution: {integrity: sha512-O8x12RzrUF8xyVcY0KJowWsmaJxQbmy0/EtnNtHRpsOcT7dFk5W598coHqBVpmWo1oQQfsCqfCmkZN5DJrZVdg==}
    dependencies:
      character-entities: 2.0.2
    dev: false

  /dedent@0.7.0:
    resolution: {integrity: sha512-Q6fKUPqnAHAyhiUgFU7BUzLiv0kd8saH9al7tnu5Q/okj6dnupxyTgFIBjVzJATdfIAm9NAsvXNzjaKa+bxVyA==}
    dev: true

  /deep-eql@3.0.1:
    resolution: {integrity: sha512-+QeIQyN5ZuO+3Uk5DYh6/1eKO0m0YmJFGNmFHGACpf1ClL1nmlV/p4gNgbl2pJGxgXb4faqo6UE+M5ACEMyVcw==}
    engines: {node: '>=0.12'}
    dependencies:
      type-detect: 4.0.8
    dev: true

  /deep-eql@4.1.3:
    resolution: {integrity: sha512-WaEtAOpRA1MQ0eohqZjpGD8zdI0Ovsm8mmFhaDN8dvDZzyoUMcYDnf5Y6iu7HTXxf8JDS23qWa4a+hKCDyOPzw==}
    engines: {node: '>=6'}
    dependencies:
      type-detect: 4.0.8
    dev: true

  /deep-equal@2.2.0:
    resolution: {integrity: sha512-RdpzE0Hv4lhowpIUKKMJfeH6C1pXdtT1/it80ubgWqwI3qpuxUBpC1S4hnHg+zjnuOoDkzUtUCEEkG+XG5l3Mw==}
    dependencies:
      call-bind: 1.0.2
      es-get-iterator: 1.1.3
      get-intrinsic: 1.2.0
      is-arguments: 1.1.1
      is-array-buffer: 3.0.2
      is-date-object: 1.0.5
      is-regex: 1.1.4
      is-shared-array-buffer: 1.0.2
      isarray: 2.0.5
      object-is: 1.1.5
      object-keys: 1.1.1
      object.assign: 4.1.4
      regexp.prototype.flags: 1.4.3
      side-channel: 1.0.4
      which-boxed-primitive: 1.0.2
      which-collection: 1.0.1
      which-typed-array: 1.1.9
    dev: true

  /deep-is@0.1.4:
    resolution: {integrity: sha512-oIPzksmTg4/MriiaYGO+okXDT7ztn/w3Eptv/+gSIdMdKsJo0u4CfYNFJPy+4SKMuCqGw2wxnA+URMg3t8a/bQ==}
    dev: true

  /deepmerge@4.2.2:
    resolution: {integrity: sha512-FJ3UgI4gIl+PHZm53knsuSFpE+nESMr7M4v9QcgB7S63Kj/6WqMiFQJpBBYz1Pt+66bZpP3Q7Lye0Oo9MPKEdg==}
    engines: {node: '>=0.10.0'}

  /define-properties@1.2.0:
    resolution: {integrity: sha512-xvqAVKGfT1+UAvPwKTVw/njhdQ8ZhXK4lI0bCIuCMrp2up9nPnaDftrLtmpTazqd1o+UY4zgzU+avtMbDP+ldA==}
    engines: {node: '>= 0.4'}
    dependencies:
      has-property-descriptors: 1.0.0
      object-keys: 1.1.1

  /delayed-stream@1.0.0:
    resolution: {integrity: sha512-ZySD7Nf91aLB0RxL4KGrKHBXl7Eds1DAmEdcoVawXnLD7SDhpNgtuII2aAkg7a7QS41jxPSZ17p4VdGnMHk3MQ==}
    engines: {node: '>=0.4.0'}
    dev: true

  /dequal@2.0.3:
    resolution: {integrity: sha512-0je+qPKHEMohvfRTCEo3CrPG6cAzAYgmzKyxRiYSSDkS6eGJdyVJm7WaYA5ECaAD9wLB2T4EEeymA5aFVcYXCA==}
    engines: {node: '>=6'}
    dev: false

  /detect-browser@5.3.0:
    resolution: {integrity: sha512-53rsFbGdwMwlF7qvCt0ypLM5V5/Mbl0szB7GPN8y9NCcbknYOeVVXdrXEq+90IwAfrrzt6Hd+u2E2ntakICU8w==}
    dev: false

  /detect-newline@3.1.0:
    resolution: {integrity: sha512-TLz+x/vEXm/Y7P7wn1EJFNLxYpUD4TgMosxY6fAVJUnJMbupHBOncxyWUG9OpTaH9EBD7uFI5LfEgmMOc54DsA==}
    engines: {node: '>=8'}
    dev: true

  /diff-sequences@27.5.1:
    resolution: {integrity: sha512-k1gCAXAsNgLwEL+Y8Wvl+M6oEFj5bgazfZULpS5CneoPPXRaCCW7dm+q21Ky2VEE5X+VeRDBVg1Pcvvsr4TtNQ==}
    engines: {node: ^10.13.0 || ^12.13.0 || ^14.15.0 || >=15.0.0}
    dev: true

  /diff-sequences@29.4.3:
    resolution: {integrity: sha512-ofrBgwpPhCD85kMKtE9RYFFq6OC1A89oW2vvgWZNCwxrUpRUILopY7lsYyMDSjc8g6U6aiO0Qubg6r4Wgt5ZnA==}
    engines: {node: ^14.15.0 || ^16.10.0 || >=18.0.0}
    dev: true

  /diff@5.1.0:
    resolution: {integrity: sha512-D+mk+qE8VC/PAUrlAU34N+VfXev0ghe5ywmpqrawphmVZc1bEfn56uo9qpyGp1p4xpzOHkSW4ztBd6L7Xx4ACw==}
    engines: {node: '>=0.3.1'}
    dev: false

  /dir-glob@3.0.1:
    resolution: {integrity: sha512-WkrWp9GR4KXfKGYzOLmTuGVi1UWFfws377n9cc55/tb6DuqyF6pcQ5AbiHEshaDpY9v6oaSr2XCDidGmMwdzIA==}
    engines: {node: '>=8'}
    dependencies:
      path-type: 4.0.0
    dev: true

  /doctrine@3.0.0:
    resolution: {integrity: sha512-yS+Q5i3hBf7GBkd4KG8a7eBNNWNGLTaEwwYWUijIYM7zrlYDM0BFXHjjPWlWZ1Rg7UaddZeIDmi9jF3HmqiQ2w==}
    engines: {node: '>=6.0.0'}
    dependencies:
      esutils: 2.0.3
    dev: true

  /dom-accessibility-api@0.5.16:
    resolution: {integrity: sha512-X7BJ2yElsnOJ30pZF4uIIDfBEVgF4XEBxL9Bxhy6dnrm5hkzqmsWHGTiHqRiITNhMyFLyAiWndIJP7Z1NTteDg==}
    dev: true

  /domexception@2.0.1:
    resolution: {integrity: sha512-yxJ2mFy/sibVQlu5qHjOkf9J3K6zgmCxgJ94u2EdvDOV09H+32LtRswEcUsmUWN72pVLOEnTSRaIVVzVQgS0dg==}
    engines: {node: '>=8'}
    dependencies:
      webidl-conversions: 5.0.0
    dev: true

  /domexception@4.0.0:
    resolution: {integrity: sha512-A2is4PLG+eeSfoTMA95/s4pvAoSo2mKtiM5jlHkAVewmiO8ISFTFKZjH7UAM1Atli/OT/7JHOrJRJiMKUZKYBw==}
    engines: {node: '>=12'}
    dependencies:
      webidl-conversions: 7.0.0
    dev: true

  /dotenv@16.0.3:
    resolution: {integrity: sha512-7GO6HghkA5fYG9TYnNxi14/7K9f5occMlp3zXAuSxn7CKCxt9xbNWG7yF8hTCSUchlfWSe3uLmlPfigevRItzQ==}
    engines: {node: '>=12'}
    dev: true

  /duplexer@0.1.2:
    resolution: {integrity: sha512-jtD6YG370ZCIi/9GTaJKQxWTZD045+4R4hTk/x1UyoqadyJ9x9CgSi1RlVDQF8U2sxLLSnFkCaMihqljHIWgMg==}
    dev: true

  /ejs@3.1.9:
    resolution: {integrity: sha512-rC+QVNMJWv+MtPgkt0y+0rVEIdbtxVADApW9JXrUVlzHetgcyczP/E7DJmWJ4fJCZF2cPcBk0laWO9ZHMG3DmQ==}
    engines: {node: '>=0.10.0'}
    hasBin: true
    dependencies:
      jake: 10.8.5
    dev: false

  /electron-to-chromium@1.4.254:
    resolution: {integrity: sha512-Sh/7YsHqQYkA6ZHuHMy24e6TE4eX6KZVsZb9E/DvU1nQRIrH4BflO/4k+83tfdYvDl+MObvlqHPRICzEdC9c6Q==}

  /electron-to-chromium@1.4.340:
    resolution: {integrity: sha512-zx8hqumOqltKsv/MF50yvdAlPF9S/4PXbyfzJS6ZGhbddGkRegdwImmfSVqCkEziYzrIGZ/TlrzBND4FysfkDg==}

  /emittery@0.8.1:
    resolution: {integrity: sha512-uDfvUjVrfGJJhymx/kz6prltenw1u7WrCg1oa94zYY8xxVpLLUu045LAT0dhDZdXG58/EpPL/5kA180fQ/qudg==}
    engines: {node: '>=10'}
    dev: true

  /emoji-regex@10.2.1:
    resolution: {integrity: sha512-97g6QgOk8zlDRdgq1WxwgTMgEWGVAQvB5Fdpgc1MkNy56la5SKP9GsMXKDOdqwn90/41a8yPwIGk1Y6WVbeMQA==}
    dev: false

  /emoji-regex@8.0.0:
    resolution: {integrity: sha512-MSjYzcWNOA0ewAHpz0MxpYFvwg6yjy1NG3xteoqz644VCo/RPgnr1/GGt+ic3iJTzQ8Eu3TdM14SawnVUmGE6A==}
    dev: true

  /enhanced-resolve-jest@1.1.0:
    resolution: {integrity: sha512-GM7yVsiLIaunYkCqnGRPO4kQbT6hPSgkyOFKTseWboPMjZ2tlpQYh2ttLuE8ORkR72Wb1f9SJBbnPu0AjcTzgg==}
    dependencies:
      enhanced-resolve: 4.5.0
      tslib: 1.14.1
    dev: true

  /enhanced-resolve@4.5.0:
    resolution: {integrity: sha512-Nv9m36S/vxpsI+Hc4/ZGRs0n9mXqSWGGq49zxb/cJfPAQMbUtttJAlNPS4AQzaBdw/pKskw5bMbekT/Y7W/Wlg==}
    engines: {node: '>=6.9.0'}
    dependencies:
      graceful-fs: 4.2.10
      memory-fs: 0.5.0
      tapable: 1.1.3
    dev: true

  /entities@4.4.0:
    resolution: {integrity: sha512-oYp7156SP8LkeGD0GF85ad1X9Ai79WtRsZ2gxJqtBuzH+98YUV6jkHEKlZkMbcrjJjIVJNIDP/3WL9wQkoPbWA==}
    engines: {node: '>=0.12'}
    dev: true

  /errno@0.1.8:
    resolution: {integrity: sha512-dJ6oBr5SQ1VSd9qkk7ByRgb/1SH4JZjCHSW/mr63/QcXO9zLVxvJ6Oy13nio03rxpSnVDDjFor75SjVeZWPW/A==}
    hasBin: true
    dependencies:
      prr: 1.0.1
    dev: true

  /error-ex@1.3.2:
    resolution: {integrity: sha512-7dFHNmqeFSEt2ZBsCriorKnn3Z2pj+fd9kmI6QoWw4//DL+icEBfc0U7qJCisqrTsKTjw4fNFy2pW9OqStD84g==}
    dependencies:
      is-arrayish: 0.2.1
    dev: true

  /es-abstract@1.21.2:
    resolution: {integrity: sha512-y/B5POM2iBnIxCiernH1G7rC9qQoM77lLIMQLuob0zhp8C56Po81+2Nj0WFKnd0pNReDTnkYryc+zhOzpEIROg==}
    engines: {node: '>= 0.4'}
    dependencies:
      array-buffer-byte-length: 1.0.0
      available-typed-arrays: 1.0.5
      call-bind: 1.0.2
      es-set-tostringtag: 2.0.1
      es-to-primitive: 1.2.1
      function.prototype.name: 1.1.5
      get-intrinsic: 1.2.0
      get-symbol-description: 1.0.0
      globalthis: 1.0.3
      gopd: 1.0.1
      has: 1.0.3
      has-property-descriptors: 1.0.0
      has-proto: 1.0.1
      has-symbols: 1.0.3
      internal-slot: 1.0.5
      is-array-buffer: 3.0.2
      is-callable: 1.2.7
      is-negative-zero: 2.0.2
      is-regex: 1.1.4
      is-shared-array-buffer: 1.0.2
      is-string: 1.0.7
      is-typed-array: 1.1.10
      is-weakref: 1.0.2
      object-inspect: 1.12.3
      object-keys: 1.1.1
      object.assign: 4.1.4
      regexp.prototype.flags: 1.4.3
      safe-regex-test: 1.0.0
      string.prototype.trim: 1.2.7
      string.prototype.trimend: 1.0.6
      string.prototype.trimstart: 1.0.6
      typed-array-length: 1.0.4
      unbox-primitive: 1.0.2
      which-typed-array: 1.1.9

  /es-get-iterator@1.1.3:
    resolution: {integrity: sha512-sPZmqHBe6JIiTfN5q2pEi//TwxmAFHwj/XEuYjTuse78i8KxaqMTTzxPoFKuzRpDpTJ+0NAbpfenkmH2rePtuw==}
    dependencies:
      call-bind: 1.0.2
      get-intrinsic: 1.2.0
      has-symbols: 1.0.3
      is-arguments: 1.1.1
      is-map: 2.0.2
      is-set: 2.0.2
      is-string: 1.0.7
      isarray: 2.0.5
      stop-iteration-iterator: 1.0.0
    dev: true

  /es-set-tostringtag@2.0.1:
    resolution: {integrity: sha512-g3OMbtlwY3QewlqAiMLI47KywjWZoEytKr8pf6iTC8uJq5bIAH52Z9pnQ8pVL6whrCto53JZDuUIsifGeLorTg==}
    engines: {node: '>= 0.4'}
    dependencies:
      get-intrinsic: 1.2.0
      has: 1.0.3
      has-tostringtag: 1.0.0

  /es-to-primitive@1.2.1:
    resolution: {integrity: sha512-QCOllgZJtaUo9miYBcLChTUaHNjJF3PYs1VidD7AwiEj1kYxKeQTctLAezAOH5ZKRH0g2IgPn6KwB4IT8iRpvA==}
    engines: {node: '>= 0.4'}
    dependencies:
      is-callable: 1.2.7
      is-date-object: 1.0.5
      is-symbol: 1.0.4

  /esbuild-android-64@0.14.54:
    resolution: {integrity: sha512-Tz2++Aqqz0rJ7kYBfz+iqyE3QMycD4vk7LBRyWaAVFgFtQ/O8EJOnVmTOiDWYZ/uYzB4kvP+bqejYdVKzE5lAQ==}
    engines: {node: '>=12'}
    cpu: [x64]
    os: [android]
    requiresBuild: true
    dev: true
    optional: true

  /esbuild-android-64@0.15.18:
    resolution: {integrity: sha512-wnpt3OXRhcjfIDSZu9bnzT4/TNTDsOUvip0foZOUBG7QbSt//w3QV4FInVJxNhKc/ErhUxc5z4QjHtMi7/TbgA==}
    engines: {node: '>=12'}
    cpu: [x64]
    os: [android]
    requiresBuild: true
    dev: true
    optional: true

  /esbuild-android-arm64@0.14.54:
    resolution: {integrity: sha512-F9E+/QDi9sSkLaClO8SOV6etqPd+5DgJje1F9lOWoNncDdOBL2YF59IhsWATSt0TLZbYCf3pNlTHvVV5VfHdvg==}
    engines: {node: '>=12'}
    cpu: [arm64]
    os: [android]
    requiresBuild: true
    dev: true
    optional: true

  /esbuild-android-arm64@0.15.18:
    resolution: {integrity: sha512-G4xu89B8FCzav9XU8EjsXacCKSG2FT7wW9J6hOc18soEHJdtWu03L3TQDGf0geNxfLTtxENKBzMSq9LlbjS8OQ==}
    engines: {node: '>=12'}
    cpu: [arm64]
    os: [android]
    requiresBuild: true
    dev: true
    optional: true

  /esbuild-darwin-64@0.14.54:
    resolution: {integrity: sha512-jtdKWV3nBviOd5v4hOpkVmpxsBy90CGzebpbO9beiqUYVMBtSc0AL9zGftFuBon7PNDcdvNCEuQqw2x0wP9yug==}
    engines: {node: '>=12'}
    cpu: [x64]
    os: [darwin]
    requiresBuild: true
    dev: true
    optional: true

  /esbuild-darwin-64@0.15.18:
    resolution: {integrity: sha512-2WAvs95uPnVJPuYKP0Eqx+Dl/jaYseZEUUT1sjg97TJa4oBtbAKnPnl3b5M9l51/nbx7+QAEtuummJZW0sBEmg==}
    engines: {node: '>=12'}
    cpu: [x64]
    os: [darwin]
    requiresBuild: true
    dev: true
    optional: true

  /esbuild-darwin-arm64@0.14.54:
    resolution: {integrity: sha512-OPafJHD2oUPyvJMrsCvDGkRrVCar5aVyHfWGQzY1dWnzErjrDuSETxwA2HSsyg2jORLY8yBfzc1MIpUkXlctmw==}
    engines: {node: '>=12'}
    cpu: [arm64]
    os: [darwin]
    requiresBuild: true
    dev: true
    optional: true

  /esbuild-darwin-arm64@0.15.18:
    resolution: {integrity: sha512-tKPSxcTJ5OmNb1btVikATJ8NftlyNlc8BVNtyT/UAr62JFOhwHlnoPrhYWz09akBLHI9nElFVfWSTSRsrZiDUA==}
    engines: {node: '>=12'}
    cpu: [arm64]
    os: [darwin]
    requiresBuild: true
    dev: true
    optional: true

  /esbuild-freebsd-64@0.14.54:
    resolution: {integrity: sha512-OKwd4gmwHqOTp4mOGZKe/XUlbDJ4Q9TjX0hMPIDBUWWu/kwhBAudJdBoxnjNf9ocIB6GN6CPowYpR/hRCbSYAg==}
    engines: {node: '>=12'}
    cpu: [x64]
    os: [freebsd]
    requiresBuild: true
    dev: true
    optional: true

  /esbuild-freebsd-64@0.15.18:
    resolution: {integrity: sha512-TT3uBUxkteAjR1QbsmvSsjpKjOX6UkCstr8nMr+q7zi3NuZ1oIpa8U41Y8I8dJH2fJgdC3Dj3CXO5biLQpfdZA==}
    engines: {node: '>=12'}
    cpu: [x64]
    os: [freebsd]
    requiresBuild: true
    dev: true
    optional: true

  /esbuild-freebsd-arm64@0.14.54:
    resolution: {integrity: sha512-sFwueGr7OvIFiQT6WeG0jRLjkjdqWWSrfbVwZp8iMP+8UHEHRBvlaxL6IuKNDwAozNUmbb8nIMXa7oAOARGs1Q==}
    engines: {node: '>=12'}
    cpu: [arm64]
    os: [freebsd]
    requiresBuild: true
    dev: true
    optional: true

  /esbuild-freebsd-arm64@0.15.18:
    resolution: {integrity: sha512-R/oVr+X3Tkh+S0+tL41wRMbdWtpWB8hEAMsOXDumSSa6qJR89U0S/PpLXrGF7Wk/JykfpWNokERUpCeHDl47wA==}
    engines: {node: '>=12'}
    cpu: [arm64]
    os: [freebsd]
    requiresBuild: true
    dev: true
    optional: true

  /esbuild-linux-32@0.14.54:
    resolution: {integrity: sha512-1ZuY+JDI//WmklKlBgJnglpUL1owm2OX+8E1syCD6UAxcMM/XoWd76OHSjl/0MR0LisSAXDqgjT3uJqT67O3qw==}
    engines: {node: '>=12'}
    cpu: [ia32]
    os: [linux]
    requiresBuild: true
    dev: true
    optional: true

  /esbuild-linux-32@0.15.18:
    resolution: {integrity: sha512-lphF3HiCSYtaa9p1DtXndiQEeQDKPl9eN/XNoBf2amEghugNuqXNZA/ZovthNE2aa4EN43WroO0B85xVSjYkbg==}
    engines: {node: '>=12'}
    cpu: [ia32]
    os: [linux]
    requiresBuild: true
    dev: true
    optional: true

  /esbuild-linux-64@0.14.54:
    resolution: {integrity: sha512-EgjAgH5HwTbtNsTqQOXWApBaPVdDn7XcK+/PtJwZLT1UmpLoznPd8c5CxqsH2dQK3j05YsB3L17T8vE7cp4cCg==}
    engines: {node: '>=12'}
    cpu: [x64]
    os: [linux]
    requiresBuild: true
    dev: true
    optional: true

  /esbuild-linux-64@0.15.18:
    resolution: {integrity: sha512-hNSeP97IviD7oxLKFuii5sDPJ+QHeiFTFLoLm7NZQligur8poNOWGIgpQ7Qf8Balb69hptMZzyOBIPtY09GZYw==}
    engines: {node: '>=12'}
    cpu: [x64]
    os: [linux]
    requiresBuild: true
    dev: true
    optional: true

  /esbuild-linux-arm64@0.14.54:
    resolution: {integrity: sha512-WL71L+0Rwv+Gv/HTmxTEmpv0UgmxYa5ftZILVi2QmZBgX3q7+tDeOQNqGtdXSdsL8TQi1vIaVFHUPDe0O0kdig==}
    engines: {node: '>=12'}
    cpu: [arm64]
    os: [linux]
    requiresBuild: true
    dev: true
    optional: true

  /esbuild-linux-arm64@0.15.18:
    resolution: {integrity: sha512-54qr8kg/6ilcxd+0V3h9rjT4qmjc0CccMVWrjOEM/pEcUzt8X62HfBSeZfT2ECpM7104mk4yfQXkosY8Quptug==}
    engines: {node: '>=12'}
    cpu: [arm64]
    os: [linux]
    requiresBuild: true
    dev: true
    optional: true

  /esbuild-linux-arm@0.14.54:
    resolution: {integrity: sha512-qqz/SjemQhVMTnvcLGoLOdFpCYbz4v4fUo+TfsWG+1aOu70/80RV6bgNpR2JCrppV2moUQkww+6bWxXRL9YMGw==}
    engines: {node: '>=12'}
    cpu: [arm]
    os: [linux]
    requiresBuild: true
    dev: true
    optional: true

  /esbuild-linux-arm@0.15.18:
    resolution: {integrity: sha512-UH779gstRblS4aoS2qpMl3wjg7U0j+ygu3GjIeTonCcN79ZvpPee12Qun3vcdxX+37O5LFxz39XeW2I9bybMVA==}
    engines: {node: '>=12'}
    cpu: [arm]
    os: [linux]
    requiresBuild: true
    dev: true
    optional: true

  /esbuild-linux-mips64le@0.14.54:
    resolution: {integrity: sha512-qTHGQB8D1etd0u1+sB6p0ikLKRVuCWhYQhAHRPkO+OF3I/iSlTKNNS0Lh2Oc0g0UFGguaFZZiPJdJey3AGpAlw==}
    engines: {node: '>=12'}
    cpu: [mips64el]
    os: [linux]
    requiresBuild: true
    dev: true
    optional: true

  /esbuild-linux-mips64le@0.15.18:
    resolution: {integrity: sha512-Mk6Ppwzzz3YbMl/ZZL2P0q1tnYqh/trYZ1VfNP47C31yT0K8t9s7Z077QrDA/guU60tGNp2GOwCQnp+DYv7bxQ==}
    engines: {node: '>=12'}
    cpu: [mips64el]
    os: [linux]
    requiresBuild: true
    dev: true
    optional: true

  /esbuild-linux-ppc64le@0.14.54:
    resolution: {integrity: sha512-j3OMlzHiqwZBDPRCDFKcx595XVfOfOnv68Ax3U4UKZ3MTYQB5Yz3X1mn5GnodEVYzhtZgxEBidLWeIs8FDSfrQ==}
    engines: {node: '>=12'}
    cpu: [ppc64]
    os: [linux]
    requiresBuild: true
    dev: true
    optional: true

  /esbuild-linux-ppc64le@0.15.18:
    resolution: {integrity: sha512-b0XkN4pL9WUulPTa/VKHx2wLCgvIAbgwABGnKMY19WhKZPT+8BxhZdqz6EgkqCLld7X5qiCY2F/bfpUUlnFZ9w==}
    engines: {node: '>=12'}
    cpu: [ppc64]
    os: [linux]
    requiresBuild: true
    dev: true
    optional: true

  /esbuild-linux-riscv64@0.14.54:
    resolution: {integrity: sha512-y7Vt7Wl9dkOGZjxQZnDAqqn+XOqFD7IMWiewY5SPlNlzMX39ocPQlOaoxvT4FllA5viyV26/QzHtvTjVNOxHZg==}
    engines: {node: '>=12'}
    cpu: [riscv64]
    os: [linux]
    requiresBuild: true
    dev: true
    optional: true

  /esbuild-linux-riscv64@0.15.18:
    resolution: {integrity: sha512-ba2COaoF5wL6VLZWn04k+ACZjZ6NYniMSQStodFKH/Pu6RxzQqzsmjR1t9QC89VYJxBeyVPTaHuBMCejl3O/xg==}
    engines: {node: '>=12'}
    cpu: [riscv64]
    os: [linux]
    requiresBuild: true
    dev: true
    optional: true

  /esbuild-linux-s390x@0.14.54:
    resolution: {integrity: sha512-zaHpW9dziAsi7lRcyV4r8dhfG1qBidQWUXweUjnw+lliChJqQr+6XD71K41oEIC3Mx1KStovEmlzm+MkGZHnHA==}
    engines: {node: '>=12'}
    cpu: [s390x]
    os: [linux]
    requiresBuild: true
    dev: true
    optional: true

  /esbuild-linux-s390x@0.15.18:
    resolution: {integrity: sha512-VbpGuXEl5FCs1wDVp93O8UIzl3ZrglgnSQ+Hu79g7hZu6te6/YHgVJxCM2SqfIila0J3k0csfnf8VD2W7u2kzQ==}
    engines: {node: '>=12'}
    cpu: [s390x]
    os: [linux]
    requiresBuild: true
    dev: true
    optional: true

  /esbuild-netbsd-64@0.14.54:
    resolution: {integrity: sha512-PR01lmIMnfJTgeU9VJTDY9ZerDWVFIUzAtJuDHwwceppW7cQWjBBqP48NdeRtoP04/AtO9a7w3viI+PIDr6d+w==}
    engines: {node: '>=12'}
    cpu: [x64]
    os: [netbsd]
    requiresBuild: true
    dev: true
    optional: true

  /esbuild-netbsd-64@0.15.18:
    resolution: {integrity: sha512-98ukeCdvdX7wr1vUYQzKo4kQ0N2p27H7I11maINv73fVEXt2kyh4K4m9f35U1K43Xc2QGXlzAw0K9yoU7JUjOg==}
    engines: {node: '>=12'}
    cpu: [x64]
    os: [netbsd]
    requiresBuild: true
    dev: true
    optional: true

  /esbuild-openbsd-64@0.14.54:
    resolution: {integrity: sha512-Qyk7ikT2o7Wu76UsvvDS5q0amJvmRzDyVlL0qf5VLsLchjCa1+IAvd8kTBgUxD7VBUUVgItLkk609ZHUc1oCaw==}
    engines: {node: '>=12'}
    cpu: [x64]
    os: [openbsd]
    requiresBuild: true
    dev: true
    optional: true

  /esbuild-openbsd-64@0.15.18:
    resolution: {integrity: sha512-yK5NCcH31Uae076AyQAXeJzt/vxIo9+omZRKj1pauhk3ITuADzuOx5N2fdHrAKPxN+zH3w96uFKlY7yIn490xQ==}
    engines: {node: '>=12'}
    cpu: [x64]
    os: [openbsd]
    requiresBuild: true
    dev: true
    optional: true

  /esbuild-sunos-64@0.14.54:
    resolution: {integrity: sha512-28GZ24KmMSeKi5ueWzMcco6EBHStL3B6ubM7M51RmPwXQGLe0teBGJocmWhgwccA1GeFXqxzILIxXpHbl9Q/Kw==}
    engines: {node: '>=12'}
    cpu: [x64]
    os: [sunos]
    requiresBuild: true
    dev: true
    optional: true

  /esbuild-sunos-64@0.15.18:
    resolution: {integrity: sha512-On22LLFlBeLNj/YF3FT+cXcyKPEI263nflYlAhz5crxtp3yRG1Ugfr7ITyxmCmjm4vbN/dGrb/B7w7U8yJR9yw==}
    engines: {node: '>=12'}
    cpu: [x64]
    os: [sunos]
    requiresBuild: true
    dev: true
    optional: true

  /esbuild-windows-32@0.14.54:
    resolution: {integrity: sha512-T+rdZW19ql9MjS7pixmZYVObd9G7kcaZo+sETqNH4RCkuuYSuv9AGHUVnPoP9hhuE1WM1ZimHz1CIBHBboLU7w==}
    engines: {node: '>=12'}
    cpu: [ia32]
    os: [win32]
    requiresBuild: true
    dev: true
    optional: true

  /esbuild-windows-32@0.15.18:
    resolution: {integrity: sha512-o+eyLu2MjVny/nt+E0uPnBxYuJHBvho8vWsC2lV61A7wwTWC3jkN2w36jtA+yv1UgYkHRihPuQsL23hsCYGcOQ==}
    engines: {node: '>=12'}
    cpu: [ia32]
    os: [win32]
    requiresBuild: true
    dev: true
    optional: true

  /esbuild-windows-64@0.14.54:
    resolution: {integrity: sha512-AoHTRBUuYwXtZhjXZbA1pGfTo8cJo3vZIcWGLiUcTNgHpJJMC1rVA44ZereBHMJtotyN71S8Qw0npiCIkW96cQ==}
    engines: {node: '>=12'}
    cpu: [x64]
    os: [win32]
    requiresBuild: true
    dev: true
    optional: true

  /esbuild-windows-64@0.15.18:
    resolution: {integrity: sha512-qinug1iTTaIIrCorAUjR0fcBk24fjzEedFYhhispP8Oc7SFvs+XeW3YpAKiKp8dRpizl4YYAhxMjlftAMJiaUw==}
    engines: {node: '>=12'}
    cpu: [x64]
    os: [win32]
    requiresBuild: true
    dev: true
    optional: true

  /esbuild-windows-arm64@0.14.54:
    resolution: {integrity: sha512-M0kuUvXhot1zOISQGXwWn6YtS+Y/1RT9WrVIOywZnJHo3jCDyewAc79aKNQWFCQm+xNHVTq9h8dZKvygoXQQRg==}
    engines: {node: '>=12'}
    cpu: [arm64]
    os: [win32]
    requiresBuild: true
    dev: true
    optional: true

  /esbuild-windows-arm64@0.15.18:
    resolution: {integrity: sha512-q9bsYzegpZcLziq0zgUi5KqGVtfhjxGbnksaBFYmWLxeV/S1fK4OLdq2DFYnXcLMjlZw2L0jLsk1eGoB522WXQ==}
    engines: {node: '>=12'}
    cpu: [arm64]
    os: [win32]
    requiresBuild: true
    dev: true
    optional: true

  /esbuild@0.14.54:
    resolution: {integrity: sha512-Cy9llcy8DvET5uznocPyqL3BFRrFXSVqbgpMJ9Wz8oVjZlh/zUSNbPRbov0VX7VxN2JH1Oa0uNxZ7eLRb62pJA==}
    engines: {node: '>=12'}
    hasBin: true
    requiresBuild: true
    optionalDependencies:
      '@esbuild/linux-loong64': 0.14.54
      esbuild-android-64: 0.14.54
      esbuild-android-arm64: 0.14.54
      esbuild-darwin-64: 0.14.54
      esbuild-darwin-arm64: 0.14.54
      esbuild-freebsd-64: 0.14.54
      esbuild-freebsd-arm64: 0.14.54
      esbuild-linux-32: 0.14.54
      esbuild-linux-64: 0.14.54
      esbuild-linux-arm: 0.14.54
      esbuild-linux-arm64: 0.14.54
      esbuild-linux-mips64le: 0.14.54
      esbuild-linux-ppc64le: 0.14.54
      esbuild-linux-riscv64: 0.14.54
      esbuild-linux-s390x: 0.14.54
      esbuild-netbsd-64: 0.14.54
      esbuild-openbsd-64: 0.14.54
      esbuild-sunos-64: 0.14.54
      esbuild-windows-32: 0.14.54
      esbuild-windows-64: 0.14.54
      esbuild-windows-arm64: 0.14.54
    dev: true

  /esbuild@0.15.18:
    resolution: {integrity: sha512-x/R72SmW3sSFRm5zrrIjAhCeQSAWoni3CmHEqfQrZIQTM3lVCdehdwuIqaOtfC2slvpdlLa62GYoN8SxT23m6Q==}
    engines: {node: '>=12'}
    hasBin: true
    requiresBuild: true
    optionalDependencies:
      '@esbuild/android-arm': 0.15.18
      '@esbuild/linux-loong64': 0.15.18
      esbuild-android-64: 0.15.18
      esbuild-android-arm64: 0.15.18
      esbuild-darwin-64: 0.15.18
      esbuild-darwin-arm64: 0.15.18
      esbuild-freebsd-64: 0.15.18
      esbuild-freebsd-arm64: 0.15.18
      esbuild-linux-32: 0.15.18
      esbuild-linux-64: 0.15.18
      esbuild-linux-arm: 0.15.18
      esbuild-linux-arm64: 0.15.18
      esbuild-linux-mips64le: 0.15.18
      esbuild-linux-ppc64le: 0.15.18
      esbuild-linux-riscv64: 0.15.18
      esbuild-linux-s390x: 0.15.18
      esbuild-netbsd-64: 0.15.18
      esbuild-openbsd-64: 0.15.18
      esbuild-sunos-64: 0.15.18
      esbuild-windows-32: 0.15.18
      esbuild-windows-64: 0.15.18
      esbuild-windows-arm64: 0.15.18
    dev: true

  /esbuild@0.17.15:
    resolution: {integrity: sha512-LBUV2VsUIc/iD9ME75qhT4aJj0r75abCVS0jakhFzOtR7TQsqQA5w0tZ+KTKnwl3kXE0MhskNdHDh/I5aCR1Zw==}
    engines: {node: '>=12'}
    hasBin: true
    requiresBuild: true
    optionalDependencies:
      '@esbuild/android-arm': 0.17.15
      '@esbuild/android-arm64': 0.17.15
      '@esbuild/android-x64': 0.17.15
      '@esbuild/darwin-arm64': 0.17.15
      '@esbuild/darwin-x64': 0.17.15
      '@esbuild/freebsd-arm64': 0.17.15
      '@esbuild/freebsd-x64': 0.17.15
      '@esbuild/linux-arm': 0.17.15
      '@esbuild/linux-arm64': 0.17.15
      '@esbuild/linux-ia32': 0.17.15
      '@esbuild/linux-loong64': 0.17.15
      '@esbuild/linux-mips64el': 0.17.15
      '@esbuild/linux-ppc64': 0.17.15
      '@esbuild/linux-riscv64': 0.17.15
      '@esbuild/linux-s390x': 0.17.15
      '@esbuild/linux-x64': 0.17.15
      '@esbuild/netbsd-x64': 0.17.15
      '@esbuild/openbsd-x64': 0.17.15
      '@esbuild/sunos-x64': 0.17.15
      '@esbuild/win32-arm64': 0.17.15
      '@esbuild/win32-ia32': 0.17.15
      '@esbuild/win32-x64': 0.17.15

  /escalade@3.1.1:
    resolution: {integrity: sha512-k0er2gUkLf8O0zKJiAhmkTnJlTvINGv7ygDNPbeIsX/TJjGJZHuh9B2UxbsaEkmlEo9MfhrSzmhIlhRlI2GXnw==}
    engines: {node: '>=6'}

  /escape-string-regexp@1.0.5:
    resolution: {integrity: sha512-vbRorB5FUQWvla16U8R/qgaFIya2qGzwDrNmCZuYKrbdSUMG6I1ZCGQRefkRVhuOkIGVne7BQ35DSfo1qvJqFg==}
    engines: {node: '>=0.8.0'}

  /escape-string-regexp@2.0.0:
    resolution: {integrity: sha512-UpzcLCXolUWcNu5HtVMHYdXJjArjsF9C0aNnquZYY4uW/Vu0miy5YoWvbV345HauVvcAUnpRuhMMcqTcGOY2+w==}
    engines: {node: '>=8'}
    dev: true

  /escape-string-regexp@4.0.0:
    resolution: {integrity: sha512-TtpcNJ3XAzx3Gq8sWRzJaVajRs0uVxA2YAkdb1jm2YkPz4G6egUFAyA3n5vtEIZefPk5Wa4UXbKuS5fKkJWdgA==}
    engines: {node: '>=10'}
    dev: true

  /escape-string-regexp@5.0.0:
    resolution: {integrity: sha512-/veY75JbMK4j1yjvuUxuVsiS/hr/4iHs9FTT6cgTexxdE0Ly/glccBAkloH/DofkjRbZU3bnoj38mOmhkZ0lHw==}
    engines: {node: '>=12'}
    dev: false

  /escodegen@2.0.0:
    resolution: {integrity: sha512-mmHKys/C8BFUGI+MAWNcSYoORYLMdPzjrknd2Vc+bUsjN5bXcr8EhrNB+UTqfL1y3I9c4fw2ihgtMPQLBRiQxw==}
    engines: {node: '>=6.0'}
    hasBin: true
    dependencies:
      esprima: 4.0.1
      estraverse: 5.3.0
      esutils: 2.0.3
      optionator: 0.8.3
    optionalDependencies:
      source-map: 0.6.1
    dev: true

  /eslint-config-prettier@8.8.0(eslint@8.23.1):
    resolution: {integrity: sha512-wLbQiFre3tdGgpDv67NQKnJuTlcUVYHas3k+DZCc2U2BadthoEY4B7hLPvAxaqdyOGCzuLfii2fqGph10va7oA==}
    hasBin: true
    peerDependencies:
      eslint: '>=7.0.0'
    dependencies:
      eslint: 8.23.1
    dev: true

  /eslint-config-prettier@8.8.0(eslint@8.38.0):
    resolution: {integrity: sha512-wLbQiFre3tdGgpDv67NQKnJuTlcUVYHas3k+DZCc2U2BadthoEY4B7hLPvAxaqdyOGCzuLfii2fqGph10va7oA==}
    hasBin: true
    peerDependencies:
      eslint: '>=7.0.0'
    dependencies:
      eslint: 8.38.0
    dev: true

  /eslint-plugin-solid@0.12.0(eslint@8.23.1)(typescript@4.8.3):
    resolution: {integrity: sha512-4nnLFJwvw5AGC+yAGHFtPGKFgs8Ou77/PGi8DJVfQgILK0fJWVvY07FKzkjQXtO1x/x7DocXusr+ZWutz8DVDQ==}
    engines: {node: '>=12.0.0'}
    peerDependencies:
      eslint: ^6.0.0 || ^7.0.0 || ^8.0.0
    dependencies:
      '@typescript-eslint/utils': 5.57.0(eslint@8.23.1)(typescript@4.8.3)
      eslint: 8.23.1
      is-html: 2.0.0
      jsx-ast-utils: 3.3.3
      kebab-case: 1.0.2
      known-css-properties: 0.24.0
      style-to-object: 0.3.0
    transitivePeerDependencies:
      - supports-color
      - typescript
    dev: true

  /eslint-plugin-solid@0.12.0(eslint@8.38.0)(typescript@5.0.4):
    resolution: {integrity: sha512-4nnLFJwvw5AGC+yAGHFtPGKFgs8Ou77/PGi8DJVfQgILK0fJWVvY07FKzkjQXtO1x/x7DocXusr+ZWutz8DVDQ==}
    engines: {node: '>=12.0.0'}
    peerDependencies:
      eslint: ^6.0.0 || ^7.0.0 || ^8.0.0
    dependencies:
      '@typescript-eslint/utils': 5.57.0(eslint@8.38.0)(typescript@5.0.4)
      eslint: 8.38.0
      is-html: 2.0.0
      jsx-ast-utils: 3.3.3
      kebab-case: 1.0.2
      known-css-properties: 0.24.0
      style-to-object: 0.3.0
    transitivePeerDependencies:
      - supports-color
      - typescript
    dev: true

  /eslint-plugin-spellcheck@0.0.20(eslint@8.23.1):
    resolution: {integrity: sha512-GJa6vgzWAYqe0elKADAsiBRrhvqBnKyt7tpFSqlCZJsK2W9+K80oMyHhKolA7vJ13H5RCGs5/KCN+mKUyKoAiA==}
    peerDependencies:
      eslint: '>=0.8.0'
    dependencies:
      eslint: 8.23.1
      globals: 13.17.0
      hunspell-spellchecker: 1.0.2
      lodash: 4.17.21
    dev: true

  /eslint-plugin-spellcheck@0.0.20(eslint@8.38.0):
    resolution: {integrity: sha512-GJa6vgzWAYqe0elKADAsiBRrhvqBnKyt7tpFSqlCZJsK2W9+K80oMyHhKolA7vJ13H5RCGs5/KCN+mKUyKoAiA==}
    peerDependencies:
      eslint: '>=0.8.0'
    dependencies:
      eslint: 8.38.0
      globals: 13.17.0
      hunspell-spellchecker: 1.0.2
      lodash: 4.17.21
    dev: true

  /eslint-scope@5.1.1:
    resolution: {integrity: sha512-2NxwbF/hZ0KpepYN0cNbo+FN6XoK7GaHlQhgx/hIZl6Va0bF45RQOOwhLIy8lQDbuCiadSLCBnH2CFYquit5bw==}
    engines: {node: '>=8.0.0'}
    dependencies:
      esrecurse: 4.3.0
      estraverse: 4.3.0
    dev: true

  /eslint-scope@7.1.1:
    resolution: {integrity: sha512-QKQM/UXpIiHcLqJ5AOyIW7XZmzjkzQXYE54n1++wb0u9V/abW3l9uQnxX8Z5Xd18xyKIMTUAyQ0k1e8pz6LUrw==}
    engines: {node: ^12.22.0 || ^14.17.0 || >=16.0.0}
    dependencies:
      esrecurse: 4.3.0
      estraverse: 5.3.0
    dev: true

  /eslint-utils@3.0.0(eslint@8.23.1):
    resolution: {integrity: sha512-uuQC43IGctw68pJA1RgbQS8/NP7rch6Cwd4j3ZBtgo4/8Flj4eGE7ZYSZRN3iq5pVUv6GPdW5Z1RFleo84uLDA==}
    engines: {node: ^10.0.0 || ^12.0.0 || >= 14.0.0}
    peerDependencies:
      eslint: '>=5'
    dependencies:
      eslint: 8.23.1
      eslint-visitor-keys: 2.1.0
    dev: true

  /eslint-visitor-keys@2.1.0:
    resolution: {integrity: sha512-0rSmRBzXgDzIsD6mGdJgevzgezI534Cer5L/vyMX0kHzT/jiB43jRhd9YUlMGYLQy2zprNmoT8qasCGtY+QaKw==}
    engines: {node: '>=10'}
    dev: true

  /eslint-visitor-keys@3.3.0:
    resolution: {integrity: sha512-mQ+suqKJVyeuwGYHAdjMFqjCyfl8+Ldnxuyp3ldiMBFKkvytrXUZWaiPCEav8qDHKty44bD+qV1IP4T+w+xXRA==}
    engines: {node: ^12.22.0 || ^14.17.0 || >=16.0.0}
    dev: true

  /eslint-visitor-keys@3.4.0:
    resolution: {integrity: sha512-HPpKPUBQcAsZOsHAFwTtIKcYlCje62XB7SEAcxjtmW6TD1WVpkS6i6/hOVtTZIl4zGj/mBqpFVGvaDneik+VoQ==}
    engines: {node: ^12.22.0 || ^14.17.0 || >=16.0.0}
    dev: true

  /eslint@8.23.1:
    resolution: {integrity: sha512-w7C1IXCc6fNqjpuYd0yPlcTKKmHlHHktRkzmBPZ+7cvNBQuiNjx0xaMTjAJGCafJhQkrFJooREv0CtrVzmHwqg==}
    engines: {node: ^12.22.0 || ^14.17.0 || >=16.0.0}
    hasBin: true
    dependencies:
      '@eslint/eslintrc': 1.3.2
      '@humanwhocodes/config-array': 0.10.4
      '@humanwhocodes/gitignore-to-minimatch': 1.0.2
      '@humanwhocodes/module-importer': 1.0.1
      ajv: 6.12.6
      chalk: 4.1.2
      cross-spawn: 7.0.3
      debug: 4.3.4
      doctrine: 3.0.0
      escape-string-regexp: 4.0.0
      eslint-scope: 7.1.1
      eslint-utils: 3.0.0(eslint@8.23.1)
      eslint-visitor-keys: 3.3.0
      espree: 9.4.0
      esquery: 1.4.0
      esutils: 2.0.3
      fast-deep-equal: 3.1.3
      file-entry-cache: 6.0.1
      find-up: 5.0.0
      glob-parent: 6.0.2
      globals: 13.17.0
      globby: 11.1.0
      grapheme-splitter: 1.0.4
      ignore: 5.2.0
      import-fresh: 3.3.0
      imurmurhash: 0.1.4
      is-glob: 4.0.3
      js-sdsl: 4.1.4
      js-yaml: 4.1.0
      json-stable-stringify-without-jsonify: 1.0.1
      levn: 0.4.1
      lodash.merge: 4.6.2
      minimatch: 3.1.2
      natural-compare: 1.4.0
      optionator: 0.9.1
      regexpp: 3.2.0
      strip-ansi: 6.0.1
      strip-json-comments: 3.1.1
      text-table: 0.2.0
    transitivePeerDependencies:
      - supports-color
    dev: true

  /eslint@8.38.0:
    resolution: {integrity: sha512-pIdsD2jwlUGf/U38Jv97t8lq6HpaU/G9NKbYmpWpZGw3LdTNhZLbJePqxOXGB5+JEKfOPU/XLxYxFh03nr1KTg==}
    engines: {node: ^12.22.0 || ^14.17.0 || >=16.0.0}
    hasBin: true
    dependencies:
      '@eslint-community/eslint-utils': 4.4.0(eslint@8.38.0)
      '@eslint-community/regexpp': 4.5.0
      '@eslint/eslintrc': 2.0.2
      '@eslint/js': 8.38.0
      '@humanwhocodes/config-array': 0.11.8
      '@humanwhocodes/module-importer': 1.0.1
      '@nodelib/fs.walk': 1.2.8
      ajv: 6.12.6
      chalk: 4.1.2
      cross-spawn: 7.0.3
      debug: 4.3.4
      doctrine: 3.0.0
      escape-string-regexp: 4.0.0
      eslint-scope: 7.1.1
      eslint-visitor-keys: 3.4.0
      espree: 9.5.1
      esquery: 1.5.0
      esutils: 2.0.3
      fast-deep-equal: 3.1.3
      file-entry-cache: 6.0.1
      find-up: 5.0.0
      glob-parent: 6.0.2
      globals: 13.20.0
      grapheme-splitter: 1.0.4
      ignore: 5.2.0
      import-fresh: 3.3.0
      imurmurhash: 0.1.4
      is-glob: 4.0.3
      is-path-inside: 3.0.3
      js-sdsl: 4.1.4
      js-yaml: 4.1.0
      json-stable-stringify-without-jsonify: 1.0.1
      levn: 0.4.1
      lodash.merge: 4.6.2
      minimatch: 3.1.2
      natural-compare: 1.4.0
      optionator: 0.9.1
      strip-ansi: 6.0.1
      strip-json-comments: 3.1.1
      text-table: 0.2.0
    transitivePeerDependencies:
      - supports-color
    dev: true

  /espree@9.4.0:
    resolution: {integrity: sha512-DQmnRpLj7f6TgN/NYb0MTzJXL+vJF9h3pHy4JhCIs3zwcgez8xmGg3sXHcEO97BrmO2OSvCwMdfdlyl+E9KjOw==}
    engines: {node: ^12.22.0 || ^14.17.0 || >=16.0.0}
    dependencies:
      acorn: 8.8.2
      acorn-jsx: 5.3.2(acorn@8.8.2)
      eslint-visitor-keys: 3.4.0
    dev: true

  /espree@9.5.1:
    resolution: {integrity: sha512-5yxtHSZXRSW5pvv3hAlXM5+/Oswi1AUFqBmbibKb5s6bp3rGIDkyXU6xCoyuuLhijr4SFwPrXRoZjz0AZDN9tg==}
    engines: {node: ^12.22.0 || ^14.17.0 || >=16.0.0}
    dependencies:
      acorn: 8.8.2
      acorn-jsx: 5.3.2(acorn@8.8.2)
      eslint-visitor-keys: 3.4.0
    dev: true

  /esprima@4.0.1:
    resolution: {integrity: sha512-eGuFFw7Upda+g4p+QHvnW0RyTX/SVeJBDM/gCtMARO0cLuT2HcEKnTPvhjV6aGeqrCB/sbNop0Kszm0jsaWU4A==}
    engines: {node: '>=4'}
    hasBin: true
    dev: true

  /esquery@1.4.0:
    resolution: {integrity: sha512-cCDispWt5vHHtwMY2YrAQ4ibFkAL8RbH5YGBnZBc90MolvvfkkQcJro/aZiAQUlQ3qgrYS6D6v8Gc5G5CQsc9w==}
    engines: {node: '>=0.10'}
    dependencies:
      estraverse: 5.3.0
    dev: true

  /esquery@1.5.0:
    resolution: {integrity: sha512-YQLXUplAwJgCydQ78IMJywZCceoqk1oH01OERdSAJc/7U2AylwjhSCLDEtqwg811idIS/9fIU5GjG73IgjKMVg==}
    engines: {node: '>=0.10'}
    dependencies:
      estraverse: 5.3.0
    dev: true

  /esrecurse@4.3.0:
    resolution: {integrity: sha512-KmfKL3b6G+RXvP8N1vr3Tq1kL/oCFgn2NYXEtqP8/L3pKapUA4G8cFVaoF3SU323CD4XypR/ffioHmkti6/Tag==}
    engines: {node: '>=4.0'}
    dependencies:
      estraverse: 5.3.0
    dev: true

  /estraverse@4.3.0:
    resolution: {integrity: sha512-39nnKffWz8xN1BU/2c79n9nB9HDzo0niYUqx6xyqUnyoAnQyyWpOTdZEeiCch8BBu515t4wp9ZmgVfVhn9EBpw==}
    engines: {node: '>=4.0'}
    dev: true

  /estraverse@5.3.0:
    resolution: {integrity: sha512-MMdARuVEQziNTeJD8DgMqmhwR11BRQ/cBP+pLtYdSTnf3MIO8fFeiINEbX36ZdNlfU/7A9f3gUw49B3oQsvwBA==}
    engines: {node: '>=4.0'}
    dev: true

  /estree-walker@1.0.1:
    resolution: {integrity: sha512-1fMXF3YP4pZZVozF8j/ZLfvnR8NSIljt56UhbZ5PeeDmmGHpgpdwQt7ITlGvYaQukCvuBRMLEiKiYC+oeIg4cg==}
    dev: false

  /estree-walker@2.0.2:
    resolution: {integrity: sha512-Rfkk/Mp/DL7JVje3u18FxFujQlTNR2q6QfMSMB7AvCBx91NGj/ba3kCfza0f6dVDbw7YlRf/nDrn7pQrCCyQ/w==}
    dev: false

  /esutils@2.0.3:
    resolution: {integrity: sha512-kVscqXk4OCp68SZ0dkgEKVi6/8ij300KBWTJq32P/dYeWTSwK41WyTxalN1eRmA5Z9UU/LX9D7FWSmV9SAYx6g==}
    engines: {node: '>=0.10.0'}

  /event-stream@3.3.4:
    resolution: {integrity: sha512-QHpkERcGsR0T7Qm3HNJSyXKEEj8AHNxkY3PK8TS2KJvQ7NiSHe3DDpwVKKtoYprL/AreyzFBeIkBIWChAqn60g==}
    dependencies:
      duplexer: 0.1.2
      from: 0.1.7
      map-stream: 0.1.0
      pause-stream: 0.0.11
      split: 0.3.3
      stream-combiner: 0.0.4
      through: 2.3.8
    dev: true

  /eventemitter3@5.0.0:
    resolution: {integrity: sha512-riuVbElZZNXLeLEoprfNYoDSwTBRR44X3mnhdI1YcnENpWTCsTTVZ2zFuqQcpoyqPQIUXdiPEU0ECAq0KQRaHg==}
    dev: false

  /execa@5.1.1:
    resolution: {integrity: sha512-8uSpZZocAZRBAPIEINJj3Lo9HyGitllczc27Eh5YYojjMFMn8yHMDMaUHE2Jqfq05D/wucwI4JGURyXt1vchyg==}
    engines: {node: '>=10'}
    dependencies:
      cross-spawn: 7.0.3
      get-stream: 6.0.1
      human-signals: 2.1.0
      is-stream: 2.0.1
      merge-stream: 2.0.0
      npm-run-path: 4.0.1
      onetime: 5.1.2
      signal-exit: 3.0.7
      strip-final-newline: 2.0.0
    dev: true

  /exit@0.1.2:
    resolution: {integrity: sha512-Zk/eNKV2zbjpKzrsQ+n1G6poVbErQxJ0LBOJXaKZ1EViLzH+hrLu9cdXI4zw9dBQJslwBEpbQ2P1oS7nDxs6jQ==}
    engines: {node: '>= 0.8.0'}
    dev: true

  /expect@27.5.1:
    resolution: {integrity: sha512-E1q5hSUG2AmYQwQJ041nvgpkODHQvB+RKlB4IYdru6uJsyFTRyZAP463M+1lINorwbqAmUggi6+WwkD8lCS/Dw==}
    engines: {node: ^10.13.0 || ^12.13.0 || ^14.15.0 || >=15.0.0}
    dependencies:
      '@jest/types': 27.5.1
      jest-get-type: 27.5.1
      jest-matcher-utils: 27.5.1
      jest-message-util: 27.5.1
    dev: true

  /expect@29.5.0:
    resolution: {integrity: sha512-yM7xqUrCO2JdpFo4XpM82t+PJBFybdqoQuJLDGeDX2ij8NZzqRHyu3Hp188/JX7SWqud+7t4MUdvcgGBICMHZg==}
    engines: {node: ^14.15.0 || ^16.10.0 || >=18.0.0}
    dependencies:
      '@jest/expect-utils': 29.5.0
      jest-get-type: 29.4.3
      jest-matcher-utils: 29.5.0
      jest-message-util: 29.5.0
      jest-util: 29.5.0
    dev: true

  /extend@3.0.2:
    resolution: {integrity: sha512-fjquC59cD7CyW6urNXK0FBufkZcoiGG80wTuPujX590cB5Ttln20E2UB4S/WARVqhXffZl2LNgS+gQdPIIim/g==}
    dev: false

  /fast-deep-equal@3.1.3:
    resolution: {integrity: sha512-f3qQ9oQy9j2AhBe/H9VC91wLmKBCCU/gDOnKNAYG5hswO7BLKj09Hc5HYNz9cGI++xlpDCIgDaitVs03ATR84Q==}

  /fast-glob@3.2.12:
    resolution: {integrity: sha512-DVj4CQIYYow0BlaelwK1pHl5n5cRSJfM60UA0zK891sVInoPri2Ekj7+e1CT3/3qxXenpI+nBBmQAcJPJgaj4w==}
    engines: {node: '>=8.6.0'}
    dependencies:
      '@nodelib/fs.stat': 2.0.5
      '@nodelib/fs.walk': 1.2.8
      glob-parent: 5.1.2
      merge2: 1.4.1
      micromatch: 4.0.5

  /fast-json-stable-stringify@2.1.0:
    resolution: {integrity: sha512-lhd/wF+Lk98HZoTCtlVraHtfh5XYijIjalXck7saUtuanSDyLMxnHhSXEDJqHxD7msR8D0uCmqlkwjCV8xvwHw==}

  /fast-levenshtein@2.0.6:
    resolution: {integrity: sha512-DCXu6Ifhqcks7TZKY3Hxp3y6qphY5SJZmrWMDrKcERSOXWQdMhU9Ig/PYrzyw/ul9jOIyh0N4M0tbC5hodg8dw==}
    dev: true

  /fastq@1.13.0:
    resolution: {integrity: sha512-YpkpUnK8od0o1hmeSc7UUs/eB/vIPWJYjKck2QKIzAf71Vm1AAQ3EbuZB3g2JIy+pg+ERD0vqI79KyZiB2e2Nw==}
    dependencies:
      reusify: 1.0.4

  /fb-watchman@2.0.2:
    resolution: {integrity: sha512-p5161BqbuCaSnB8jIbzQHOlpgsPmK5rJVDfDKO91Axs5NC1uu3HRQm6wt9cd9/+GtQQIO53JdGXXoyDpTAsgYA==}
    dependencies:
      bser: 2.1.1
    dev: true

  /file-entry-cache@6.0.1:
    resolution: {integrity: sha512-7Gps/XWymbLk2QLYK4NzpMOrYjMhdIxXuIvy2QBsLE6ljuodKvdkWs/cpyJJ3CVIVpH0Oi1Hvg1ovbMzLdFBBg==}
    engines: {node: ^10.12.0 || >=12.0.0}
    dependencies:
      flat-cache: 3.0.4
    dev: true

  /filelist@1.0.4:
    resolution: {integrity: sha512-w1cEuf3S+DrLCQL7ET6kz+gmlJdbq9J7yXCSjK/OZCPA+qEN1WyF4ZAf0YYJa4/shHJra2t/d/r8SV4Ji+x+8Q==}
    dependencies:
      minimatch: 5.1.6
    dev: false

  /fill-range@7.0.1:
    resolution: {integrity: sha512-qOo9F+dMUmC2Lcb4BbVvnKJxTPjCm+RRpe4gDuGrzkL7mEVl/djYSu2OdQ2Pa302N4oqkSg9ir6jaLWJ2USVpQ==}
    engines: {node: '>=8'}
    dependencies:
      to-regex-range: 5.0.1

  /find-up@4.1.0:
    resolution: {integrity: sha512-PpOwAdQ/YlXQ2vj8a3h8IipDuYRi3wceVQQGYWxNINccq40Anw7BlsEXCMbt1Zt+OLA6Fq9suIpIWD0OsnISlw==}
    engines: {node: '>=8'}
    dependencies:
      locate-path: 5.0.0
      path-exists: 4.0.0
    dev: true

  /find-up@5.0.0:
    resolution: {integrity: sha512-78/PXT1wlLLDgTzDs7sjq9hzz0vXD+zn+7wypEe4fXQxCmdmqfGsEPQxmiCSQI3ajFV91bVSsvNtrJRiW6nGng==}
    engines: {node: '>=10'}
    dependencies:
      locate-path: 6.0.0
      path-exists: 4.0.0
    dev: true

  /flat-cache@3.0.4:
    resolution: {integrity: sha512-dm9s5Pw7Jc0GvMYbshN6zchCA9RgQlzzEZX3vylR9IqFfS8XciblUXOKfW6SiuJ0e13eDYZoZV5wdrev7P3Nwg==}
    engines: {node: ^10.12.0 || >=12.0.0}
    dependencies:
      flatted: 3.2.7
      rimraf: 3.0.2
    dev: true

  /flatted@3.2.7:
    resolution: {integrity: sha512-5nqDSxl8nn5BSNxyR3n4I6eDmbolI6WT+QqR547RwxQapgjQBmtktdP+HTBb/a/zLsbzERTONyUB5pefh5TtjQ==}
    dev: true

  /follow-redirects@1.15.2:
    resolution: {integrity: sha512-VQLG33o04KaQ8uYi2tVNbdrWp1QWxNNea+nmIB4EVM28v0hmP17z7aG1+wAkNzVq4KeXTq3221ye5qTJP91JwA==}
    engines: {node: '>=4.0'}
    peerDependencies:
      debug: '*'
    peerDependenciesMeta:
      debug:
        optional: true
    dev: false

  /for-each@0.3.3:
    resolution: {integrity: sha512-jqYfLp7mo9vIyQf8ykW2v7A+2N4QjeCeI5+Dz9XraiO1ign81wjiH7Fb9vSOWvQfNtmSa4H2RoQTrrXivdUZmw==}
    dependencies:
      is-callable: 1.2.7

  /foreground-child@2.0.0:
    resolution: {integrity: sha512-dCIq9FpEcyQyXKCkyzmlPTFNgrCzPudOe+mhvJU5zAtlBnGVy2yKxtfsxK2tQBThwq225jcvBjpw1Gr40uzZCA==}
    engines: {node: '>=8.0.0'}
    dependencies:
      cross-spawn: 7.0.3
      signal-exit: 3.0.7
    dev: true

  /form-data@3.0.1:
    resolution: {integrity: sha512-RHkBKtLWUVwd7SqRIvCZMEvAMoGUp0XU+seQiZejj0COz3RI3hWP4sCv3gZWWLjJTd7rGwcsF5eKZGii0r/hbg==}
    engines: {node: '>= 6'}
    dependencies:
      asynckit: 0.4.0
      combined-stream: 1.0.8
      mime-types: 2.1.35
    dev: true

  /form-data@4.0.0:
    resolution: {integrity: sha512-ETEklSGi5t0QMZuiXoA/Q6vcnxcLQP5vdugSpuAyi6SVGi2clPPp+xgEhuMaHC+zGgn31Kd235W35f7Hykkaww==}
    engines: {node: '>= 6'}
    dependencies:
      asynckit: 0.4.0
      combined-stream: 1.0.8
      mime-types: 2.1.35
    dev: true

  /from@0.1.7:
    resolution: {integrity: sha512-twe20eF1OxVxp/ML/kq2p1uc6KvFK/+vs8WjEbeKmV2He22MKm7YF2ANIt+EOqhJ5L3K/SuuPhk0hWQDjOM23g==}
    dev: true

  /fs-extra@9.1.0:
    resolution: {integrity: sha512-hcg3ZmepS30/7BSFqRvoo3DOMQu7IjqxO5nCDt+zM9XWjb33Wg7ziNT+Qvqbuc3+gWpzO02JubVyk2G4Zvo1OQ==}
    engines: {node: '>=10'}
    dependencies:
      at-least-node: 1.0.0
      graceful-fs: 4.2.11
      jsonfile: 6.1.0
      universalify: 2.0.0
    dev: false

  /fs.realpath@1.0.0:
    resolution: {integrity: sha512-OO0pH2lK6a0hZnAdau5ItzHPI6pUlvI7jMVnxUQRtw4owF2wk8lOSabtGDCTP4Ggrg2MbGnWO9X8K1t4+fGMDw==}

  /fsevents@2.3.2:
    resolution: {integrity: sha512-xiqMQR4xAeHTuB9uWm+fFRcIOgKBMiOBP+eXiyT7jsgVCq1bkVygt00oASowB7EdtpOHaaPgKt812P9ab+DDKA==}
    engines: {node: ^8.16.0 || ^10.6.0 || >=11.0.0}
    os: [darwin]
    requiresBuild: true
    optional: true

  /function-bind@1.1.1:
    resolution: {integrity: sha512-yIovAzMX49sF8Yl58fSCWJ5svSLuaibPxXQJFLmBObTuCr0Mf1KiPopGM9NiFjiYBCbfaa2Fh6breQ6ANVTI0A==}

  /function.prototype.name@1.1.5:
    resolution: {integrity: sha512-uN7m/BzVKQnCUF/iW8jYea67v++2u7m5UgENbHRtdDVclOUP+FMPlCNdmk0h/ysGyo2tavMJEDqJAkJdRa1vMA==}
    engines: {node: '>= 0.4'}
    dependencies:
      call-bind: 1.0.2
      define-properties: 1.2.0
      es-abstract: 1.21.2
      functions-have-names: 1.2.3

  /functions-have-names@1.2.3:
    resolution: {integrity: sha512-xckBUXyTIqT97tq2x2AMb+g163b5JFysYk0x4qxNFwbfQkmNZoiRHb6sPzI9/QV33WeuvVYBUIiD4NzNIyqaRQ==}

  /gensync@1.0.0-beta.2:
    resolution: {integrity: sha512-3hN7NaskYvMDLQY55gnW3NQ+mesEAepTqlg+VEbj7zzqEMBVNhzcGYYeqFo/TlYz6eQiFcp1HcsCZO+nGgS8zg==}
    engines: {node: '>=6.9.0'}

  /get-caller-file@2.0.5:
    resolution: {integrity: sha512-DyFP3BM/3YHTQOCUL/w0OZHR0lpKeGrxotcHWcqNEdnltqFwXVfhEBQ94eIo34AfQpo0rGki4cyIiftY06h2Fg==}
    engines: {node: 6.* || 8.* || >= 10.*}
    dev: true

  /get-func-name@2.0.0:
    resolution: {integrity: sha512-Hm0ixYtaSZ/V7C8FJrtZIuBBI+iSgL+1Aq82zSu8VQNB4S3Gk8e7Qs3VwBDJAhmRZcFqkl3tQu36g/Foh5I5ig==}
    dev: true

  /get-intrinsic@1.2.0:
    resolution: {integrity: sha512-L049y6nFOuom5wGyRc3/gdTLO94dySVKRACj1RmJZBQXlbTMhtNIgkWkUHq+jYmZvKf14EW1EoJnnjbmoHij0Q==}
    dependencies:
      function-bind: 1.1.1
      has: 1.0.3
      has-symbols: 1.0.3

  /get-own-enumerable-property-symbols@3.0.2:
    resolution: {integrity: sha512-I0UBV/XOz1XkIJHEUDMZAbzCThU/H8DxmSfmdGcKPnVhu2VfFqr34jr9777IyaTYvxjedWhqVIilEDsCdP5G6g==}
    dev: false

  /get-package-type@0.1.0:
    resolution: {integrity: sha512-pjzuKtY64GYfWizNAJ0fr9VqttZkNiK2iS430LtIHzjBEr6bX8Am2zm4sW4Ro5wjWW5cAlRL1qAMTcXbjNAO2Q==}
    engines: {node: '>=8.0.0'}
    dev: true

  /get-stream@6.0.1:
    resolution: {integrity: sha512-ts6Wi+2j3jQjqi70w5AlN8DFnkSwC+MqmxEzdEALB2qXZYV3X/b1CTfgPLGJNMeAWxdPfU8FO1ms3NUfaHCPYg==}
    engines: {node: '>=10'}
    dev: true

  /get-symbol-description@1.0.0:
    resolution: {integrity: sha512-2EmdH1YvIQiZpltCNgkuiUnyukzxM/R6NDJX31Ke3BG1Nq5b0S2PhX59UKi9vZpPDQVdqn+1IcaAwnzTT5vCjw==}
    engines: {node: '>= 0.4'}
    dependencies:
      call-bind: 1.0.2
      get-intrinsic: 1.2.0

  /glob-parent@5.1.2:
    resolution: {integrity: sha512-AOIgSQCepiJYwP3ARnGx+5VnTu2HBYdzbGP45eLw1vr3zB3vZLeyed1sC9hnbcOc9/SrMyM5RPQrkGz4aS9Zow==}
    engines: {node: '>= 6'}
    dependencies:
      is-glob: 4.0.3

  /glob-parent@6.0.2:
    resolution: {integrity: sha512-XxwI8EOhVQgWp6iDL+3b0r86f4d6AX6zSU55HfB4ydCEuXLXc5FcYeOu+nnGftS4TEju/11rt4KJPTMgbfmv4A==}
    engines: {node: '>=10.13.0'}
    dependencies:
      is-glob: 4.0.3
    dev: true

  /glob@7.2.3:
    resolution: {integrity: sha512-nFR0zLpU2YCaRxwoCJvL6UvCH2JFyFVIvwTLsIf21AuHlMskA1hhTdk+LlYJtOlYt9v6dvszD2BGRqBL+iQK9Q==}
    dependencies:
      fs.realpath: 1.0.0
      inflight: 1.0.6
      inherits: 2.0.4
      minimatch: 3.1.2
      once: 1.4.0
      path-is-absolute: 1.0.1

  /globals@11.12.0:
    resolution: {integrity: sha512-WOBp/EEGUiIsJSp7wcv/y6MO+lV9UoncWqxuFfm8eBwzWNgyfBd6Gz+IeKQ9jCmyhoH99g15M3T+QaVHFjizVA==}
    engines: {node: '>=4'}

  /globals@13.17.0:
    resolution: {integrity: sha512-1C+6nQRb1GwGMKm2dH/E7enFAMxGTmGI7/dEdhy/DNelv85w9B72t3uc5frtMNXIbzrarJJ/lTCjcaZwbLJmyw==}
    engines: {node: '>=8'}
    dependencies:
      type-fest: 0.20.2
    dev: true

  /globals@13.20.0:
    resolution: {integrity: sha512-Qg5QtVkCy/kv3FUSlu4ukeZDVf9ee0iXLAUYX13gbR17bnejFTzr4iS9bY7kwCf1NztRNm1t91fjOiyx4CSwPQ==}
    engines: {node: '>=8'}
    dependencies:
      type-fest: 0.20.2
    dev: true

  /globalthis@1.0.3:
    resolution: {integrity: sha512-sFdI5LyBiNTHjRd7cGPWapiHWMOXKyuBNX/cWJ3NfzrZQVa8GI/8cofCl74AOVqq9W5kNmguTIzJ/1s2gyI9wA==}
    engines: {node: '>= 0.4'}
    dependencies:
      define-properties: 1.2.0

  /globalyzer@0.1.0:
    resolution: {integrity: sha512-40oNTM9UfG6aBmuKxk/giHn5nQ8RVz/SS4Ir6zgzOv9/qC3kKZ9v4etGTcJbEl/NyVQH7FGU7d+X1egr57Md2Q==}
    dev: false
    optional: true

  /globby@11.1.0:
    resolution: {integrity: sha512-jhIXaOzy1sb8IyocaruWSn1TjmnBVs8Ayhcy83rmxNJ8q2uWKCAj3CnJY+KpGSXCueAPc0i05kVvVKtP1t9S3g==}
    engines: {node: '>=10'}
    dependencies:
      array-union: 2.1.0
      dir-glob: 3.0.1
      fast-glob: 3.2.12
      ignore: 5.2.0
      merge2: 1.4.1
      slash: 3.0.0
    dev: true

  /globrex@0.1.2:
    resolution: {integrity: sha512-uHJgbwAMwNFf5mLst7IWLNg14x1CkeqglJb/K3doi4dw6q2IvAAmM/Y81kevy83wP+Sst+nutFTYOGg3d1lsxg==}
    dev: false
    optional: true

  /goober@2.1.11(csstype@3.1.1):
    resolution: {integrity: sha512-5SS2lmxbhqH0u9ABEWq7WPU69a4i2pYcHeCxqaNq6Cw3mnrF0ghWNM4tEGid4dKy8XNIAUbuThuozDHHKJVh3A==}
    peerDependencies:
      csstype: ^3.0.10
    dependencies:
      csstype: 3.1.1
    dev: false

  /gopd@1.0.1:
    resolution: {integrity: sha512-d65bNlIadxvpb/A2abVdlqKqV563juRnZ1Wtk6s1sIR8uNsXR70xqIzVqxVf1eTqDunwT2MkczEeaezCKTZhwA==}
    dependencies:
      get-intrinsic: 1.2.0

  /graceful-fs@4.2.10:
    resolution: {integrity: sha512-9ByhssR2fPVsNZj478qUUbKfmL0+t5BDVyjShtyZZLiK7ZDAArFFfopyOTj0M05wE2tJPisA4iTnnXl2YoPvOA==}
    dev: true

  /graceful-fs@4.2.11:
    resolution: {integrity: sha512-RbJ5/jmFcNNCcDV5o9eTnBLJ/HszWV0P73bc+Ff4nS/rJj+YaS6IGyiOL0VoBYX+l1Wrl3k63h/KrH+nhJ0XvQ==}

  /grapheme-splitter@1.0.4:
    resolution: {integrity: sha512-bzh50DW9kTPM00T8y4o8vQg89Di9oLJVLW/KaOGIXJWP/iqCN6WKYkbNOF04vFLJhwcpYUh9ydh/+5vpOqV4YQ==}
    dev: true

  /has-bigints@1.0.2:
    resolution: {integrity: sha512-tSvCKtBr9lkF0Ex0aQiP9N+OpV4zi2r/Nee5VkRDbaqv35RLYMzbwQfFSZZH0kR+Rd6302UJZ2p/bJCEoR3VoQ==}

  /has-flag@3.0.0:
    resolution: {integrity: sha512-sKJf1+ceQBr4SMkvQnBDNDtf4TXpVhVGateu0t918bl30FnbE2m4vNLX+VWe/dpjlb+HugGYzW7uQXH98HPEYw==}
    engines: {node: '>=4'}

  /has-flag@4.0.0:
    resolution: {integrity: sha512-EykJT/Q1KjTWctppgIAgfSO0tKVuZUjhgMr17kqTumMl6Afv3EISleU7qZUzoXDFTAHTDC4NOoG/ZxU3EvlMPQ==}
    engines: {node: '>=8'}

  /has-property-descriptors@1.0.0:
    resolution: {integrity: sha512-62DVLZGoiEBDHQyqG4w9xCuZ7eJEwNmJRWw2VY84Oedb7WFcA27fiEVe8oUQx9hAUJ4ekurquucTGwsyO1XGdQ==}
    dependencies:
      get-intrinsic: 1.2.0

  /has-proto@1.0.1:
    resolution: {integrity: sha512-7qE+iP+O+bgF9clE5+UoBFzE65mlBiVj3tKCrlNQ0Ogwm0BjpT/gK4SlLYDMybDh5I3TCTKnPPa0oMG7JDYrhg==}
    engines: {node: '>= 0.4'}

  /has-symbols@1.0.3:
    resolution: {integrity: sha512-l3LCuF6MgDNwTDKkdYGEihYjt5pRPbEg46rtlmnSPlUbgmB8LOIrKJbYYFBSbnPaJexMKtiPO8hmeRjRz2Td+A==}
    engines: {node: '>= 0.4'}

  /has-tostringtag@1.0.0:
    resolution: {integrity: sha512-kFjcSNhnlGV1kyoGk7OXKSawH5JOb/LzUc5w9B02hOTO0dfFRjbHQKvg1d6cf3HbeUmtU9VbbV3qzZ2Teh97WQ==}
    engines: {node: '>= 0.4'}
    dependencies:
      has-symbols: 1.0.3

  /has@1.0.3:
    resolution: {integrity: sha512-f2dvO0VU6Oej7RkWJGrehjbzMAjFp5/VKPp5tTpWIV4JHHZK1/BxbFRtf/siA2SWTe09caDmVtYYzWEIbBS4zw==}
    engines: {node: '>= 0.4.0'}
    dependencies:
      function-bind: 1.1.1

  /hast-util-from-parse5@7.1.0:
    resolution: {integrity: sha512-m8yhANIAccpU4K6+121KpPP55sSl9/samzQSQGpb0mTExcNh2WlvjtMwSWFhg6uqD4Rr6Nfa8N6TMypQM51rzQ==}
    dependencies:
      '@types/hast': 2.3.4
      '@types/parse5': 6.0.3
      '@types/unist': 2.0.6
      hastscript: 7.1.0
      property-information: 6.2.0
      vfile: 5.3.6
      vfile-location: 4.0.1
      web-namespaces: 2.0.1
    dev: false

  /hast-util-is-element@2.1.2:
    resolution: {integrity: sha512-thjnlGAnwP8ef/GSO1Q8BfVk2gundnc2peGQqEg2kUt/IqesiGg/5mSwN2fE7nLzy61pg88NG6xV+UrGOrx9EA==}
    dependencies:
      '@types/hast': 2.3.4
      '@types/unist': 2.0.6
    dev: false

  /hast-util-parse-selector@3.1.0:
    resolution: {integrity: sha512-AyjlI2pTAZEOeu7GeBPZhROx0RHBnydkQIXlhnFzDi0qfXTmGUWoCYZtomHbrdrheV4VFUlPcfJ6LMF5T6sQzg==}
    dependencies:
      '@types/hast': 2.3.4
    dev: false

  /hast-util-to-text@3.1.1:
    resolution: {integrity: sha512-7S3mOBxACy8syL45hCn3J7rHqYaXkxRfsX6LXEU5Shz4nt4GxdjtMUtG+T6G/ZLUHd7kslFAf14kAN71bz30xA==}
    dependencies:
      '@types/hast': 2.3.4
      hast-util-is-element: 2.1.2
      unist-util-find-after: 4.0.0
    dev: false

  /hast@1.0.0:
    resolution: {integrity: sha512-vFUqlRV5C+xqP76Wwq2SrM0kipnmpxJm7OfvVXpB35Fp+Fn4MV+ozr+JZr5qFvyR1q/U+Foim2x+3P+x9S1PLA==}
    deprecated: Renamed to rehype
    dev: false

  /hastscript@7.1.0:
    resolution: {integrity: sha512-uBjaTTLN0MkCZxY/R2fWUOcu7FRtUVzKRO5P/RAfgsu3yFiMB1JWCO4AjeVkgHxAira1f2UecHK5WfS9QurlWA==}
    dependencies:
      '@types/hast': 2.3.4
      comma-separated-tokens: 2.0.3
      hast-util-parse-selector: 3.1.0
      property-information: 6.2.0
      space-separated-tokens: 2.0.2
    dev: false

  /hey-listen@1.0.8:
    resolution: {integrity: sha512-COpmrF2NOg4TBWUJ5UVyaCU2A88wEMkUPK4hNqyCkqHbxT92BbvfjoSozkAIIm6XhicGlJHhFdullInrdhwU8Q==}
    dev: false

  /html-encoding-sniffer@2.0.1:
    resolution: {integrity: sha512-D5JbOMBIR/TVZkubHT+OyT2705QvogUW4IBn6nHd756OwieSF9aDYFj4dv6HHEVGYbHaLETa3WggZYWWMyy3ZQ==}
    engines: {node: '>=10'}
    dependencies:
      whatwg-encoding: 1.0.5
    dev: true

  /html-encoding-sniffer@3.0.0:
    resolution: {integrity: sha512-oWv4T4yJ52iKrufjnyZPkrN0CH3QnrUqdB6In1g5Fe1mia8GmF36gnfNySxoZtxD5+NmYw1EElVXiBk93UeskA==}
    engines: {node: '>=12'}
    dependencies:
      whatwg-encoding: 2.0.0
    dev: true

  /html-entities@2.3.2:
    resolution: {integrity: sha512-c3Ab/url5ksaT0WyleslpBEthOzWhrjQbg75y7XUsfSzi3Dgzt0l8w5e7DylRn15MTlMMD58dTfzddNS2kcAjQ==}
    dev: true

  /html-entities@2.3.3:
    resolution: {integrity: sha512-DV5Ln36z34NNTDgnz0EWGBLZENelNAtkiFA4kyNOG2tDI6Mz1uSWiq1wAKdyjnJwyDiDO7Fa2SO1CTxPXL8VxA==}
    dev: true

  /html-escaper@2.0.2:
    resolution: {integrity: sha512-H2iMtd0I4Mt5eYiapRdIDjp+XzelXQ0tFE4JS7YFwFevXXMmOp9myNrUvCg0D6ws8iqkRPBfKHgbwig1SmlLfg==}
    dev: true

  /html-tags@3.2.0:
    resolution: {integrity: sha512-vy7ClnArOZwCnqZgvv+ddgHgJiAFXe3Ge9ML5/mBctVJoUoYPCdxVucOywjDARn6CVoh3dRSFdPHy2sX80L0Wg==}
    engines: {node: '>=8'}
    dev: true

  /http-proxy-agent@4.0.1:
    resolution: {integrity: sha512-k0zdNgqWTGA6aeIRVpvfVob4fL52dTfaehylg0Y4UvSySvOq/Y+BOyPrgpUrA7HylqvU8vIZGsRuXmspskV0Tg==}
    engines: {node: '>= 6'}
    dependencies:
      '@tootallnate/once': 1.1.2
      agent-base: 6.0.2
      debug: 4.3.4
    transitivePeerDependencies:
      - supports-color
    dev: true

  /http-proxy-agent@5.0.0:
    resolution: {integrity: sha512-n2hY8YdoRE1i7r6M0w9DIw5GgZN0G25P8zLCRQ8rjXtTU3vsNFBI/vWK/UIeE6g5MUUz6avwAPXmL6Fy9D/90w==}
    engines: {node: '>= 6'}
    dependencies:
      '@tootallnate/once': 2.0.0
      agent-base: 6.0.2
      debug: 4.3.4
    transitivePeerDependencies:
      - supports-color
    dev: true

  /https-proxy-agent@5.0.1:
    resolution: {integrity: sha512-dFcAjpTQFgoLMzC2VwU+C/CbS7uRL0lWmxDITmqm7C+7F0Odmj6s9l6alZc6AELXhrnggM2CeWSXHGOdX2YtwA==}
    engines: {node: '>= 6'}
    dependencies:
      agent-base: 6.0.2
      debug: 4.3.4
    transitivePeerDependencies:
      - supports-color
    dev: true

  /human-signals@2.1.0:
    resolution: {integrity: sha512-B4FFZ6q/T2jhhksgkbEW3HBvWIfDW85snkQgawt07S7J5QXTk6BkNV+0yAeZrM5QpMAdYlocGoljn0sJ/WQkFw==}
    engines: {node: '>=10.17.0'}
    dev: true

  /hunspell-spellchecker@1.0.2:
    resolution: {integrity: sha512-4DwmFAvlz+ChsqLDsZT2cwBsYNXh+oWboemxXtafwKIyItq52xfR4e4kr017sLAoPaSYVofSOvPUfmOAhXyYvw==}
    hasBin: true
    dev: true

  /iconv-lite@0.4.24:
    resolution: {integrity: sha512-v3MXnZAcvnywkTUEZomIActle7RXXeedOR31wwl7VlyoXO4Qi9arvSenNQWne1TcRwhCL1HwLI21bEqdpj8/rA==}
    engines: {node: '>=0.10.0'}
    dependencies:
      safer-buffer: 2.1.2
    dev: true

  /iconv-lite@0.6.3:
    resolution: {integrity: sha512-4fCk79wshMdzMp2rH06qWrJE4iolqLhCUH+OiuIgU++RB0+94NlDL81atO7GX55uUKueo0txHNtvEyI6D7WdMw==}
    engines: {node: '>=0.10.0'}
    dependencies:
      safer-buffer: 2.1.2
    dev: true

  /idb@7.1.1:
    resolution: {integrity: sha512-gchesWBzyvGHRO9W8tzUWFDycow5gwjvFKfyV9FF32Y7F50yZMp7mP+T2mJIWFx49zicqyC4uefHM17o6xKIVQ==}
    dev: false

  /ignore@5.2.0:
    resolution: {integrity: sha512-CmxgYGiEPCLhfLnpPp1MoRmifwEIOgjcHXxOBjv7mY96c+eWScsOP9c112ZyLdWHi0FxHjI+4uVhKYp/gcdRmQ==}
    engines: {node: '>= 4'}
    dev: true

  /immediate@3.0.6:
    resolution: {integrity: sha512-XXOFtyqDjNDAQxVfYxuF7g9Il/IbWmmlQg2MYKOH8ExIT1qg6xc4zyS3HaEEATgs1btfzxq15ciUiY7gjSXRGQ==}
    dev: false

  /import-fresh@3.3.0:
    resolution: {integrity: sha512-veYYhQa+D1QBKznvhUHxb8faxlrwUnxseDAbAp457E0wLNio2bOSKnjYDhMj+YiAq61xrMGhQk9iXVk5FzgQMw==}
    engines: {node: '>=6'}
    dependencies:
      parent-module: 1.0.1
      resolve-from: 4.0.0
    dev: true

  /import-local@3.1.0:
    resolution: {integrity: sha512-ASB07uLtnDs1o6EHjKpX34BKYDSqnFerfTOJL2HvMqF70LnxpjkzDB8J44oT9pu4AMPkQwf8jl6szgvNd2tRIg==}
    engines: {node: '>=8'}
    hasBin: true
    dependencies:
      pkg-dir: 4.2.0
      resolve-cwd: 3.0.0
    dev: true

  /imurmurhash@0.1.4:
    resolution: {integrity: sha512-JmXMZ6wuvDmLiHEml9ykzqO6lwFbof0GG4IkcGaENdCRDDmMVnny7s5HsIgHCbaq0w2MyPhDqkhTUgS2LU2PHA==}
    engines: {node: '>=0.8.19'}
    dev: true

  /indent-string@4.0.0:
    resolution: {integrity: sha512-EdDDZu4A2OyIK7Lr/2zG+w5jmbuk1DVBnEwREQvBzspBJkCEbRa8GxU1lghYcaGJCnRWibjDXlq779X1/y5xwg==}
    engines: {node: '>=8'}
    dev: true

  /inflight@1.0.6:
    resolution: {integrity: sha512-k92I/b08q4wvFscXCLvqfsHCrjrF7yiXsQuIVvVE7N82W3+aqpzuUdBbfhWcy/FZR3/4IgflMgKLOsvPDrGCJA==}
    dependencies:
      once: 1.4.0
      wrappy: 1.0.2

  /inherits@2.0.4:
    resolution: {integrity: sha512-k/vGaX4/Yla3WzyMCvTQOXYeIHvqOKtnqBduzTHpzpQZzAskKMhZ2K+EnBiSM9zGSoIFeMpXKxa4dYeZIQqewQ==}

  /inline-style-parser@0.1.1:
    resolution: {integrity: sha512-7NXolsK4CAS5+xvdj5OMMbI962hU/wvwoxk+LWR9Ek9bVtyuuYScDN6eS0rUm6TxApFpw7CX1o4uJzcd4AyD3Q==}

  /internal-slot@1.0.5:
    resolution: {integrity: sha512-Y+R5hJrzs52QCG2laLn4udYVnxsfny9CpOhNhUvk/SSSVyF6T27FzRbF0sroPidSu3X8oEAkOn2K804mjpt6UQ==}
    engines: {node: '>= 0.4'}
    dependencies:
      get-intrinsic: 1.2.0
      has: 1.0.3
      side-channel: 1.0.4

  /is-arguments@1.1.1:
    resolution: {integrity: sha512-8Q7EARjzEnKpt/PCD7e1cgUS0a6X8u5tdSiMqXhojOdoV9TsMsiO+9VLC5vAmO8N7/GmXn7yjR8qnA6bVAEzfA==}
    engines: {node: '>= 0.4'}
    dependencies:
      call-bind: 1.0.2
      has-tostringtag: 1.0.0
    dev: true

  /is-array-buffer@3.0.2:
    resolution: {integrity: sha512-y+FyyR/w8vfIRq4eQcM1EYgSTnmHXPqaF+IgzgraytCFq5Xh8lllDVmAZolPJiZttZLeFSINPYMaEJ7/vWUa1w==}
    dependencies:
      call-bind: 1.0.2
      get-intrinsic: 1.2.0
      is-typed-array: 1.1.10

  /is-arrayish@0.2.1:
    resolution: {integrity: sha512-zz06S8t0ozoDXMG+ube26zeCTNXcKIPJZJi8hBrF4idCLms4CG9QtK7qBl1boi5ODzFpjswb5JPmHCbMpjaYzg==}
    dev: true

  /is-bigint@1.0.4:
    resolution: {integrity: sha512-zB9CruMamjym81i2JZ3UMn54PKGsQzsJeo6xvN3HJJ4CAsQNB6iRutp2To77OfCNuoxspsIhzaPoO1zyCEhFOg==}
    dependencies:
      has-bigints: 1.0.2

  /is-boolean-object@1.1.2:
    resolution: {integrity: sha512-gDYaKHJmnj4aWxyj6YHyXVpdQawtVLHU5cb+eztPGczf6cjuTdwve5ZIEfgXqH4e57An1D1AKf8CZ3kYrQRqYA==}
    engines: {node: '>= 0.4'}
    dependencies:
      call-bind: 1.0.2
      has-tostringtag: 1.0.0

  /is-buffer@2.0.5:
    resolution: {integrity: sha512-i2R6zNFDwgEHJyQUtJEk0XFi1i0dPFn/oqjK3/vPCcDeJvW5NQ83V8QbicfF1SupOaB0h8ntgBC2YiE7dfyctQ==}
    engines: {node: '>=4'}
    dev: false

  /is-callable@1.2.7:
    resolution: {integrity: sha512-1BC0BVFhS/p0qtw6enp8e+8OD0UrK0oFLztSjNzhcKA3WDuJxxAPXzPuPtKkjEY9UUoEWlX/8fgKeu2S8i9JTA==}
    engines: {node: '>= 0.4'}

  /is-core-module@2.11.0:
    resolution: {integrity: sha512-RRjxlvLDkD1YJwDbroBHMb+cukurkDWNyHx7D3oNB5x9rb5ogcksMC5wHCadcXoo67gVr/+3GFySh3134zi6rw==}
    dependencies:
      has: 1.0.3

  /is-date-object@1.0.5:
    resolution: {integrity: sha512-9YQaSxsAiSwcvS33MBk3wTCVnWK+HhF8VZR2jRxehM16QcVOdHqPn4VPHmRK4lSr38n9JriurInLcP90xsYNfQ==}
    engines: {node: '>= 0.4'}
    dependencies:
      has-tostringtag: 1.0.0

  /is-extglob@2.1.1:
    resolution: {integrity: sha512-SbKbANkN603Vi4jEZv49LeVJMn4yGwsbzZworEoyEiutsN3nJYdbO36zfhGJ6QEDpOZIFkDtnq5JRxmvl3jsoQ==}
    engines: {node: '>=0.10.0'}

  /is-fullwidth-code-point@3.0.0:
    resolution: {integrity: sha512-zymm5+u+sCsSWyD9qNaejV3DFvhCKclKdizYaJUuHA83RLjb7nSuGnddCHGv0hk+KY7BMAlsWeK4Ueg6EV6XQg==}
    engines: {node: '>=8'}
    dev: true

  /is-generator-fn@2.1.0:
    resolution: {integrity: sha512-cTIB4yPYL/Grw0EaSzASzg6bBy9gqCofvWN8okThAYIxKJZC+udlRAmGbM0XLeniEJSs8uEgHPGuHSe1XsOLSQ==}
    engines: {node: '>=6'}
    dev: true

  /is-glob@4.0.3:
    resolution: {integrity: sha512-xelSayHH36ZgE7ZWhli7pW34hNbNl8Ojv5KVmkJD4hBdD3th8Tfk9vYasLM+mXWOZhFkgZfxhLSnrwRr4elSSg==}
    engines: {node: '>=0.10.0'}
    dependencies:
      is-extglob: 2.1.1

  /is-html@2.0.0:
    resolution: {integrity: sha512-S+OpgB5i7wzIue/YSE5hg0e5ZYfG3hhpNh9KGl6ayJ38p7ED6wxQLd1TV91xHpcTvw90KMJ9EwN3F/iNflHBVg==}
    engines: {node: '>=8'}
    dependencies:
      html-tags: 3.2.0
    dev: true

  /is-map@2.0.2:
    resolution: {integrity: sha512-cOZFQQozTha1f4MxLFzlgKYPTyj26picdZTx82hbc/Xf4K/tZOOXSCkMvU4pKioRXGDLJRn0GM7Upe7kR721yg==}
    dev: true

  /is-module@1.0.0:
    resolution: {integrity: sha512-51ypPSPCoTEIN9dy5Oy+h4pShgJmPCygKfyRCISBI+JoWT/2oJvK8QPxmwv7b/p239jXrm9M1mlQbyKJ5A152g==}
    dev: false

  /is-negative-zero@2.0.2:
    resolution: {integrity: sha512-dqJvarLawXsFbNDeJW7zAz8ItJ9cd28YufuuFzh0G8pNHjJMnY08Dv7sYX2uF5UpQOwieAeOExEYAWWfu7ZZUA==}
    engines: {node: '>= 0.4'}

  /is-number-object@1.0.7:
    resolution: {integrity: sha512-k1U0IRzLMo7ZlYIfzRu23Oh6MiIFasgpb9X76eqfFZAqwH44UI4KTBvBYIZ1dSL9ZzChTB9ShHfLkR4pdW5krQ==}
    engines: {node: '>= 0.4'}
    dependencies:
      has-tostringtag: 1.0.0

  /is-number@7.0.0:
    resolution: {integrity: sha512-41Cifkg6e8TylSpdtTpeLVMqvSBEVzTttHvERD741+pnZ8ANv0004MRL43QKPDlK9cGvNp6NZWZUBlbGXYxxng==}
    engines: {node: '>=0.12.0'}

  /is-obj@1.0.1:
    resolution: {integrity: sha512-l4RyHgRqGN4Y3+9JHVrNqO+tN0rV5My76uW5/nuO4K1b6vw5G8d/cmFjP9tRfEsdhZNt0IFdZuK/c2Vr4Nb+Qg==}
    engines: {node: '>=0.10.0'}
    dev: false

  /is-path-inside@3.0.3:
    resolution: {integrity: sha512-Fd4gABb+ycGAmKou8eMftCupSir5lRxqf4aD/vd0cD2qc4HL07OjCeuHMr8Ro4CoMaeCKDB0/ECBOVWjTwUvPQ==}
    engines: {node: '>=8'}
    dev: true

  /is-plain-obj@4.1.0:
    resolution: {integrity: sha512-+Pgi+vMuUNkJyExiMBt5IlFoMyKnr5zhJ4Uspz58WOhBF5QoIZkFyNHIbBAtHwzVAgk5RtndVNsDRN61/mmDqg==}
    engines: {node: '>=12'}
    dev: false

  /is-potential-custom-element-name@1.0.1:
    resolution: {integrity: sha512-bCYeRA2rVibKZd+s2625gGnGF/t7DSqDs4dP7CrLA1m7jKWz6pps0LpYLJN8Q64HtmPKJ1hrN3nzPNKFEKOUiQ==}
    dev: true

  /is-regex@1.1.4:
    resolution: {integrity: sha512-kvRdxDsxZjhzUX07ZnLydzS1TU/TJlTUHHY4YLL87e37oUA49DfkLqgy+VjFocowy29cKvcSiu+kIv728jTTVg==}
    engines: {node: '>= 0.4'}
    dependencies:
      call-bind: 1.0.2
      has-tostringtag: 1.0.0

  /is-regexp@1.0.0:
    resolution: {integrity: sha512-7zjFAPO4/gwyQAAgRRmqeEeyIICSdmCqa3tsVHMdBzaXXRiqopZL4Cyghg/XulGWrtABTpbnYYzzIRffLkP4oA==}
    engines: {node: '>=0.10.0'}
    dev: false

  /is-set@2.0.2:
    resolution: {integrity: sha512-+2cnTEZeY5z/iXGbLhPrOAaK/Mau5k5eXq9j14CpRTftq0pAJu2MwVRSZhyZWBzx3o6X795Lz6Bpb6R0GKf37g==}
    dev: true

  /is-shared-array-buffer@1.0.2:
    resolution: {integrity: sha512-sqN2UDu1/0y6uvXyStCOzyhAjCSlHceFoMKJW8W9EU9cvic/QdsZ0kEU93HEy3IUEFZIiH/3w+AH/UQbPHNdhA==}
    dependencies:
      call-bind: 1.0.2

  /is-stream@2.0.1:
    resolution: {integrity: sha512-hFoiJiTl63nn+kstHGBtewWSKnQLpyb155KHheA1l39uvtO9nWIop1p3udqPcUd/xbF1VLMO4n7OI6p7RbngDg==}
    engines: {node: '>=8'}

  /is-string@1.0.7:
    resolution: {integrity: sha512-tE2UXzivje6ofPW7l23cjDOMa09gb7xlAqG6jG5ej6uPV32TlWP3NKPigtaGeHNu9fohccRYvIiZMfOOnOYUtg==}
    engines: {node: '>= 0.4'}
    dependencies:
      has-tostringtag: 1.0.0

  /is-symbol@1.0.4:
    resolution: {integrity: sha512-C/CPBqKWnvdcxqIARxyOh4v1UUEOCHpgDa0WYgpKDFMszcrPcffg5uhwSgPCLD2WWxmq6isisz87tzT01tuGhg==}
    engines: {node: '>= 0.4'}
    dependencies:
      has-symbols: 1.0.3

  /is-typed-array@1.1.10:
    resolution: {integrity: sha512-PJqgEHiWZvMpaFZ3uTc8kHPM4+4ADTlDniuQL7cU/UDA0Ql7F70yGfHph3cLNe+c9toaigv+DFzTJKhc2CtO6A==}
    engines: {node: '>= 0.4'}
    dependencies:
      available-typed-arrays: 1.0.5
      call-bind: 1.0.2
      for-each: 0.3.3
      gopd: 1.0.1
      has-tostringtag: 1.0.0

  /is-typedarray@1.0.0:
    resolution: {integrity: sha512-cyA56iCMHAh5CdzjJIa4aohJyeO1YbwLi3Jc35MmRU6poroFjIGZzUzupGiRPOjgHg9TLu43xbpwXk523fMxKA==}
    dev: true

  /is-weakmap@2.0.1:
    resolution: {integrity: sha512-NSBR4kH5oVj1Uwvv970ruUkCV7O1mzgVFO4/rev2cLRda9Tm9HrL70ZPut4rOHgY0FNrUu9BCbXA2sdQ+x0chA==}
    dev: true

  /is-weakref@1.0.2:
    resolution: {integrity: sha512-qctsuLZmIQ0+vSSMfoVvyFe2+GSEvnmZ2ezTup1SBse9+twCCeial6EEi3Nc2KFcf6+qz2FBPnjXsk8xhKSaPQ==}
    dependencies:
      call-bind: 1.0.2

  /is-weakset@2.0.2:
    resolution: {integrity: sha512-t2yVvttHkQktwnNNmBQ98AhENLdPUTDTE21uPqAQ0ARwQfGeQKRVS0NNurH7bTf7RrvcVn1OOge45CnBeHCSmg==}
    dependencies:
      call-bind: 1.0.2
      get-intrinsic: 1.2.0
    dev: true

  /is-what@4.1.7:
    resolution: {integrity: sha512-DBVOQNiPKnGMxRMLIYSwERAS5MVY1B7xYiGnpgctsOFvVDz9f9PFXXxMcTOHuoqYp4NK9qFYQaIC1NRRxLMpBQ==}
    engines: {node: '>=12.13'}
    dev: true

  /is-what@4.1.8:
    resolution: {integrity: sha512-yq8gMao5upkPoGEU9LsB2P+K3Kt8Q3fQFCGyNCWOAnJAMzEXVV9drYb0TXr42TTliLLhKIBvulgAXgtLLnwzGA==}
    engines: {node: '>=12.13'}
    dev: true

  /isarray@1.0.0:
    resolution: {integrity: sha512-VLghIWNM6ELQzo7zwmcg0NmTVyWKYjvIeM83yjp0wRDTmUnrM678fQbcKBo6n2CJEF0szoG//ytg+TKla89ALQ==}
    dev: true

  /isarray@2.0.5:
    resolution: {integrity: sha512-xHjhDr3cNBK0BzdUJSPXZntQUx/mwMS5Rw4A7lPJ90XGAO6ISP/ePDNuo0vhqOZU+UD5JoodwCAAoZQd3FeAKw==}
    dev: true

  /isexe@2.0.0:
    resolution: {integrity: sha512-RHxMLp9lnKHGHRng9QFhRCMbYAcVpn69smSGcq3f36xjgVVWThj4qqLbTLlq7Ssj8B+fIQ1EuCEGI2lKsyQeIw==}
    dev: true

  /isomorphic-ws@5.0.0(ws@8.13.0):
    resolution: {integrity: sha512-muId7Zzn9ywDsyXgTIafTry2sV3nySZeUDe6YedVd1Hvuuep5AsIlqK+XefWpYTyJG5e503F2xIuT2lcU6rCSw==}
    peerDependencies:
      ws: '*'
    dependencies:
      ws: 8.13.0
    dev: false

  /istanbul-lib-coverage@3.2.0:
    resolution: {integrity: sha512-eOeJ5BHCmHYvQK7xt9GkdHuzuCGS1Y6g9Gvnx3Ym33fz/HpLRYxiS0wHNr+m/MBC8B647Xt608vCDEvhl9c6Mw==}
    engines: {node: '>=8'}
    dev: true

  /istanbul-lib-instrument@5.2.1:
    resolution: {integrity: sha512-pzqtp31nLv/XFOzXGuvhCb8qhjmTVo5vjVk19XE4CRlSWz0KoeJ3bw9XsA7nOp9YBf4qHjwBxkDzKcME/J29Yg==}
    engines: {node: '>=8'}
    dependencies:
      '@babel/core': 7.19.1
      '@babel/parser': 7.19.1
      '@istanbuljs/schema': 0.1.3
      istanbul-lib-coverage: 3.2.0
      semver: 6.3.0
    transitivePeerDependencies:
      - supports-color
    dev: true

  /istanbul-lib-report@3.0.0:
    resolution: {integrity: sha512-wcdi+uAKzfiGT2abPpKZ0hSU1rGQjUQnLvtY5MpQ7QCTahD3VODhcu4wcfY1YtkGaDD5yuydOLINXsfbus9ROw==}
    engines: {node: '>=8'}
    dependencies:
      istanbul-lib-coverage: 3.2.0
      make-dir: 3.1.0
      supports-color: 7.2.0
    dev: true

  /istanbul-lib-source-maps@4.0.1:
    resolution: {integrity: sha512-n3s8EwkdFIJCG3BPKBYvskgXGoy88ARzvegkitk60NxRdwltLOTaH7CUiMRXvwYorl0Q712iEjcWB+fK/MrWVw==}
    engines: {node: '>=10'}
    dependencies:
      debug: 4.3.4
      istanbul-lib-coverage: 3.2.0
      source-map: 0.6.1
    transitivePeerDependencies:
      - supports-color
    dev: true

  /istanbul-reports@3.1.5:
    resolution: {integrity: sha512-nUsEMa9pBt/NOHqbcbeJEgqIlY/K7rVWUX6Lql2orY5e9roQOthbR3vtY4zzf2orPELg80fnxxk9zUyPlgwD1w==}
    engines: {node: '>=8'}
    dependencies:
      html-escaper: 2.0.2
      istanbul-lib-report: 3.0.0
    dev: true

  /jake@10.8.5:
    resolution: {integrity: sha512-sVpxYeuAhWt0OTWITwT98oyV0GsXyMlXCF+3L1SuafBVUIr/uILGRB+NqwkzhgXKvoJpDIpQvqkUALgdmQsQxw==}
    engines: {node: '>=10'}
    hasBin: true
    dependencies:
      async: 3.2.4
      chalk: 4.1.2
      filelist: 1.0.4
      minimatch: 3.1.2
    dev: false

  /javascript-natural-sort@0.7.1:
    resolution: {integrity: sha512-nO6jcEfZWQXDhOiBtG2KvKyEptz7RVbpGP4vTD2hLBdmNQSsCiicO2Ioinv6UI4y9ukqnBpy+XZ9H6uLNgJTlw==}
    dev: true

  /jest-changed-files@27.5.1:
    resolution: {integrity: sha512-buBLMiByfWGCoMsLLzGUUSpAmIAGnbR2KJoMN10ziLhOLvP4e0SlypHnAel8iqQXTrcbmfEY9sSqae5sgUsTvw==}
    engines: {node: ^10.13.0 || ^12.13.0 || ^14.15.0 || >=15.0.0}
    dependencies:
      '@jest/types': 27.5.1
      execa: 5.1.1
      throat: 6.0.1
    dev: true

  /jest-circus@27.5.1:
    resolution: {integrity: sha512-D95R7x5UtlMA5iBYsOHFFbMD/GVA4R/Kdq15f7xYWUfWHBto9NYRsOvnSauTgdF+ogCpJ4tyKOXhUifxS65gdw==}
    engines: {node: ^10.13.0 || ^12.13.0 || ^14.15.0 || >=15.0.0}
    dependencies:
      '@jest/environment': 27.5.1
      '@jest/test-result': 27.5.1
      '@jest/types': 27.5.1
      '@types/node': 18.15.11
      chalk: 4.1.2
      co: 4.6.0
      dedent: 0.7.0
      expect: 27.5.1
      is-generator-fn: 2.1.0
      jest-each: 27.5.1
      jest-matcher-utils: 27.5.1
      jest-message-util: 27.5.1
      jest-runtime: 27.5.1
      jest-snapshot: 27.5.1
      jest-util: 27.5.1
      pretty-format: 27.5.1
      slash: 3.0.0
      stack-utils: 2.0.5
      throat: 6.0.1
    transitivePeerDependencies:
      - supports-color
    dev: true

  /jest-cli@27.5.1:
    resolution: {integrity: sha512-Hc6HOOwYq4/74/c62dEE3r5elx8wjYqxY0r0G/nFrLDPMFRu6RA/u8qINOIkvhxG7mMQ5EJsOGfRpI8L6eFUVw==}
    engines: {node: ^10.13.0 || ^12.13.0 || ^14.15.0 || >=15.0.0}
    hasBin: true
    peerDependencies:
      node-notifier: ^8.0.1 || ^9.0.0 || ^10.0.0
    peerDependenciesMeta:
      node-notifier:
        optional: true
    dependencies:
      '@jest/core': 27.5.1
      '@jest/test-result': 27.5.1
      '@jest/types': 27.5.1
      chalk: 4.1.2
      exit: 0.1.2
      graceful-fs: 4.2.10
      import-local: 3.1.0
      jest-config: 27.5.1
      jest-util: 27.5.1
      jest-validate: 27.5.1
      prompts: 2.4.2
      yargs: 16.2.0
    transitivePeerDependencies:
      - bufferutil
      - canvas
      - supports-color
      - ts-node
      - utf-8-validate
    dev: true

  /jest-config@27.5.1:
    resolution: {integrity: sha512-5sAsjm6tGdsVbW9ahcChPAFCk4IlkQUknH5AvKjuLTSlcO/wCZKyFdn7Rg0EkC+OGgWODEy2hDpWB1PgzH0JNA==}
    engines: {node: ^10.13.0 || ^12.13.0 || ^14.15.0 || >=15.0.0}
    peerDependencies:
      ts-node: '>=9.0.0'
    peerDependenciesMeta:
      ts-node:
        optional: true
    dependencies:
      '@babel/core': 7.19.1
      '@jest/test-sequencer': 27.5.1
      '@jest/types': 27.5.1
      babel-jest: 27.5.1(@babel/core@7.19.1)
      chalk: 4.1.2
      ci-info: 3.5.0
      deepmerge: 4.2.2
      glob: 7.2.3
      graceful-fs: 4.2.10
      jest-circus: 27.5.1
      jest-environment-jsdom: 27.5.1
      jest-environment-node: 27.5.1
      jest-get-type: 27.5.1
      jest-jasmine2: 27.5.1
      jest-regex-util: 27.5.1
      jest-resolve: 27.5.1
      jest-runner: 27.5.1
      jest-util: 27.5.1
      jest-validate: 27.5.1
      micromatch: 4.0.5
      parse-json: 5.2.0
      pretty-format: 27.5.1
      slash: 3.0.0
      strip-json-comments: 3.1.1
    transitivePeerDependencies:
      - bufferutil
      - canvas
      - supports-color
      - utf-8-validate
    dev: true

  /jest-diff@27.5.1:
    resolution: {integrity: sha512-m0NvkX55LDt9T4mctTEgnZk3fmEg3NRYutvMPWM/0iPnkFj2wIeF45O1718cMSOFO1vINkqmxqD8vE37uTEbqw==}
    engines: {node: ^10.13.0 || ^12.13.0 || ^14.15.0 || >=15.0.0}
    dependencies:
      chalk: 4.1.2
      diff-sequences: 27.5.1
      jest-get-type: 27.5.1
      pretty-format: 27.5.1
    dev: true

  /jest-diff@29.5.0:
    resolution: {integrity: sha512-LtxijLLZBduXnHSniy0WMdaHjmQnt3g5sa16W4p0HqukYTTsyTW3GD1q41TyGl5YFXj/5B2U6dlh5FM1LIMgxw==}
    engines: {node: ^14.15.0 || ^16.10.0 || >=18.0.0}
    dependencies:
      chalk: 4.1.2
      diff-sequences: 29.4.3
      jest-get-type: 29.4.3
      pretty-format: 29.5.0
    dev: true

  /jest-docblock@27.5.1:
    resolution: {integrity: sha512-rl7hlABeTsRYxKiUfpHrQrG4e2obOiTQWfMEH3PxPjOtdsfLQO4ReWSZaQ7DETm4xu07rl4q/h4zcKXyU0/OzQ==}
    engines: {node: ^10.13.0 || ^12.13.0 || ^14.15.0 || >=15.0.0}
    dependencies:
      detect-newline: 3.1.0
    dev: true

  /jest-each@27.5.1:
    resolution: {integrity: sha512-1Ff6p+FbhT/bXQnEouYy00bkNSY7OUpfIcmdl8vZ31A1UUaurOLPA8a8BbJOF2RDUElwJhmeaV7LnagI+5UwNQ==}
    engines: {node: ^10.13.0 || ^12.13.0 || ^14.15.0 || >=15.0.0}
    dependencies:
      '@jest/types': 27.5.1
      chalk: 4.1.2
      jest-get-type: 27.5.1
      jest-util: 27.5.1
      pretty-format: 27.5.1
    dev: true

  /jest-environment-jsdom@27.5.1:
    resolution: {integrity: sha512-TFBvkTC1Hnnnrka/fUb56atfDtJ9VMZ94JkjTbggl1PEpwrYtUBKMezB3inLmWqQsXYLcMwNoDQwoBTAvFfsfw==}
    engines: {node: ^10.13.0 || ^12.13.0 || ^14.15.0 || >=15.0.0}
    dependencies:
      '@jest/environment': 27.5.1
      '@jest/fake-timers': 27.5.1
      '@jest/types': 27.5.1
      '@types/node': 18.15.11
      jest-mock: 27.5.1
      jest-util: 27.5.1
      jsdom: 16.7.0
    transitivePeerDependencies:
      - bufferutil
      - canvas
      - supports-color
      - utf-8-validate
    dev: true

  /jest-environment-node@27.5.1:
    resolution: {integrity: sha512-Jt4ZUnxdOsTGwSRAfKEnE6BcwsSPNOijjwifq5sDFSA2kesnXTvNqKHYgM0hDq3549Uf/KzdXNYn4wMZJPlFLw==}
    engines: {node: ^10.13.0 || ^12.13.0 || ^14.15.0 || >=15.0.0}
    dependencies:
      '@jest/environment': 27.5.1
      '@jest/fake-timers': 27.5.1
      '@jest/types': 27.5.1
      '@types/node': 18.15.11
      jest-mock: 27.5.1
      jest-util: 27.5.1
    dev: true

  /jest-get-type@27.5.1:
    resolution: {integrity: sha512-2KY95ksYSaK7DMBWQn6dQz3kqAf3BB64y2udeG+hv4KfSOb9qwcYQstTJc1KCbsix+wLZWZYN8t7nwX3GOBLRw==}
    engines: {node: ^10.13.0 || ^12.13.0 || ^14.15.0 || >=15.0.0}
    dev: true

  /jest-get-type@29.4.3:
    resolution: {integrity: sha512-J5Xez4nRRMjk8emnTpWrlkyb9pfRQQanDrvWHhsR1+VUfbwxi30eVcZFlcdGInRibU4G5LwHXpI7IRHU0CY+gg==}
    engines: {node: ^14.15.0 || ^16.10.0 || >=18.0.0}
    dev: true

  /jest-haste-map@27.5.1:
    resolution: {integrity: sha512-7GgkZ4Fw4NFbMSDSpZwXeBiIbx+t/46nJ2QitkOjvwPYyZmqttu2TDSimMHP1EkPOi4xUZAN1doE5Vd25H4Jng==}
    engines: {node: ^10.13.0 || ^12.13.0 || ^14.15.0 || >=15.0.0}
    dependencies:
      '@jest/types': 27.5.1
      '@types/graceful-fs': 4.1.5
      '@types/node': 18.15.11
      anymatch: 3.1.2
      fb-watchman: 2.0.2
      graceful-fs: 4.2.10
      jest-regex-util: 27.5.1
      jest-serializer: 27.5.1
      jest-util: 27.5.1
      jest-worker: 27.5.1
      micromatch: 4.0.5
      walker: 1.0.8
    optionalDependencies:
      fsevents: 2.3.2
    dev: true

  /jest-jasmine2@27.5.1:
    resolution: {integrity: sha512-jtq7VVyG8SqAorDpApwiJJImd0V2wv1xzdheGHRGyuT7gZm6gG47QEskOlzsN1PG/6WNaCo5pmwMHDf3AkG2pQ==}
    engines: {node: ^10.13.0 || ^12.13.0 || ^14.15.0 || >=15.0.0}
    dependencies:
      '@jest/environment': 27.5.1
      '@jest/source-map': 27.5.1
      '@jest/test-result': 27.5.1
      '@jest/types': 27.5.1
      '@types/node': 18.15.11
      chalk: 4.1.2
      co: 4.6.0
      expect: 27.5.1
      is-generator-fn: 2.1.0
      jest-each: 27.5.1
      jest-matcher-utils: 27.5.1
      jest-message-util: 27.5.1
      jest-runtime: 27.5.1
      jest-snapshot: 27.5.1
      jest-util: 27.5.1
      pretty-format: 27.5.1
      throat: 6.0.1
    transitivePeerDependencies:
      - supports-color
    dev: true

  /jest-leak-detector@27.5.1:
    resolution: {integrity: sha512-POXfWAMvfU6WMUXftV4HolnJfnPOGEu10fscNCA76KBpRRhcMN2c8d3iT2pxQS3HLbA+5X4sOUPzYO2NUyIlHQ==}
    engines: {node: ^10.13.0 || ^12.13.0 || ^14.15.0 || >=15.0.0}
    dependencies:
      jest-get-type: 27.5.1
      pretty-format: 27.5.1
    dev: true

  /jest-matcher-utils@27.5.1:
    resolution: {integrity: sha512-z2uTx/T6LBaCoNWNFWwChLBKYxTMcGBRjAt+2SbP929/Fflb9aa5LGma654Rz8z9HLxsrUaYzxE9T/EFIL/PAw==}
    engines: {node: ^10.13.0 || ^12.13.0 || ^14.15.0 || >=15.0.0}
    dependencies:
      chalk: 4.1.2
      jest-diff: 27.5.1
      jest-get-type: 27.5.1
      pretty-format: 27.5.1
    dev: true

  /jest-matcher-utils@29.5.0:
    resolution: {integrity: sha512-lecRtgm/rjIK0CQ7LPQwzCs2VwW6WAahA55YBuI+xqmhm7LAaxokSB8C97yJeYyT+HvQkH741StzpU41wohhWw==}
    engines: {node: ^14.15.0 || ^16.10.0 || >=18.0.0}
    dependencies:
      chalk: 4.1.2
      jest-diff: 29.5.0
      jest-get-type: 29.4.3
      pretty-format: 29.5.0
    dev: true

  /jest-message-util@27.5.1:
    resolution: {integrity: sha512-rMyFe1+jnyAAf+NHwTclDz0eAaLkVDdKVHHBFWsBWHnnh5YeJMNWWsv7AbFYXfK3oTqvL7VTWkhNLu1jX24D+g==}
    engines: {node: ^10.13.0 || ^12.13.0 || ^14.15.0 || >=15.0.0}
    dependencies:
      '@babel/code-frame': 7.18.6
      '@jest/types': 27.5.1
      '@types/stack-utils': 2.0.1
      chalk: 4.1.2
      graceful-fs: 4.2.10
      micromatch: 4.0.5
      pretty-format: 27.5.1
      slash: 3.0.0
      stack-utils: 2.0.5
    dev: true

  /jest-message-util@29.5.0:
    resolution: {integrity: sha512-Kijeg9Dag6CKtIDA7O21zNTACqD5MD/8HfIV8pdD94vFyFuer52SigdC3IQMhab3vACxXMiFk+yMHNdbqtyTGA==}
    engines: {node: ^14.15.0 || ^16.10.0 || >=18.0.0}
    dependencies:
      '@babel/code-frame': 7.18.6
      '@jest/types': 29.5.0
      '@types/stack-utils': 2.0.1
      chalk: 4.1.2
      graceful-fs: 4.2.11
      micromatch: 4.0.5
      pretty-format: 29.5.0
      slash: 3.0.0
      stack-utils: 2.0.6
    dev: true

  /jest-mock@27.5.1:
    resolution: {integrity: sha512-K4jKbY1d4ENhbrG2zuPWaQBvDly+iZ2yAW+T1fATN78hc0sInwn7wZB8XtlNnvHug5RMwV897Xm4LqmPM4e2Og==}
    engines: {node: ^10.13.0 || ^12.13.0 || ^14.15.0 || >=15.0.0}
    dependencies:
      '@jest/types': 27.5.1
      '@types/node': 18.15.11
    dev: true

  /jest-pnp-resolver@1.2.3(jest-resolve@27.5.1):
    resolution: {integrity: sha512-+3NpwQEnRoIBtx4fyhblQDPgJI0H1IEIkX7ShLUjPGA7TtUTvI1oiKi3SR4oBR0hQhQR80l4WAe5RrXBwWMA8w==}
    engines: {node: '>=6'}
    peerDependencies:
      jest-resolve: '*'
    peerDependenciesMeta:
      jest-resolve:
        optional: true
    dependencies:
      jest-resolve: 27.5.1
    dev: true

  /jest-regex-util@27.5.1:
    resolution: {integrity: sha512-4bfKq2zie+x16okqDXjXn9ql2B0dScQu+vcwe4TvFVhkVyuWLqpZrZtXxLLWoXYgn0E87I6r6GRYHF7wFZBUvg==}
    engines: {node: ^10.13.0 || ^12.13.0 || ^14.15.0 || >=15.0.0}
    dev: true

  /jest-resolve-dependencies@27.5.1:
    resolution: {integrity: sha512-QQOOdY4PE39iawDn5rzbIePNigfe5B9Z91GDD1ae/xNDlu9kaat8QQ5EKnNmVWPV54hUdxCVwwj6YMgR2O7IOg==}
    engines: {node: ^10.13.0 || ^12.13.0 || ^14.15.0 || >=15.0.0}
    dependencies:
      '@jest/types': 27.5.1
      jest-regex-util: 27.5.1
      jest-snapshot: 27.5.1
    transitivePeerDependencies:
      - supports-color
    dev: true

  /jest-resolve@27.5.1:
    resolution: {integrity: sha512-FFDy8/9E6CV83IMbDpcjOhumAQPDyETnU2KZ1O98DwTnz8AOBsW/Xv3GySr1mOZdItLR+zDZ7I/UdTFbgSOVCw==}
    engines: {node: ^10.13.0 || ^12.13.0 || ^14.15.0 || >=15.0.0}
    dependencies:
      '@jest/types': 27.5.1
      chalk: 4.1.2
      graceful-fs: 4.2.10
      jest-haste-map: 27.5.1
      jest-pnp-resolver: 1.2.3(jest-resolve@27.5.1)
      jest-util: 27.5.1
      jest-validate: 27.5.1
      resolve: 1.22.1
      resolve.exports: 1.1.0
      slash: 3.0.0
    dev: true

  /jest-runner@27.5.1:
    resolution: {integrity: sha512-g4NPsM4mFCOwFKXO4p/H/kWGdJp9V8kURY2lX8Me2drgXqG7rrZAx5kv+5H7wtt/cdFIjhqYx1HrlqWHaOvDaQ==}
    engines: {node: ^10.13.0 || ^12.13.0 || ^14.15.0 || >=15.0.0}
    dependencies:
      '@jest/console': 27.5.1
      '@jest/environment': 27.5.1
      '@jest/test-result': 27.5.1
      '@jest/transform': 27.5.1
      '@jest/types': 27.5.1
      '@types/node': 18.15.11
      chalk: 4.1.2
      emittery: 0.8.1
      graceful-fs: 4.2.10
      jest-docblock: 27.5.1
      jest-environment-jsdom: 27.5.1
      jest-environment-node: 27.5.1
      jest-haste-map: 27.5.1
      jest-leak-detector: 27.5.1
      jest-message-util: 27.5.1
      jest-resolve: 27.5.1
      jest-runtime: 27.5.1
      jest-util: 27.5.1
      jest-worker: 27.5.1
      source-map-support: 0.5.21
      throat: 6.0.1
    transitivePeerDependencies:
      - bufferutil
      - canvas
      - supports-color
      - utf-8-validate
    dev: true

  /jest-runtime@27.5.1:
    resolution: {integrity: sha512-o7gxw3Gf+H2IGt8fv0RiyE1+r83FJBRruoA+FXrlHw6xEyBsU8ugA6IPfTdVyA0w8HClpbK+DGJxH59UrNMx8A==}
    engines: {node: ^10.13.0 || ^12.13.0 || ^14.15.0 || >=15.0.0}
    dependencies:
      '@jest/environment': 27.5.1
      '@jest/fake-timers': 27.5.1
      '@jest/globals': 27.5.1
      '@jest/source-map': 27.5.1
      '@jest/test-result': 27.5.1
      '@jest/transform': 27.5.1
      '@jest/types': 27.5.1
      chalk: 4.1.2
      cjs-module-lexer: 1.2.2
      collect-v8-coverage: 1.0.1
      execa: 5.1.1
      glob: 7.2.3
      graceful-fs: 4.2.10
      jest-haste-map: 27.5.1
      jest-message-util: 27.5.1
      jest-mock: 27.5.1
      jest-regex-util: 27.5.1
      jest-resolve: 27.5.1
      jest-snapshot: 27.5.1
      jest-util: 27.5.1
      slash: 3.0.0
      strip-bom: 4.0.0
    transitivePeerDependencies:
      - supports-color
    dev: true

  /jest-serializer@27.5.1:
    resolution: {integrity: sha512-jZCyo6iIxO1aqUxpuBlwTDMkzOAJS4a3eYz3YzgxxVQFwLeSA7Jfq5cbqCY+JLvTDrWirgusI/0KwxKMgrdf7w==}
    engines: {node: ^10.13.0 || ^12.13.0 || ^14.15.0 || >=15.0.0}
    dependencies:
      '@types/node': 18.15.11
      graceful-fs: 4.2.10
    dev: true

  /jest-snapshot@27.5.1:
    resolution: {integrity: sha512-yYykXI5a0I31xX67mgeLw1DZ0bJB+gpq5IpSuCAoyDi0+BhgU/RIrL+RTzDmkNTchvDFWKP8lp+w/42Z3us5sA==}
    engines: {node: ^10.13.0 || ^12.13.0 || ^14.15.0 || >=15.0.0}
    dependencies:
      '@babel/core': 7.19.1
      '@babel/generator': 7.19.0
      '@babel/plugin-syntax-typescript': 7.18.6(@babel/core@7.19.1)
      '@babel/traverse': 7.19.1
      '@babel/types': 7.19.0
      '@jest/transform': 27.5.1
      '@jest/types': 27.5.1
      '@types/babel__traverse': 7.18.2
      '@types/prettier': 2.7.1
      babel-preset-current-node-syntax: 1.0.1(@babel/core@7.19.1)
      chalk: 4.1.2
      expect: 27.5.1
      graceful-fs: 4.2.10
      jest-diff: 27.5.1
      jest-get-type: 27.5.1
      jest-haste-map: 27.5.1
      jest-matcher-utils: 27.5.1
      jest-message-util: 27.5.1
      jest-util: 27.5.1
      natural-compare: 1.4.0
      pretty-format: 27.5.1
      semver: 7.3.7
    transitivePeerDependencies:
      - supports-color
    dev: true

  /jest-util@27.5.1:
    resolution: {integrity: sha512-Kv2o/8jNvX1MQ0KGtw480E/w4fBCDOnH6+6DmeKi6LZUIlKA5kwY0YNdlzaWTiVgxqAqik11QyxDOKk543aKXw==}
    engines: {node: ^10.13.0 || ^12.13.0 || ^14.15.0 || >=15.0.0}
    dependencies:
      '@jest/types': 27.5.1
      '@types/node': 18.15.11
      chalk: 4.1.2
      ci-info: 3.5.0
      graceful-fs: 4.2.10
      picomatch: 2.3.1
    dev: true

  /jest-util@29.5.0:
    resolution: {integrity: sha512-RYMgG/MTadOr5t8KdhejfvUU82MxsCu5MF6KuDUHl+NuwzUt+Sm6jJWxTJVrDR1j5M/gJVCPKQEpWXY+yIQ6lQ==}
    engines: {node: ^14.15.0 || ^16.10.0 || >=18.0.0}
    dependencies:
      '@jest/types': 29.5.0
      '@types/node': 18.15.13
      chalk: 4.1.2
      ci-info: 3.8.0
      graceful-fs: 4.2.11
      picomatch: 2.3.1
    dev: true

  /jest-validate@27.5.1:
    resolution: {integrity: sha512-thkNli0LYTmOI1tDB3FI1S1RTp/Bqyd9pTarJwL87OIBFuqEb5Apv5EaApEudYg4g86e3CT6kM0RowkhtEnCBQ==}
    engines: {node: ^10.13.0 || ^12.13.0 || ^14.15.0 || >=15.0.0}
    dependencies:
      '@jest/types': 27.5.1
      camelcase: 6.3.0
      chalk: 4.1.2
      jest-get-type: 27.5.1
      leven: 3.1.0
      pretty-format: 27.5.1
    dev: true

  /jest-watcher@27.5.1:
    resolution: {integrity: sha512-z676SuD6Z8o8qbmEGhoEUFOM1+jfEiL3DXHK/xgEiG2EyNYfFG60jluWcupY6dATjfEsKQuibReS1djInQnoVw==}
    engines: {node: ^10.13.0 || ^12.13.0 || ^14.15.0 || >=15.0.0}
    dependencies:
      '@jest/test-result': 27.5.1
      '@jest/types': 27.5.1
      '@types/node': 18.15.11
      ansi-escapes: 4.3.2
      chalk: 4.1.2
      jest-util: 27.5.1
      string-length: 4.0.2
    dev: true

  /jest-worker@26.6.2:
    resolution: {integrity: sha512-KWYVV1c4i+jbMpaBC+U++4Va0cp8OisU185o73T1vo99hqi7w8tSJfUXYswwqqrjzwxa6KpRK54WhPvwf5w6PQ==}
    engines: {node: '>= 10.13.0'}
    dependencies:
      '@types/node': 18.15.13
      merge-stream: 2.0.0
      supports-color: 7.2.0
    dev: false

  /jest-worker@27.5.1:
    resolution: {integrity: sha512-7vuh85V5cdDofPyxn58nrPjBktZo0u9x1g8WtjQol+jZDaE+fhN+cIvTj11GndBnMnyfrUOG1sZQxCdjKh+DKg==}
    engines: {node: '>= 10.13.0'}
    dependencies:
      '@types/node': 18.15.11
      merge-stream: 2.0.0
      supports-color: 8.1.1
    dev: true

  /jest@27.5.1:
    resolution: {integrity: sha512-Yn0mADZB89zTtjkPJEXwrac3LHudkQMR+Paqa8uxJHCBr9agxztUifWCyiYrjhMPBoUVBjyny0I7XH6ozDr7QQ==}
    engines: {node: ^10.13.0 || ^12.13.0 || ^14.15.0 || >=15.0.0}
    hasBin: true
    peerDependencies:
      node-notifier: ^8.0.1 || ^9.0.0 || ^10.0.0
    peerDependenciesMeta:
      node-notifier:
        optional: true
    dependencies:
      '@jest/core': 27.5.1
      import-local: 3.1.0
      jest-cli: 27.5.1
    transitivePeerDependencies:
      - bufferutil
      - canvas
      - supports-color
      - ts-node
      - utf-8-validate
    dev: true

  /js-sdsl@4.1.4:
    resolution: {integrity: sha512-Y2/yD55y5jteOAmY50JbUZYwk3CP3wnLPEZnlR1w9oKhITrBEtAxwuWKebFf8hMrPMgbYwFoWK/lH2sBkErELw==}
    dev: true

  /js-tokens@4.0.0:
    resolution: {integrity: sha512-RdJUflcE3cUzKiMqQgsCu06FPu9UdIJO0beYbPhHN4k6apgJtifcoCtT9bcxOpYBtpD2kCM6Sbzg4CausW/PKQ==}

  /js-yaml@3.14.1:
    resolution: {integrity: sha512-okMH7OXXJ7YrN9Ok3/SXrnu4iX9yOk+25nqX4imS2npuvTYDmo/QEZoqwZkYaIDk3jVvBOTOIEgEhaLOynBS9g==}
    hasBin: true
    dependencies:
      argparse: 1.0.10
      esprima: 4.0.1
    dev: true

  /js-yaml@4.1.0:
    resolution: {integrity: sha512-wpxZs9NoxZaJESJGIZTyDEaYpl0FKSA+FB9aJiyemKhMwkxQg63h4T1KJgUGHpTqPDNRcmmYLugrRjJlBtWvRA==}
    hasBin: true
    dependencies:
      argparse: 2.0.1

  /jsdom@16.7.0:
    resolution: {integrity: sha512-u9Smc2G1USStM+s/x1ru5Sxrl6mPYCbByG1U/hUmqaVsm4tbNyS7CicOSRyuGQYZhTu0h84qkZZQ/I+dzizSVw==}
    engines: {node: '>=10'}
    peerDependencies:
      canvas: ^2.5.0
    peerDependenciesMeta:
      canvas:
        optional: true
    dependencies:
      abab: 2.0.6
      acorn: 8.8.2
      acorn-globals: 6.0.0
      cssom: 0.4.4
      cssstyle: 2.3.0
      data-urls: 2.0.0
      decimal.js: 10.4.2
      domexception: 2.0.1
      escodegen: 2.0.0
      form-data: 3.0.1
      html-encoding-sniffer: 2.0.1
      http-proxy-agent: 4.0.1
      https-proxy-agent: 5.0.1
      is-potential-custom-element-name: 1.0.1
      nwsapi: 2.2.2
      parse5: 6.0.1
      saxes: 5.0.1
      symbol-tree: 3.2.4
      tough-cookie: 4.1.2
      w3c-hr-time: 1.0.2
      w3c-xmlserializer: 2.0.0
      webidl-conversions: 6.1.0
      whatwg-encoding: 1.0.5
      whatwg-mimetype: 2.3.0
      whatwg-url: 8.7.0
      ws: 7.5.9
      xml-name-validator: 3.0.0
    transitivePeerDependencies:
      - bufferutil
      - supports-color
      - utf-8-validate
    dev: true

  /jsdom@20.0.3:
    resolution: {integrity: sha512-SYhBvTh89tTfCD/CRdSOm13mOBa42iTaTyfyEWBdKcGdPxPtLFBXuHR8XHb33YNYaP+lLbmSvBTsnoesCNJEsQ==}
    engines: {node: '>=14'}
    peerDependencies:
      canvas: ^2.5.0
    peerDependenciesMeta:
      canvas:
        optional: true
    dependencies:
      abab: 2.0.6
      acorn: 8.8.2
      acorn-globals: 7.0.1
      cssom: 0.5.0
      cssstyle: 2.3.0
      data-urls: 3.0.2
      decimal.js: 10.4.3
      domexception: 4.0.0
      escodegen: 2.0.0
      form-data: 4.0.0
      html-encoding-sniffer: 3.0.0
      http-proxy-agent: 5.0.0
      https-proxy-agent: 5.0.1
      is-potential-custom-element-name: 1.0.1
      nwsapi: 2.2.2
      parse5: 7.1.2
      saxes: 6.0.0
      symbol-tree: 3.2.4
      tough-cookie: 4.1.2
      w3c-xmlserializer: 4.0.0
      webidl-conversions: 7.0.0
      whatwg-encoding: 2.0.0
      whatwg-mimetype: 3.0.0
      whatwg-url: 11.0.0
      ws: 8.13.0
      xml-name-validator: 4.0.0
    transitivePeerDependencies:
      - bufferutil
      - supports-color
      - utf-8-validate
    dev: true

  /jsesc@0.5.0:
    resolution: {integrity: sha512-uZz5UnB7u4T9LvwmFqXii7pZSouaRPorGs5who1Ip7VO0wxanFvBL7GkM6dTHlgX+jhBApRetaWpnDabOeTcnA==}
    hasBin: true

  /jsesc@2.5.2:
    resolution: {integrity: sha512-OYu7XEzjkCQ3C5Ps3QIZsQfNpqoJyZZA99wd9aWd05NCtC5pWOkShK2mkL6HXQR6/Cy2lbNdPlZBpuQHXE63gA==}
    engines: {node: '>=4'}
    hasBin: true

  /json-parse-even-better-errors@2.3.1:
    resolution: {integrity: sha512-xyFwyhro/JEof6Ghe2iz2NcXoj2sloNsWr/XsERDK/oiPCfaNhl5ONfp+jQdAZRQQ0IJWNzH9zIZF7li91kh2w==}
    dev: true

  /json-schema-traverse@0.4.1:
    resolution: {integrity: sha512-xbbCH5dCYU5T8LcEhhuh7HJ88HXuW3qsI3Y0zOZFKfZEHcpWiHU/Jxzk629Brsab/mMiHQti9wMP+845RPe3Vg==}
    dev: true

  /json-schema-traverse@1.0.0:
    resolution: {integrity: sha512-NM8/P9n3XjXhIZn1lLhkFaACTOURQXjWhV4BA/RnOv8xvgqtqpAX9IO4mRQxSx1Rlo4tqzeqb0sOlruaOy3dug==}
    dev: false

  /json-schema@0.4.0:
    resolution: {integrity: sha512-es94M3nTIfsEPisRafak+HDLfHXnKBhV3vU5eqPcS3flIWqcxJWgXHXiey3YrpaNsanY5ei1VoYEbOzijuq9BA==}
    dev: false

  /json-stable-stringify-without-jsonify@1.0.1:
    resolution: {integrity: sha512-Bdboy+l7tA3OGW6FjyFHWkP5LuByj1Tk33Ljyq0axyzdk9//JSi2u3fP1QSmd1KNwq6VOKYGlAu87CisVir6Pw==}
    dev: true

  /json-stringify-deterministic@1.0.7:
    resolution: {integrity: sha512-VGSL+V2s/AqL25ixC4459kAlyIYsS+VUJ3owa/FKr4ZeMJeTZERlzGXJ2xWIHcTfd/fwgTvNyh7/RWMDvkFciw==}
    engines: {node: '>= 4'}
    dev: false

  /json5@2.2.1:
    resolution: {integrity: sha512-1hqLFMSrGHRHxav9q9gNjJ5EXznIxGVO09xQRrwplcS8qs28pZ8s8hupZAmqDwZUmVZ2Qb2jnyPOWcDH8m8dlA==}
    engines: {node: '>=6'}
    hasBin: true
    dev: true

  /json5@2.2.3:
    resolution: {integrity: sha512-XmOWe7eyHYH14cLdVPoyg+GOH3rYX++KpzrylJwSW98t3Nk+U8XOl8FWKOgwtzdb8lXGf6zYwDUzeHMWfxasyg==}
    engines: {node: '>=6'}
    hasBin: true

  /jsonc-parser@3.2.0:
    resolution: {integrity: sha512-gfFQZrcTc8CnKXp6Y4/CBT3fTc0OVuDofpre4aEeEpSBPV5X5v4+Vmx+8snU7RLPrNHPKSgLxGo9YuQzz20o+w==}
    dev: false

  /jsonfile@6.1.0:
    resolution: {integrity: sha512-5dgndWOriYSm5cnYaJNhalLNDKOqFwyDB/rr1E9ZsGciGvKPs8R2xYGCacuf3z6K1YKDz182fd+fY3cn3pMqXQ==}
    dependencies:
      universalify: 2.0.0
    optionalDependencies:
      graceful-fs: 4.2.11
    dev: false

  /jsonpointer@5.0.1:
    resolution: {integrity: sha512-p/nXbhSEcu3pZRdkW1OfJhpsVtW1gd4Wa1fnQc9YLiTfAjn0312eMKimbdIQzuZl9aa9xUGaRlP9T/CJE/ditQ==}
    engines: {node: '>=0.10.0'}
    dev: false

  /jsx-ast-utils@3.3.3:
    resolution: {integrity: sha512-fYQHZTZ8jSfmWZ0iyzfwiU4WDX4HpHbMCZ3gPlWYiCl3BoeOTsqKBqnTVfH2rYT7eP5c3sVbeSPHnnJOaTrWiw==}
    engines: {node: '>=4.0'}
    dependencies:
      array-includes: 3.1.6
      object.assign: 4.1.4
    dev: true

  /katex@0.13.24:
    resolution: {integrity: sha512-jZxYuKCma3VS5UuxOx/rFV1QyGSl3Uy/i0kTJF3HgQ5xMinCQVF8Zd4bMY/9aI9b9A2pjIBOsjSSm68ykTAr8w==}
    hasBin: true
    dependencies:
      commander: 8.3.0
    dev: false

  /katex@0.15.6:
    resolution: {integrity: sha512-UpzJy4yrnqnhXvRPhjEuLA4lcPn6eRngixW7Q3TJErjg3Aw2PuLFBzTkdUb89UtumxjhHTqL3a5GDGETMSwgJA==}
    hasBin: true
    dependencies:
      commander: 8.3.0
    dev: false

  /katex@0.16.4:
    resolution: {integrity: sha512-WudRKUj8yyBeVDI4aYMNxhx5Vhh2PjpzQw1GRu/LVGqL4m1AxwD1GcUp0IMbdJaf5zsjtj8ghP0DOQRYhroNkw==}
    hasBin: true
    dependencies:
      commander: 8.3.0
    dev: false

  /kebab-case@1.0.2:
    resolution: {integrity: sha512-7n6wXq4gNgBELfDCpzKc+mRrZFs7D+wgfF5WRFLNAr4DA/qtr9Js8uOAVAfHhuLMfAcQ0pRKqbpjx+TcJVdE1Q==}
    dev: true

  /kleur@3.0.3:
    resolution: {integrity: sha512-eTIzlVOSUR+JxdDFepEYcBMtZ9Qqdef+rnzWdRZuMbOywu5tO2w2N7rqjoANZ5k9vywhL6Br1VRjUIgTQx4E8w==}
    engines: {node: '>=6'}
    dev: true

  /kleur@4.1.5:
    resolution: {integrity: sha512-o+NO+8WrRiQEE4/7nwRJhN1HWpVmJm511pBHUxPLtp0BUISzlBplORYSmTclCnJvQq2tKu/sgl3xVpkc7ZWuQQ==}
    engines: {node: '>=6'}
    dev: false

  /known-css-properties@0.24.0:
    resolution: {integrity: sha512-RTSoaUAfLvpR357vWzAz/50Q/BmHfmE6ETSWfutT0AJiw10e6CmcdYRQJlLRd95B53D0Y2aD1jSxD3V3ySF+PA==}
    dev: true

  /leven@3.1.0:
    resolution: {integrity: sha512-qsda+H8jTaUaN/x5vzW2rzc+8Rw4TAQ/4KjB46IwK5VH+IlVeeeje/EoZRpiXvIqjFgK84QffqPztGI3VBLG1A==}
    engines: {node: '>=6'}

  /levn@0.3.0:
    resolution: {integrity: sha512-0OO4y2iOHix2W6ujICbKIaEQXvFQHue65vUG3pb5EUomzPI90z9hsA1VsO/dbIIpC53J8gxM9Q4Oho0jrCM/yA==}
    engines: {node: '>= 0.8.0'}
    dependencies:
      prelude-ls: 1.1.2
      type-check: 0.3.2
    dev: true

  /levn@0.4.1:
    resolution: {integrity: sha512-+bT2uH4E5LGE7h/n3evcS/sQlJXCpIp6ym8OWJ5eV6+67Dsql/LaaT7qJBAt2rzfoa/5QBGBhxDix1dMt2kQKQ==}
    engines: {node: '>= 0.8.0'}
    dependencies:
      prelude-ls: 1.2.1
      type-check: 0.4.0
    dev: true

  /lie@3.1.1:
    resolution: {integrity: sha512-RiNhHysUjhrDQntfYSfY4MU24coXXdEOgw9WGcKHNeEwffDYbF//u87M1EWaMGzuFoSbqW0C9C6lEEhDOAswfw==}
    dependencies:
      immediate: 3.0.6
    dev: false

  /lines-and-columns@1.2.4:
    resolution: {integrity: sha512-7ylylesZQ/PV29jhEDl3Ufjo6ZX7gCqJr5F7PKrqc93v7fzSymt1BpwEU8nAUXs8qzzvqhbjhK5QZg6Mt/HkBg==}
    dev: true

  /lnk@1.1.0:
    resolution: {integrity: sha512-m3q+8W+stYiJYCBwefzrU+inN9h2KxofWuxhNH1iS+MdG9MIKfDpBtbmmIKstVwussx48PXALwonyzuzZUXjQQ==}
    engines: {node: '>=4'}
    dependencies:
      arrify: 1.0.1
      mkdirp: 0.5.6
      pify: 2.3.0
      rimraf: 2.7.1
    dev: true

  /local-pkg@0.4.2:
    resolution: {integrity: sha512-mlERgSPrbxU3BP4qBqAvvwlgW4MTg78iwJdGGnv7kibKjWcJksrG3t6LB5lXI93wXRDvG4NpUgJFmTG4T6rdrg==}
    engines: {node: '>=14'}
    dev: true

  /local-pkg@0.4.3:
    resolution: {integrity: sha512-SFppqq5p42fe2qcZQqqEOiVRXl+WCP1MdT6k7BDEW1j++sp5fIY+/fdRQitvKgB5BrBcmrs5m/L0v2FrU5MY1g==}
    engines: {node: '>=14'}
    dev: true

  /localforage@1.10.0:
    resolution: {integrity: sha512-14/H1aX7hzBBmmh7sGPd+AOMkkIrHM3Z1PAyGgZigA1H1p5O5ANnMyWzvpAETtG68/dC4pC0ncy3+PPGzXZHPg==}
    dependencies:
      lie: 3.1.1
    dev: false

  /locate-path@5.0.0:
    resolution: {integrity: sha512-t7hw9pI+WvuwNJXwk5zVHpyhIqzg2qTlklJOf0mVxGSbe3Fp2VieZcduNYjaLDoy6p9uGpQEGWG87WpMKlNq8g==}
    engines: {node: '>=8'}
    dependencies:
      p-locate: 4.1.0
    dev: true

  /locate-path@6.0.0:
    resolution: {integrity: sha512-iPZK6eYjbxRu3uB4/WZ3EsEIMJFMqAoopl3R+zuq0UjcAm/MO6KCweDgPfP3elTztoKP3KtnVHxTn2NHBSDVUw==}
    engines: {node: '>=10'}
    dependencies:
      p-locate: 5.0.0
    dev: true

  /lodash.debounce@4.0.8:
    resolution: {integrity: sha512-FT1yDzDYEoYWhnSGnpE/4Kj1fLZkDFyqRb7fNt6FdYOSxlUWAtp42Eh6Wb0rGIv/m9Bgo7x4GhQbm5Ys4SG5ow==}

  /lodash.defaultsdeep@4.6.1:
    resolution: {integrity: sha512-3j8wdDzYuWO3lM3Reg03MuQR957t287Rpcxp1njpEa8oDrikb+FwGdW3n+FELh/A6qib6yPit0j/pv9G/yeAqA==}
    dev: false

  /lodash.isequal@4.5.0:
    resolution: {integrity: sha512-pDo3lu8Jhfjqls6GkMgpahsF9kCyayhgykjyLMNFTKWrpVdAQtYyB4muAMWozBB4ig/dtWAmsMxLEI8wuz+DYQ==}
    dev: false

  /lodash.merge@4.6.2:
    resolution: {integrity: sha512-0KpjqXRVvrYyCsX1swR/XTK0va6VQkQM6MNo7PqW77ByjAhoARA8EfrP1N4+KlKj8YS0ZUCtRT/YUuhyYDujIQ==}
    dev: true

  /lodash.sortby@4.7.0:
    resolution: {integrity: sha512-HDWXG8isMntAyRF5vZ7xKuEvOhT4AhlRt/3czTSjvGUxjYCBVRQY48ViDHyfYz9VIoBkW4TMGQNapx+l3RUwdA==}
    dev: false

  /lodash@4.17.21:
    resolution: {integrity: sha512-v2kDEe57lecTulaDIuNTPy3Ry4gLGJ6Z1O3vE1krgXZNrsQ+LFTGHVxVjcXPs17LhbZVGedAJv8XZ1tvj5FvSg==}

  /long@5.2.1:
    resolution: {integrity: sha512-GKSNGeNAtw8IryjjkhZxuKB3JzlcLTwjtiQCHKvqQet81I93kXslhDQruGI/QsddO83mcDToBVy7GqGS/zYf/A==}
    dev: false

  /longest-streak@3.1.0:
    resolution: {integrity: sha512-9Ri+o0JYgehTaVBBDoMqIl8GXtbWg711O3srftcHhZ0dqnETqLaoIK0x17fUw9rFSlK/0NlsKe0Ahhyl5pXE2g==}
    dev: false

  /loupe@2.3.4:
    resolution: {integrity: sha512-OvKfgCC2Ndby6aSTREl5aCCPTNIzlDfQZvZxNUrBrihDhL3xcrYegTblhmEiCrg2kKQz4XsFIaemE5BF4ybSaQ==}
    dependencies:
      get-func-name: 2.0.0
    dev: true

  /loupe@2.3.6:
    resolution: {integrity: sha512-RaPMZKiMy8/JruncMU5Bt6na1eftNoo++R4Y+N2FrxkDVTrGvcyzFTsaGif4QTeKESheMGegbhw6iUAq+5A8zA==}
    dependencies:
      get-func-name: 2.0.0
    dev: true

  /lru-cache@5.1.1:
    resolution: {integrity: sha512-KpNARQA3Iwv+jTA0utUVVbrh+Jlrr1Fv0e56GGzAFOXN7dk/FviaDW8LHmK52DlcH4WP2n6gI8vN1aesBFgo9w==}
    dependencies:
      yallist: 3.1.1

  /lru-cache@6.0.0:
    resolution: {integrity: sha512-Jo6dJ04CmSjuznwJSS3pUeWmd/H0ffTlkXXgwZi+eq1UCmqQwCh+eLsYOYCwY991i2Fah4h1BEMCx4qThGbsiA==}
    engines: {node: '>=10'}
    dependencies:
      yallist: 4.0.0
    dev: true

  /lunr@2.3.9:
    resolution: {integrity: sha512-zTU3DaZaF3Rt9rhN3uBMGQD3dD2/vFQqnvZCDv4dl5iOzq2IZQqTxu90r4E5J+nP70J3ilqVCrbho2eWaeW8Ow==}
    dev: false

  /lz-string@1.5.0:
    resolution: {integrity: sha512-h5bgJWpxJNswbU7qCrV0tIKQCaS3blPDrqKWx+QxzuzL1zGUzij9XCWLrSLsJPu5t+eWA/ycetzYAO5IOMcWAQ==}
    hasBin: true
    dev: true

  /magic-string@0.25.9:
    resolution: {integrity: sha512-RmF0AsMzgt25qzqqLc1+MbHmhdx0ojF2Fvs4XnOqz2ZOBXzzkEwc/dJQZCYHAn7v1jbVOjAZfK8msRn4BxO4VQ==}
    dependencies:
      sourcemap-codec: 1.4.8
    dev: false

  /magic-string@0.27.0:
    resolution: {integrity: sha512-8UnnX2PeRAPZuN12svgR9j7M1uWMovg/CEnIwIG0LFkXSJJe4PdfUGiTGl8V9bsBHFUtfVINcSyYxd7q+kx9fA==}
    engines: {node: '>=12'}
    dependencies:
      '@jridgewell/sourcemap-codec': 1.4.14
    dev: false

  /make-dir@3.1.0:
    resolution: {integrity: sha512-g3FeP20LNwhALb/6Cz6Dd4F2ngze0jz7tbzrD2wAV+o9FeNHe4rL+yK2md0J/fiSf1sa1ADhXqi5+oVwOM/eGw==}
    engines: {node: '>=8'}
    dependencies:
      semver: 6.3.0
    dev: true

  /makeerror@1.0.12:
    resolution: {integrity: sha512-JmqCvUhmt43madlpFzG4BQzG2Z3m6tvQDNKdClZnO3VbIudJYmxsT0FNJMeiB2+JTSlTQTSbU8QdesVmwJcmLg==}
    dependencies:
      tmpl: 1.0.5
    dev: true

  /map-stream@0.1.0:
    resolution: {integrity: sha512-CkYQrPYZfWnu/DAmVCpTSX/xHpKZ80eKh2lAkyA6AJTef6bW+6JpbQZN5rofum7da+SyN1bi5ctTm+lTfcCW3g==}
    dev: true

  /markdown-table@3.0.3:
    resolution: {integrity: sha512-Z1NL3Tb1M9wH4XESsCDEksWoKTdlUafKc4pt0GRwjUyXaCFZ+dc3g2erqB6zm3szA2IUSi7VnPI+o/9jnxh9hw==}
    dev: false

  /marked@4.3.0:
    resolution: {integrity: sha512-PRsaiG84bK+AMvxziE/lCFss8juXjNaWzVbN5tXAm4XjeaS9NAHhop+PjQxz2A9h8Q4M/xGmzP8vqNwy6JeK0A==}
    engines: {node: '>= 12'}
    hasBin: true
    dev: false

  /mdast-util-definitions@5.1.1:
    resolution: {integrity: sha512-rQ+Gv7mHttxHOBx2dkF4HWTg+EE+UR78ptQWDylzPKaQuVGdG4HIoY3SrS/pCp80nZ04greFvXbVFHT+uf0JVQ==}
    dependencies:
      '@types/mdast': 3.0.10
      '@types/unist': 2.0.6
      unist-util-visit: 4.1.1
    dev: false

  /mdast-util-find-and-replace@2.2.1:
    resolution: {integrity: sha512-SobxkQXFAdd4b5WmEakmkVoh18icjQRxGy5OWTCzgsLRm1Fu/KCtwD1HIQSsmq5ZRjVH0Ehwg6/Fn3xIUk+nKw==}
    dependencies:
      escape-string-regexp: 5.0.0
      unist-util-is: 5.1.1
      unist-util-visit-parents: 5.1.1
    dev: false

  /mdast-util-from-markdown@1.2.0:
    resolution: {integrity: sha512-iZJyyvKD1+K7QX1b5jXdE7Sc5dtoTry1vzV28UZZe8Z1xVnB/czKntJ7ZAkG0tANqRnBF6p3p7GpU1y19DTf2Q==}
    dependencies:
      '@types/mdast': 3.0.10
      '@types/unist': 2.0.6
      decode-named-character-reference: 1.0.2
      mdast-util-to-string: 3.1.0
      micromark: 3.1.0
      micromark-util-decode-numeric-character-reference: 1.0.0
      micromark-util-decode-string: 1.0.2
      micromark-util-normalize-identifier: 1.0.0
      micromark-util-symbol: 1.0.1
      micromark-util-types: 1.0.2
      unist-util-stringify-position: 3.0.2
      uvu: 0.5.6
    transitivePeerDependencies:
      - supports-color
    dev: false

  /mdast-util-gfm-autolink-literal@1.0.2:
    resolution: {integrity: sha512-FzopkOd4xTTBeGXhXSBU0OCDDh5lUj2rd+HQqG92Ld+jL4lpUfgX2AT2OHAVP9aEeDKp7G92fuooSZcYJA3cRg==}
    dependencies:
      '@types/mdast': 3.0.10
      ccount: 2.0.1
      mdast-util-find-and-replace: 2.2.1
      micromark-util-character: 1.1.0
    dev: false

  /mdast-util-gfm-footnote@1.0.1:
    resolution: {integrity: sha512-p+PrYlkw9DeCRkTVw1duWqPRHX6Ywh2BNKJQcZbCwAuP/59B0Lk9kakuAd7KbQprVO4GzdW8eS5++A9PUSqIyw==}
    dependencies:
      '@types/mdast': 3.0.10
      mdast-util-to-markdown: 1.4.0
      micromark-util-normalize-identifier: 1.0.0
    dev: false

  /mdast-util-gfm-strikethrough@1.0.2:
    resolution: {integrity: sha512-T/4DVHXcujH6jx1yqpcAYYwd+z5lAYMw4Ls6yhTfbMMtCt0PHY4gEfhW9+lKsLBtyhUGKRIzcUA2FATVqnvPDA==}
    dependencies:
      '@types/mdast': 3.0.10
      mdast-util-to-markdown: 1.4.0
    dev: false

  /mdast-util-gfm-table@1.0.6:
    resolution: {integrity: sha512-uHR+fqFq3IvB3Rd4+kzXW8dmpxUhvgCQZep6KdjsLK4O6meK5dYZEayLtIxNus1XO3gfjfcIFe8a7L0HZRGgag==}
    dependencies:
      '@types/mdast': 3.0.10
      markdown-table: 3.0.3
      mdast-util-from-markdown: 1.2.0
      mdast-util-to-markdown: 1.4.0
    transitivePeerDependencies:
      - supports-color
    dev: false

  /mdast-util-gfm-task-list-item@1.0.1:
    resolution: {integrity: sha512-KZ4KLmPdABXOsfnM6JHUIjxEvcx2ulk656Z/4Balw071/5qgnhz+H1uGtf2zIGnrnvDC8xR4Fj9uKbjAFGNIeA==}
    dependencies:
      '@types/mdast': 3.0.10
      mdast-util-to-markdown: 1.4.0
    dev: false

  /mdast-util-gfm@2.0.1:
    resolution: {integrity: sha512-42yHBbfWIFisaAfV1eixlabbsa6q7vHeSPY+cg+BBjX51M8xhgMacqH9g6TftB/9+YkcI0ooV4ncfrJslzm/RQ==}
    dependencies:
      mdast-util-from-markdown: 1.2.0
      mdast-util-gfm-autolink-literal: 1.0.2
      mdast-util-gfm-footnote: 1.0.1
      mdast-util-gfm-strikethrough: 1.0.2
      mdast-util-gfm-table: 1.0.6
      mdast-util-gfm-task-list-item: 1.0.1
      mdast-util-to-markdown: 1.4.0
    transitivePeerDependencies:
      - supports-color
    dev: false

  /mdast-util-math@2.0.1:
    resolution: {integrity: sha512-ZZtjyRwobsiVg4bY0Q5CzAZztpbjRIA7ZlMMb0PNkwTXOnJTUoHvzBhVG95LIuek5Mlj1l2P+jBvWviqW7G+0A==}
    dependencies:
      '@types/mdast': 3.0.10
      longest-streak: 3.1.0
      mdast-util-to-markdown: 1.4.0
    dev: false

  /mdast-util-to-hast@12.2.4:
    resolution: {integrity: sha512-a21xoxSef1l8VhHxS1Dnyioz6grrJkoaCUgGzMD/7dWHvboYX3VW53esRUfB5tgTyz4Yos1n25SPcj35dJqmAg==}
    dependencies:
      '@types/hast': 2.3.4
      '@types/mdast': 3.0.10
      mdast-util-definitions: 5.1.1
      micromark-util-sanitize-uri: 1.1.0
      trim-lines: 3.0.1
      unist-builder: 3.0.0
      unist-util-generated: 2.0.0
      unist-util-position: 4.0.3
      unist-util-visit: 4.1.1
    dev: false

  /mdast-util-to-markdown@1.4.0:
    resolution: {integrity: sha512-IjXARf/O8VGx/pc5SZ7syfydq1DYL9vd92orsG5U0b4GNCmAvXzu+n7sbzfIKrXwB0AVrYk3NV2kXl0AIi9LCA==}
    dependencies:
      '@types/mdast': 3.0.10
      '@types/unist': 2.0.6
      longest-streak: 3.1.0
      mdast-util-to-string: 3.1.0
      micromark-util-decode-string: 1.0.2
      unist-util-visit: 4.1.1
      zwitch: 2.0.4
    dev: false

  /mdast-util-to-string@3.1.0:
    resolution: {integrity: sha512-n4Vypz/DZgwo0iMHLQL49dJzlp7YtAJP+N07MZHpjPf/5XJuHUWstviF4Mn2jEiR/GNmtnRRqnwsXExk3igfFA==}
    dev: false

  /memory-fs@0.5.0:
    resolution: {integrity: sha512-jA0rdU5KoQMC0e6ppoNRtpp6vjFq6+NY7r8hywnC7V+1Xj/MtHwGIbB1QaK/dunyjWteJzmkpd7ooeWg10T7GA==}
    engines: {node: '>=4.3.0 <5.0.0 || >=5.10'}
    dependencies:
      errno: 0.1.8
      readable-stream: 2.3.7
    dev: true

  /merge-anything@5.0.4:
    resolution: {integrity: sha512-YFsDeY5A9SLXhL21Qn15wCWewRUW6wMTxQF4SuPe9bNdr1wsjiE44Rp8FQUTCtwO0WLdlKiFzhAVE5tlf857Tg==}
    engines: {node: '>=12.13'}
    dependencies:
      is-what: 4.1.7
      ts-toolbelt: 9.6.0
    dev: true

  /merge-anything@5.1.4:
    resolution: {integrity: sha512-7PWKwGOs5WWcpw+/OvbiFiAvEP6bv/QHiicigpqMGKIqPPAtGhBLR8LFJW+Zu6m9TXiR/a8+AiPlGG0ko1ruoQ==}
    engines: {node: '>=12.13'}
    dependencies:
      is-what: 4.1.8
    dev: true

  /merge-stream@2.0.0:
    resolution: {integrity: sha512-abv/qOcuPfk3URPfDzmZU1LKmuw8kT+0nIHvKrKgFrwifol/doWcdA4ZqsWQ8ENrFKkd67Mfpo/LovbIUsbt3w==}

  /merge2@1.4.1:
    resolution: {integrity: sha512-8q7VEgMJW4J8tcfVPy8g09NcQwZdbwFEqhe/WZkoIzjn/3TGDwtOCYtXGxA3O8tPzpczCCDgv+P2P5y00ZJOOg==}
    engines: {node: '>= 8'}

  /micromark-core-commonmark@1.0.6:
    resolution: {integrity: sha512-K+PkJTxqjFfSNkfAhp4GB+cZPfQd6dxtTXnf+RjZOV7T4EEXnvgzOcnp+eSTmpGk9d1S9sL6/lqrgSNn/s0HZA==}
    dependencies:
      decode-named-character-reference: 1.0.2
      micromark-factory-destination: 1.0.0
      micromark-factory-label: 1.0.2
      micromark-factory-space: 1.0.0
      micromark-factory-title: 1.0.2
      micromark-factory-whitespace: 1.0.0
      micromark-util-character: 1.1.0
      micromark-util-chunked: 1.0.0
      micromark-util-classify-character: 1.0.0
      micromark-util-html-tag-name: 1.1.0
      micromark-util-normalize-identifier: 1.0.0
      micromark-util-resolve-all: 1.0.0
      micromark-util-subtokenize: 1.0.2
      micromark-util-symbol: 1.0.1
      micromark-util-types: 1.0.2
      uvu: 0.5.6
    dev: false

  /micromark-extension-gfm-autolink-literal@1.0.3:
    resolution: {integrity: sha512-i3dmvU0htawfWED8aHMMAzAVp/F0Z+0bPh3YrbTPPL1v4YAlCZpy5rBO5p0LPYiZo0zFVkoYh7vDU7yQSiCMjg==}
    dependencies:
      micromark-util-character: 1.1.0
      micromark-util-sanitize-uri: 1.1.0
      micromark-util-symbol: 1.0.1
      micromark-util-types: 1.0.2
      uvu: 0.5.6
    dev: false

  /micromark-extension-gfm-footnote@1.0.4:
    resolution: {integrity: sha512-E/fmPmDqLiMUP8mLJ8NbJWJ4bTw6tS+FEQS8CcuDtZpILuOb2kjLqPEeAePF1djXROHXChM/wPJw0iS4kHCcIg==}
    dependencies:
      micromark-core-commonmark: 1.0.6
      micromark-factory-space: 1.0.0
      micromark-util-character: 1.1.0
      micromark-util-normalize-identifier: 1.0.0
      micromark-util-sanitize-uri: 1.1.0
      micromark-util-symbol: 1.0.1
      micromark-util-types: 1.0.2
      uvu: 0.5.6
    dev: false

  /micromark-extension-gfm-strikethrough@1.0.4:
    resolution: {integrity: sha512-/vjHU/lalmjZCT5xt7CcHVJGq8sYRm80z24qAKXzaHzem/xsDYb2yLL+NNVbYvmpLx3O7SYPuGL5pzusL9CLIQ==}
    dependencies:
      micromark-util-chunked: 1.0.0
      micromark-util-classify-character: 1.0.0
      micromark-util-resolve-all: 1.0.0
      micromark-util-symbol: 1.0.1
      micromark-util-types: 1.0.2
      uvu: 0.5.6
    dev: false

  /micromark-extension-gfm-table@1.0.5:
    resolution: {integrity: sha512-xAZ8J1X9W9K3JTJTUL7G6wSKhp2ZYHrFk5qJgY/4B33scJzE2kpfRL6oiw/veJTbt7jiM/1rngLlOKPWr1G+vg==}
    dependencies:
      micromark-factory-space: 1.0.0
      micromark-util-character: 1.1.0
      micromark-util-symbol: 1.0.1
      micromark-util-types: 1.0.2
      uvu: 0.5.6
    dev: false

  /micromark-extension-gfm-tagfilter@1.0.1:
    resolution: {integrity: sha512-Ty6psLAcAjboRa/UKUbbUcwjVAv5plxmpUTy2XC/3nJFL37eHej8jrHrRzkqcpipJliuBH30DTs7+3wqNcQUVA==}
    dependencies:
      micromark-util-types: 1.0.2
    dev: false

  /micromark-extension-gfm-task-list-item@1.0.3:
    resolution: {integrity: sha512-PpysK2S1Q/5VXi72IIapbi/jliaiOFzv7THH4amwXeYXLq3l1uo8/2Be0Ac1rEwK20MQEsGH2ltAZLNY2KI/0Q==}
    dependencies:
      micromark-factory-space: 1.0.0
      micromark-util-character: 1.1.0
      micromark-util-symbol: 1.0.1
      micromark-util-types: 1.0.2
      uvu: 0.5.6
    dev: false

  /micromark-extension-gfm@2.0.1:
    resolution: {integrity: sha512-p2sGjajLa0iYiGQdT0oelahRYtMWvLjy8J9LOCxzIQsllMCGLbsLW+Nc+N4vi02jcRJvedVJ68cjelKIO6bpDA==}
    dependencies:
      micromark-extension-gfm-autolink-literal: 1.0.3
      micromark-extension-gfm-footnote: 1.0.4
      micromark-extension-gfm-strikethrough: 1.0.4
      micromark-extension-gfm-table: 1.0.5
      micromark-extension-gfm-tagfilter: 1.0.1
      micromark-extension-gfm-task-list-item: 1.0.3
      micromark-util-combine-extensions: 1.0.0
      micromark-util-types: 1.0.2
    dev: false

  /micromark-extension-math@2.0.2:
    resolution: {integrity: sha512-cFv2B/E4pFPBBFuGgLHkkNiFAIQv08iDgPH2HCuR2z3AUgMLecES5Cq7AVtwOtZeRrbA80QgMUk8VVW0Z+D2FA==}
    dependencies:
      '@types/katex': 0.11.1
      katex: 0.13.24
      micromark-factory-space: 1.0.0
      micromark-util-character: 1.1.0
      micromark-util-symbol: 1.0.1
      micromark-util-types: 1.0.2
      uvu: 0.5.6
    dev: false

  /micromark-factory-destination@1.0.0:
    resolution: {integrity: sha512-eUBA7Rs1/xtTVun9TmV3gjfPz2wEwgK5R5xcbIM5ZYAtvGF6JkyaDsj0agx8urXnO31tEO6Ug83iVH3tdedLnw==}
    dependencies:
      micromark-util-character: 1.1.0
      micromark-util-symbol: 1.0.1
      micromark-util-types: 1.0.2
    dev: false

  /micromark-factory-label@1.0.2:
    resolution: {integrity: sha512-CTIwxlOnU7dEshXDQ+dsr2n+yxpP0+fn271pu0bwDIS8uqfFcumXpj5mLn3hSC8iw2MUr6Gx8EcKng1dD7i6hg==}
    dependencies:
      micromark-util-character: 1.1.0
      micromark-util-symbol: 1.0.1
      micromark-util-types: 1.0.2
      uvu: 0.5.6
    dev: false

  /micromark-factory-space@1.0.0:
    resolution: {integrity: sha512-qUmqs4kj9a5yBnk3JMLyjtWYN6Mzfcx8uJfi5XAveBniDevmZasdGBba5b4QsvRcAkmvGo5ACmSUmyGiKTLZew==}
    dependencies:
      micromark-util-character: 1.1.0
      micromark-util-types: 1.0.2
    dev: false

  /micromark-factory-title@1.0.2:
    resolution: {integrity: sha512-zily+Nr4yFqgMGRKLpTVsNl5L4PMu485fGFDOQJQBl2NFpjGte1e86zC0da93wf97jrc4+2G2GQudFMHn3IX+A==}
    dependencies:
      micromark-factory-space: 1.0.0
      micromark-util-character: 1.1.0
      micromark-util-symbol: 1.0.1
      micromark-util-types: 1.0.2
      uvu: 0.5.6
    dev: false

  /micromark-factory-whitespace@1.0.0:
    resolution: {integrity: sha512-Qx7uEyahU1lt1RnsECBiuEbfr9INjQTGa6Err+gF3g0Tx4YEviPbqqGKNv/NrBaE7dVHdn1bVZKM/n5I/Bak7A==}
    dependencies:
      micromark-factory-space: 1.0.0
      micromark-util-character: 1.1.0
      micromark-util-symbol: 1.0.1
      micromark-util-types: 1.0.2
    dev: false

  /micromark-util-character@1.1.0:
    resolution: {integrity: sha512-agJ5B3unGNJ9rJvADMJ5ZiYjBRyDpzKAOk01Kpi1TKhlT1APx3XZk6eN7RtSz1erbWHC2L8T3xLZ81wdtGRZzg==}
    dependencies:
      micromark-util-symbol: 1.0.1
      micromark-util-types: 1.0.2
    dev: false

  /micromark-util-chunked@1.0.0:
    resolution: {integrity: sha512-5e8xTis5tEZKgesfbQMKRCyzvffRRUX+lK/y+DvsMFdabAicPkkZV6gO+FEWi9RfuKKoxxPwNL+dFF0SMImc1g==}
    dependencies:
      micromark-util-symbol: 1.0.1
    dev: false

  /micromark-util-classify-character@1.0.0:
    resolution: {integrity: sha512-F8oW2KKrQRb3vS5ud5HIqBVkCqQi224Nm55o5wYLzY/9PwHGXC01tr3d7+TqHHz6zrKQ72Okwtvm/xQm6OVNZA==}
    dependencies:
      micromark-util-character: 1.1.0
      micromark-util-symbol: 1.0.1
      micromark-util-types: 1.0.2
    dev: false

  /micromark-util-combine-extensions@1.0.0:
    resolution: {integrity: sha512-J8H058vFBdo/6+AsjHp2NF7AJ02SZtWaVUjsayNFeAiydTxUwViQPxN0Hf8dp4FmCQi0UUFovFsEyRSUmFH3MA==}
    dependencies:
      micromark-util-chunked: 1.0.0
      micromark-util-types: 1.0.2
    dev: false

  /micromark-util-decode-numeric-character-reference@1.0.0:
    resolution: {integrity: sha512-OzO9AI5VUtrTD7KSdagf4MWgHMtET17Ua1fIpXTpuhclCqD8egFWo85GxSGvxgkGS74bEahvtM0WP0HjvV0e4w==}
    dependencies:
      micromark-util-symbol: 1.0.1
    dev: false

  /micromark-util-decode-string@1.0.2:
    resolution: {integrity: sha512-DLT5Ho02qr6QWVNYbRZ3RYOSSWWFuH3tJexd3dgN1odEuPNxCngTCXJum7+ViRAd9BbdxCvMToPOD/IvVhzG6Q==}
    dependencies:
      decode-named-character-reference: 1.0.2
      micromark-util-character: 1.1.0
      micromark-util-decode-numeric-character-reference: 1.0.0
      micromark-util-symbol: 1.0.1
    dev: false

  /micromark-util-encode@1.0.1:
    resolution: {integrity: sha512-U2s5YdnAYexjKDel31SVMPbfi+eF8y1U4pfiRW/Y8EFVCy/vgxk/2wWTxzcqE71LHtCuCzlBDRU2a5CQ5j+mQA==}
    dev: false

  /micromark-util-html-tag-name@1.1.0:
    resolution: {integrity: sha512-BKlClMmYROy9UiV03SwNmckkjn8QHVaWkqoAqzivabvdGcwNGMMMH/5szAnywmsTBUzDsU57/mFi0sp4BQO6dA==}
    dev: false

  /micromark-util-normalize-identifier@1.0.0:
    resolution: {integrity: sha512-yg+zrL14bBTFrQ7n35CmByWUTFsgst5JhA4gJYoty4Dqzj4Z4Fr/DHekSS5aLfH9bdlfnSvKAWsAgJhIbogyBg==}
    dependencies:
      micromark-util-symbol: 1.0.1
    dev: false

  /micromark-util-resolve-all@1.0.0:
    resolution: {integrity: sha512-CB/AGk98u50k42kvgaMM94wzBqozSzDDaonKU7P7jwQIuH2RU0TeBqGYJz2WY1UdihhjweivStrJ2JdkdEmcfw==}
    dependencies:
      micromark-util-types: 1.0.2
    dev: false

  /micromark-util-sanitize-uri@1.1.0:
    resolution: {integrity: sha512-RoxtuSCX6sUNtxhbmsEFQfWzs8VN7cTctmBPvYivo98xb/kDEoTCtJQX5wyzIYEmk/lvNFTat4hL8oW0KndFpg==}
    dependencies:
      micromark-util-character: 1.1.0
      micromark-util-encode: 1.0.1
      micromark-util-symbol: 1.0.1
    dev: false

  /micromark-util-subtokenize@1.0.2:
    resolution: {integrity: sha512-d90uqCnXp/cy4G881Ub4psE57Sf8YD0pim9QdjCRNjfas2M1u6Lbt+XZK9gnHL2XFhnozZiEdCa9CNfXSfQ6xA==}
    dependencies:
      micromark-util-chunked: 1.0.0
      micromark-util-symbol: 1.0.1
      micromark-util-types: 1.0.2
      uvu: 0.5.6
    dev: false

  /micromark-util-symbol@1.0.1:
    resolution: {integrity: sha512-oKDEMK2u5qqAptasDAwWDXq0tG9AssVwAx3E9bBF3t/shRIGsWIRG+cGafs2p/SnDSOecnt6hZPCE2o6lHfFmQ==}
    dev: false

  /micromark-util-types@1.0.2:
    resolution: {integrity: sha512-DCfg/T8fcrhrRKTPjRrw/5LLvdGV7BHySf/1LOZx7TzWZdYRjogNtyNq885z3nNallwr3QUKARjqvHqX1/7t+w==}
    dev: false

  /micromark@3.1.0:
    resolution: {integrity: sha512-6Mj0yHLdUZjHnOPgr5xfWIMqMWS12zDN6iws9SLuSz76W8jTtAv24MN4/CL7gJrl5vtxGInkkqDv/JIoRsQOvA==}
    dependencies:
      '@types/debug': 4.1.7
      debug: 4.3.4
      decode-named-character-reference: 1.0.2
      micromark-core-commonmark: 1.0.6
      micromark-factory-space: 1.0.0
      micromark-util-character: 1.1.0
      micromark-util-chunked: 1.0.0
      micromark-util-combine-extensions: 1.0.0
      micromark-util-decode-numeric-character-reference: 1.0.0
      micromark-util-encode: 1.0.1
      micromark-util-normalize-identifier: 1.0.0
      micromark-util-resolve-all: 1.0.0
      micromark-util-sanitize-uri: 1.1.0
      micromark-util-subtokenize: 1.0.2
      micromark-util-symbol: 1.0.1
      micromark-util-types: 1.0.2
      uvu: 0.5.6
    transitivePeerDependencies:
      - supports-color
    dev: false

  /micromatch@4.0.5:
    resolution: {integrity: sha512-DMy+ERcEW2q8Z2Po+WNXuw3c5YaUSFjAO5GsJqfEl7UjvtIuFKO6ZrKvcItdy98dwFI2N1tg3zNIdKaQT+aNdA==}
    engines: {node: '>=8.6'}
    dependencies:
      braces: 3.0.2
      picomatch: 2.3.1

  /mime-db@1.52.0:
    resolution: {integrity: sha512-sPU4uV7dYlvtWJxwwxHD0PuihVNiE7TyAbQ5SWxDCB9mUYvOgroQOwYQQOKPJ8CIbE+1ETVlOoK1UC2nU3gYvg==}
    engines: {node: '>= 0.6'}
    dev: true

  /mime-types@2.1.35:
    resolution: {integrity: sha512-ZDY+bPm5zTTF+YpCrAU9nK0UgICYPT0QtT1NZWFv4s++TNkcgVaT0g6+4R2uI4MjQjzysHB1zxuWL50hzaeXiw==}
    engines: {node: '>= 0.6'}
    dependencies:
      mime-db: 1.52.0
    dev: true

  /mime@3.0.0:
    resolution: {integrity: sha512-jSCU7/VB1loIWBZe14aEYHU/+1UMEHoaO7qxCOVJOw9GgH72VAWppxNcjU+x9a2k3GSIBXNKxXQFqRvvZ7vr3A==}
    engines: {node: '>=10.0.0'}
    hasBin: true
    dev: false
    optional: true

  /mimic-fn@2.1.0:
    resolution: {integrity: sha512-OqbOk5oEQeAZ8WXWydlu9HJjz9WVdEIvamMCcXmuqUYjTknH/sqsWvhQ3vgwKFRR1HpjvNBKQ37nbJgYzGqGcg==}
    engines: {node: '>=6'}
    dev: true

  /min-indent@1.0.1:
    resolution: {integrity: sha512-I9jwMn07Sy/IwOj3zVkVik2JTvgpaykDZEigL6Rx6N9LbMywwUSMtxET+7lVoDLLd3O3IXwJwvuuns8UB/HeAg==}
    engines: {node: '>=4'}
    dev: true

  /minimatch@3.1.2:
    resolution: {integrity: sha512-J7p63hRiAjw1NDEww1W7i37+ByIrOWO5XQQAzZ3VOcL0PNybwpfmV/N05zFAzwQ9USyEcX6t3UO+K5aqBQOIHw==}
    dependencies:
      brace-expansion: 1.1.11

  /minimatch@5.1.6:
    resolution: {integrity: sha512-lKwV/1brpG6mBUFHtb7NUmtABCb2WZZmm2wNiOA5hAb8VdCS4B3dtMWyvcoViccwAW/COERjXLt0zP1zXUN26g==}
    engines: {node: '>=10'}
    dependencies:
      brace-expansion: 2.0.1
    dev: false

  /minimatch@7.4.6:
    resolution: {integrity: sha512-sBz8G/YjVniEz6lKPNpKxXwazJe4c19fEfV2GDMX6AjFz+MX9uDWIZW8XreVhkFW3fkIdTv/gxWr/Kks5FFAVw==}
    engines: {node: '>=10'}
    dependencies:
      brace-expansion: 2.0.1
    dev: false

  /minimist@1.2.8:
    resolution: {integrity: sha512-2yyAR8qBkN3YuheJanUpWC5U3bb5osDywNB8RzDVlDwDHbocAJveqqj1u8+SVD7jkWT4yvsHCpWqqWqAxb0zCA==}
    dev: true

  /mkdirp@0.5.6:
    resolution: {integrity: sha512-FP+p8RB8OWpF3YZBCrP5gtADmtXApB5AMLn+vdyA+PyxCjrCs00mjyUozssO33cwDeT3wNGdLxJ5M//YqtHAJw==}
    hasBin: true
    dependencies:
      minimist: 1.2.8
    dev: true

  /mobx@6.6.2:
    resolution: {integrity: sha512-IOpS0bf3+hXIhDIy+CmlNMBfFpAbHS0aVHcNC+xH/TFYEKIIVDKNYRh9eKlXuVfJ1iRKAp0cRVmO145CyJAMVQ==}
    dev: false

  /mri@1.2.0:
    resolution: {integrity: sha512-tzzskb3bG8LvYGFF/mDTpq3jpI6Q9wc3LEmBaghu+DdCssd1FakN7Bc0hVNmEyGq1bq3RgfkCb3cmQLpNPOroA==}
    engines: {node: '>=4'}
    dev: false

  /ms@2.1.2:
    resolution: {integrity: sha512-sGkPx+VjMtmA6MX27oA4FBFELFCZZ4S4XqeGOXCv68tT+jb3vk/RyaKWP0PTKyWtmLSM0b+adUTEvbs1PEaH2w==}

  /nanoid@3.3.4:
    resolution: {integrity: sha512-MqBkQh/OHTS2egovRtLk45wEyNXwF+cokD+1YPf9u5VfJiRdAiRwB2froX5Co9Rh20xs4siNPm8naNotSD6RBw==}
    engines: {node: ^10 || ^12 || ^13.7 || ^14 || >=15.0.1}
    hasBin: true
    dev: true

  /nanoid@3.3.6:
    resolution: {integrity: sha512-BGcqMMJuToF7i1rt+2PWSNVnWIkGCU78jBG3RxO/bZlnZPK2Cmi2QaffxGO/2RvWi9sL+FAiRiXMgsyxQ1DIDA==}
    engines: {node: ^10 || ^12 || ^13.7 || ^14 || >=15.0.1}
    hasBin: true

  /natural-compare-lite@1.4.0:
    resolution: {integrity: sha512-Tj+HTDSJJKaZnfiuw+iaF9skdPpTo2GtEly5JHnWV/hfv2Qj/9RKsGISQtLh2ox3l5EAGw487hnBee0sIJ6v2g==}
    dev: true

  /natural-compare@1.4.0:
    resolution: {integrity: sha512-OWND8ei3VtNC9h7V60qff3SVobHr996CTwgxubgyQYEpg290h9J0buyECNNJexkFm5sOajh5G116RYA1c8ZMSw==}
    dev: true

  /node-cleanup@2.1.2:
    resolution: {integrity: sha512-qN8v/s2PAJwGUtr1/hYTpNKlD6Y9rc4p8KSmJXyGdYGZsDGKXrGThikLFP9OCHFeLeEpQzPwiAtdIvBLqm//Hw==}
    dev: true

  /node-int64@0.4.0:
    resolution: {integrity: sha512-O5lz91xSOeoXP6DulyHfllpq+Eg00MWitZIbtPfoSEvqIHdl5gfcY6hYzDWnj0qD5tz52PI08u9qUvSVeUBeHw==}
    dev: true

  /node-releases@2.0.10:
    resolution: {integrity: sha512-5GFldHPXVG/YZmFzJvKK2zDSzPKhEp0+ZR5SVaoSag9fsL5YgHbUHDfnG5494ISANDcK4KwPXAx2xqVEydmd7w==}

  /node-releases@2.0.6:
    resolution: {integrity: sha512-PiVXnNuFm5+iYkLBNeq5211hvO38y63T0i2KKh2KnUs3RpzJ+JtODFjkD8yjLwnDkTYF1eKXheUwdssR+NRZdg==}

  /normalize-path@3.0.0:
    resolution: {integrity: sha512-6eZs5Ls3WtCisHWp9S2GUy8dqkpGi4BVSz3GaqiE6ezub0512ESztXUwUB6C6IKbQkY2Pnb/mD4WYojCRwcwLA==}
    engines: {node: '>=0.10.0'}
    dev: true

  /npm-run-path@4.0.1:
    resolution: {integrity: sha512-S48WzZW777zhNIrn7gxOlISNAqi9ZC/uQFnRdbeIHhZhCA6UqpkOT8T1G7BvfdgP4Er8gF4sUbaS0i7QvIfCWw==}
    engines: {node: '>=8'}
    dependencies:
      path-key: 3.1.1
    dev: true

  /nth-check@2.1.1:
    resolution: {integrity: sha512-lqjrjmaOoAnWfMmBPL+XNnynZh2+swxiX3WUE0s4yEHI6m+AwrK2UZOimIRl3X/4QctVqS8AiZjFqyOGrMXb/w==}
    dependencies:
      boolbase: 1.0.0
    dev: false

  /nwsapi@2.2.2:
    resolution: {integrity: sha512-90yv+6538zuvUMnN+zCr8LuV6bPFdq50304114vJYJ8RDyK8D5O9Phpbd6SZWgI7PwzmmfN1upeOJlvybDSgCw==}
    dev: true

  /object-inspect@1.12.3:
    resolution: {integrity: sha512-geUvdk7c+eizMNUDkRpW1wJwgfOiOeHbxBR/hLXK1aT6zmVSO0jsQcs7fj6MGw89jC/cjGfLcNOrtMYtGqm81g==}

  /object-is@1.1.5:
    resolution: {integrity: sha512-3cyDsyHgtmi7I7DfSSI2LDp6SK2lwvtbg0p0R1e0RvTqF5ceGx+K2dfSjm1bKDMVCFEDAQvy+o8c6a7VujOddw==}
    engines: {node: '>= 0.4'}
    dependencies:
      call-bind: 1.0.2
      define-properties: 1.2.0
    dev: true

  /object-keys@1.1.1:
    resolution: {integrity: sha512-NuAESUOUMrlIXOfHKzD6bpPu3tYt3xvjNdRIQ+FeT0lNb4K8WR70CaDxhuNguS2XG+GjkyMwOzsN5ZktImfhLA==}
    engines: {node: '>= 0.4'}

  /object.assign@4.1.4:
    resolution: {integrity: sha512-1mxKf0e58bvyjSCtKYY4sRe9itRk3PJpquJOjeIkz885CczcI4IvJJDLPS72oowuSh+pBxUFROpX+TU++hxhZQ==}
    engines: {node: '>= 0.4'}
    dependencies:
      call-bind: 1.0.2
      define-properties: 1.2.0
      has-symbols: 1.0.3
      object-keys: 1.1.1

  /once@1.4.0:
    resolution: {integrity: sha512-lNaJgI+2Q5URQBkccEKHTQOPaXdUxnZZElQTZY0MFUAuaEqe1E+Nyvgdz/aIyNi6Z9MzO5dv1H8n58/GELp3+w==}
    dependencies:
      wrappy: 1.0.2

  /onetime@5.1.2:
    resolution: {integrity: sha512-kbpaSSGJTWdAY5KPVeMOKXSrPtr8C8C7wodJbcsd51jRnmD+GZu8Y0VoU6Dm5Z4vWr0Ig/1NKuWRKf7j5aaYSg==}
    engines: {node: '>=6'}
    dependencies:
      mimic-fn: 2.1.0
    dev: true

  /openapi-typescript@5.4.1:
    resolution: {integrity: sha512-AGB2QiZPz4rE7zIwV3dRHtoUC/CWHhUjuzGXvtmMQN2AFV8xCTLKcZUHLcdPQmt/83i22nRE7+TxXOXkK+gf4Q==}
    engines: {node: '>= 14.0.0'}
    hasBin: true
    requiresBuild: true
    dependencies:
      js-yaml: 4.1.0
      mime: 3.0.0
      prettier: 2.8.7
      tiny-glob: 0.2.9
      undici: 5.10.0
      yargs-parser: 21.1.1
    dev: false
    optional: true

  /optionator@0.8.3:
    resolution: {integrity: sha512-+IW9pACdk3XWmmTXG8m3upGUJst5XRGzxMRjXzAuJ1XnIFNvfhjjIuYkDvysnPQ7qzqVzLt78BCruntqRhWQbA==}
    engines: {node: '>= 0.8.0'}
    dependencies:
      deep-is: 0.1.4
      fast-levenshtein: 2.0.6
      levn: 0.3.0
      prelude-ls: 1.1.2
      type-check: 0.3.2
      word-wrap: 1.2.3
    dev: true

  /optionator@0.9.1:
    resolution: {integrity: sha512-74RlY5FCnhq4jRxVUPKDaRwrVNXMqsGsiW6AJw4XK8hmtm10wC0ypZBLw5IIp85NZMr91+qd1RvvENwg7jjRFw==}
    engines: {node: '>= 0.8.0'}
    dependencies:
      deep-is: 0.1.4
      fast-levenshtein: 2.0.6
      levn: 0.4.1
      prelude-ls: 1.2.1
      type-check: 0.4.0
      word-wrap: 1.2.3
    dev: true

  /p-limit@2.3.0:
    resolution: {integrity: sha512-//88mFWSJx8lxCzwdAABTJL2MyWB12+eIY7MDL2SqLmAkeKU9qxRvWuSyTjm3FUmpBEMuFfckAIqEaVGUDxb6w==}
    engines: {node: '>=6'}
    dependencies:
      p-try: 2.2.0
    dev: true

  /p-limit@3.1.0:
    resolution: {integrity: sha512-TYOanM3wGwNGsZN2cVTYPArw454xnXj5qmWF1bEoAc4+cU/ol7GVh7odevjp1FNHduHc3KZMcFduxU5Xc6uJRQ==}
    engines: {node: '>=10'}
    dependencies:
      yocto-queue: 0.1.0
    dev: true

  /p-locate@4.1.0:
    resolution: {integrity: sha512-R79ZZ/0wAxKGu3oYMlz8jy/kbhsNrS7SKZ7PxEHBgJ5+F2mtFW2fK2cOtBh1cHYkQsbzFV7I+EoRKe6Yt0oK7A==}
    engines: {node: '>=8'}
    dependencies:
      p-limit: 2.3.0
    dev: true

  /p-locate@5.0.0:
    resolution: {integrity: sha512-LaNjtRWUBY++zB5nE/NwcaoMylSPk+S+ZHNB1TzdbMJMny6dynpAGt7X/tl/QYq3TIeE6nxHppbo2LGymrG5Pw==}
    engines: {node: '>=10'}
    dependencies:
      p-limit: 3.1.0
    dev: true

  /p-try@2.2.0:
    resolution: {integrity: sha512-R4nPAVTAU0B9D35/Gk3uJf/7XYbQcyohSKdvAxIRSNghFl4e71hVoGnBNQz9cWaXxO2I10KTC+3jMdvvoKw6dQ==}
    engines: {node: '>=6'}
    dev: true

  /parent-module@1.0.1:
    resolution: {integrity: sha512-GQ2EWRpQV8/o+Aw8YqtfZZPfNRWZYkbidE9k5rpl/hC3vtHHBfGm2Ifi6qWV+coDGkrUKZAxE3Lot5kcsRlh+g==}
    engines: {node: '>=6'}
    dependencies:
      callsites: 3.1.0
    dev: true

  /parse-json@5.2.0:
    resolution: {integrity: sha512-ayCKvm/phCGxOkYRSCM82iDwct8/EonSEgCSxWxD7ve6jHggsFl4fZVQBPRNgQoKiuV/odhFrGzQXZwbifC8Rg==}
    engines: {node: '>=8'}
    dependencies:
      '@babel/code-frame': 7.18.6
      error-ex: 1.3.2
      json-parse-even-better-errors: 2.3.1
      lines-and-columns: 1.2.4
    dev: true

  /parse5@6.0.1:
    resolution: {integrity: sha512-Ofn/CTFzRGTTxwpNEs9PP93gXShHcTq255nzRYSKe8AkVpZY7e1fpmTfOyoIvjP5HG7Z2ZM7VS9PPhQGW2pOpw==}

  /parse5@7.1.2:
    resolution: {integrity: sha512-Czj1WaSVpaoj0wbhMzLmWD69anp2WH7FXMB9n1Sy8/ZFF9jolSQVMu1Ij5WIyGmcBmhk7EOndpO4mIpihVqAXw==}
    dependencies:
      entities: 4.4.0
    dev: true

  /path-exists@4.0.0:
    resolution: {integrity: sha512-ak9Qy5Q7jYb2Wwcey5Fpvg2KoAc/ZIhLSLOSBmRmygPsGwkVVt0fZa0qrtMz+m6tJTAHfZQ8FnmB4MG4LWy7/w==}
    engines: {node: '>=8'}
    dev: true

  /path-is-absolute@1.0.1:
    resolution: {integrity: sha512-AVbw3UJ2e9bq64vSaS9Am0fje1Pa8pbGqTTsmXfaIiMpnr5DlDhfJOuLj9Sf95ZPVDAUerDfEk88MPmPe7UCQg==}
    engines: {node: '>=0.10.0'}

  /path-key@3.1.1:
    resolution: {integrity: sha512-ojmeN0qd+y0jszEtoY48r0Peq5dwMEkIlCOu6Q5f41lfkswXuKtYrhgoTpLnyIcHm24Uhqx+5Tqm2InSwLhE6Q==}
    engines: {node: '>=8'}
    dev: true

  /path-parse@1.0.7:
    resolution: {integrity: sha512-LDJzPVEEEPR+y48z93A0Ed0yXb8pAByGWo/k5YYdYgpY2/2EsOsksJrq7lOHxryrVOn1ejG6oAp8ahvOIQD8sw==}

  /path-type@4.0.0:
    resolution: {integrity: sha512-gDKb8aZMDeD/tZWs9P6+q0J9Mwkdl6xMV8TjnGP3qJVJ06bdMgkbBlLU8IdfOsIsFz2BW1rNVT3XuNEl8zPAvw==}
    engines: {node: '>=8'}
    dev: true

  /pathval@1.1.1:
    resolution: {integrity: sha512-Dp6zGqpTdETdR63lehJYPeIOqpiNBNtc7BpWSLrOje7UaIsE5aY92r/AunQA7rsXvet3lrJ3JnZX29UPTKXyKQ==}
    dev: true

  /pause-stream@0.0.11:
    resolution: {integrity: sha512-e3FBlXLmN/D1S+zHzanP4E/4Z60oFAa3O051qt1pxa7DEJWKAyil6upYVXCWadEnuoqa4Pkc9oUx9zsxYeRv8A==}
    dependencies:
      through: 2.3.8
    dev: true

  /picocolors@1.0.0:
    resolution: {integrity: sha512-1fygroTLlHu66zi26VoTDv8yRgm0Fccecssto+MhsZ0D/DGW2sm8E8AjW7NU5VVTRt5GxbeZ5qBuJr+HyLYkjQ==}

  /picomatch@2.3.1:
    resolution: {integrity: sha512-JU3teHTNjmE2VCGFzuY8EXzCDVwEqB2a8fsIvwaStHhAWJEeVd1o1QD80CU6+ZdEXXSLbSsuLwJjkCBWqRQUVA==}
    engines: {node: '>=8.6'}

  /pify@2.3.0:
    resolution: {integrity: sha512-udgsAY+fTnvv7kI7aaxbqwWNb0AHiB0qBO89PZKPkoTmGOgdbrHDKD+0B2X4uTfJ/FT1R09r9gTsjUjNJotuog==}
    engines: {node: '>=0.10.0'}
    dev: true

  /pirates@4.0.5:
    resolution: {integrity: sha512-8V9+HQPupnaXMA23c5hvl69zXvTwTzyAYasnkb0Tts4XvO4CliqONMOnvlq26rkhLC3nWDFBJf73LU1e1VZLaQ==}
    engines: {node: '>= 6'}
    dev: true

  /pkg-dir@4.2.0:
    resolution: {integrity: sha512-HRDzbaKjC+AOWVXxAU/x54COGeIv9eb+6CkDSQoNTt4XyWoIJvuPsXizxu/Fr23EiekbtZwmh1IcIG/l/a10GQ==}
    engines: {node: '>=8'}
    dependencies:
      find-up: 4.1.0
    dev: true

  /playwright-core@1.29.1:
    resolution: {integrity: sha512-20Ai3d+lMkWpI9YZYlxk8gxatfgax5STW8GaMozAHwigLiyiKQrdkt7gaoT9UQR8FIVDg6qVXs9IoZUQrDjIIg==}
    engines: {node: '>=14'}
    hasBin: true
    dev: false

  /postcss@8.4.16:
    resolution: {integrity: sha512-ipHE1XBvKzm5xI7hiHCZJCSugxvsdq2mPnsq5+UF+VHCjiBvtDrlxJfMBToWaP9D5XlgNmcFGqoHmUn0EYEaRQ==}
    engines: {node: ^10 || ^12 || >=14}
    dependencies:
      nanoid: 3.3.4
      picocolors: 1.0.0
      source-map-js: 1.0.2
    dev: true

  /postcss@8.4.21:
    resolution: {integrity: sha512-tP7u/Sn/dVxK2NnruI4H9BG+x+Wxz6oeZ1cJ8P6G/PZY0IKk4k/63TDsQf2kQq3+qoJeLm2kIBUNlZe3zgb4Zg==}
    engines: {node: ^10 || ^12 || >=14}
    dependencies:
      nanoid: 3.3.6
      picocolors: 1.0.0
      source-map-js: 1.0.2

  /prelude-ls@1.1.2:
    resolution: {integrity: sha512-ESF23V4SKG6lVSGZgYNpbsiaAkdab6ZgOxe52p7+Kid3W3u3bxR4Vfd/o21dmN7jSt0IwgZ4v5MUd26FEtXE9w==}
    engines: {node: '>= 0.8.0'}
    dev: true

  /prelude-ls@1.2.1:
    resolution: {integrity: sha512-vkcDPrRZo1QZLbn5RLGPpg/WmIQ65qoWWhcGKf/b5eplkkarX0m9z8ppCat4mlOqUsWpyNuYgO3VRyrYHSzX5g==}
    engines: {node: '>= 0.8.0'}
    dev: true

  /prettier@2.8.7:
    resolution: {integrity: sha512-yPngTo3aXUUmyuTjeTUT75txrf+aMh9FiD7q9ZE/i6r0bPb22g4FsE6Y338PQX1bmfy08i9QQCB7/rcUAVntfw==}
    engines: {node: '>=10.13.0'}
    hasBin: true

  /pretty-bytes@5.6.0:
    resolution: {integrity: sha512-FFw039TmrBqFK8ma/7OL3sDz/VytdtJr044/QUJtH0wK9lb9jLq9tJyIxUwtQJHwar2BqtiA4iCWSwo9JLkzFg==}
    engines: {node: '>=6'}
    dev: false

  /pretty-bytes@6.1.0:
    resolution: {integrity: sha512-Rk753HI8f4uivXi4ZCIYdhmG1V+WKzvRMg/X+M42a6t7D07RcmopXJMDNk6N++7Bl75URRGsb40ruvg7Hcp2wQ==}
    engines: {node: ^14.13.1 || >=16.0.0}
    dev: false

  /pretty-format@27.5.1:
    resolution: {integrity: sha512-Qb1gy5OrP5+zDf2Bvnzdl3jsTf1qXVMazbvCoKhtKqVs4/YK4ozX4gKQJJVyNe+cajNPn0KoC0MC3FUmaHWEmQ==}
    engines: {node: ^10.13.0 || ^12.13.0 || ^14.15.0 || >=15.0.0}
    dependencies:
      ansi-regex: 5.0.1
      ansi-styles: 5.2.0
      react-is: 17.0.2
    dev: true

  /pretty-format@29.5.0:
    resolution: {integrity: sha512-V2mGkI31qdttvTFX7Mt4efOqHXqJWMu4/r66Xh3Z3BwZaPfPJgp6/gbwoujRpPUtfEF6AUUWx3Jim3GCw5g/Qw==}
    engines: {node: ^14.15.0 || ^16.10.0 || >=18.0.0}
    dependencies:
      '@jest/schemas': 29.4.3
      ansi-styles: 5.2.0
      react-is: 18.2.0
    dev: true

  /prismjs@1.29.0:
    resolution: {integrity: sha512-Kx/1w86q/epKcmte75LNrEoT+lX8pBpavuAbvJWRXar7Hz8jrtF+e3vY751p0R8H9HdArwaCTNDDzHg/ScJK1Q==}
    engines: {node: '>=6'}
    dev: false

  /process-nextick-args@2.0.1:
    resolution: {integrity: sha512-3ouUOpQhtgrbOa17J7+uxOTpITYWaGP7/AhoR3+A+/1e9skrzelGi/dXzEYyvbxubEF6Wn2ypscTKiKJFFn1ag==}
    dev: true

  /prompts@2.4.2:
    resolution: {integrity: sha512-NxNv/kLguCA7p3jE8oL2aEBsrJWgAakBpgmgK6lpPWV+WuOmY6r2/zbAVnP+T8bQlA0nzHXSJSJW0Hq7ylaD2Q==}
    engines: {node: '>= 6'}
    dependencies:
      kleur: 3.0.3
      sisteransi: 1.0.5
    dev: true

  /property-information@6.2.0:
    resolution: {integrity: sha512-kma4U7AFCTwpqq5twzC1YVIDXSqg6qQK6JN0smOw8fgRy1OkMi0CYSzFmsy6dnqSenamAtj0CyXMUJ1Mf6oROg==}
    dev: false

  /prr@1.0.1:
    resolution: {integrity: sha512-yPw4Sng1gWghHQWj0B3ZggWUm4qVbPwPFcRG8KyxiU7J2OHFSoEHKS+EZ3fv5l1t9CyCiop6l/ZYeWbrgoQejw==}
    dev: true

  /ps-tree@1.2.0:
    resolution: {integrity: sha512-0VnamPPYHl4uaU/nSFeZZpR21QAWRz+sRv4iW9+v/GS/J5U5iZB5BNN6J0RMoOvdx2gWM2+ZFMIm58q24e4UYA==}
    engines: {node: '>= 0.10'}
    hasBin: true
    dependencies:
      event-stream: 3.3.4
    dev: true

  /psl@1.9.0:
    resolution: {integrity: sha512-E/ZsdU4HLs/68gYzgGTkMicWTLPdAftJLfJFlLUAAKZGkStNU72sZjT66SnMDVOfOWY/YAoiD7Jxa9iHvngcag==}
    dev: true

  /punycode@2.3.0:
    resolution: {integrity: sha512-rRV+zQD8tVFys26lAGR9WUuS4iUAngJScM+ZRSKtvl5tKeZ2t5bvdNFdNHBW9FWR4guGHlgmsZ1G7BSm2wTbuA==}
    engines: {node: '>=6'}

  /qr.js@0.0.0:
    resolution: {integrity: sha512-c4iYnWb+k2E+vYpRimHqSu575b1/wKl4XFeJGpFmrJQz5I88v9aY2czh7s0w36srfCM1sXgC/xpoJz5dJfq+OQ==}
    dev: false

  /querystringify@2.2.0:
    resolution: {integrity: sha512-FIqgj2EUvTa7R50u0rGsyTftzjYmv/a3hO345bZNrqabNqjtgiDMgmo4mkUjd+nzU5oF3dClKqFIPUKybUyqoQ==}
    dev: true

  /queue-microtask@1.2.3:
    resolution: {integrity: sha512-NuaNSa6flKT5JaSYQzJok04JzTL1CA6aGhv5rfLW3PgqA+M2ChpZQnAC8h8i4ZFkBS8X5RqkDBHA7r4hej3K9A==}

  /randombytes@2.1.0:
    resolution: {integrity: sha512-vYl3iOX+4CKUWuxGi9Ukhie6fsqXqS9FE2Zaic4tNFD2N2QQaXOMFbuKK4QmDHC0JO6B1Zp41J0LpT0oR68amQ==}
    dependencies:
      safe-buffer: 5.1.2
    dev: false

  /react-is@17.0.2:
    resolution: {integrity: sha512-w2GsyukL62IJnlaff/nRegPQR94C/XXamvMWmSHRJ4y7Ts/4ocGRmTHvOs8PSE6pB3dWOrD/nueuU5sduBsQ4w==}
    dev: true

  /react-is@18.2.0:
    resolution: {integrity: sha512-xWGDIW6x921xtzPkhiULtthJHoJvBbF3q26fzloPCK0hsvxtPVelvftw3zjbHWSkR2km9Z+4uxbDDK/6Zw9B8w==}
    dev: true

  /readable-stream@2.3.7:
    resolution: {integrity: sha512-Ebho8K4jIbHAxnuxi7o42OrZgF/ZTNcsZj6nRKyUmkhLFq8CHItp/fy6hQZuZmP/n3yZ9VBUbp4zz/mX8hmYPw==}
    dependencies:
      core-util-is: 1.0.3
      inherits: 2.0.4
      isarray: 1.0.0
      process-nextick-args: 2.0.1
      safe-buffer: 5.1.2
      string_decoder: 1.1.1
      util-deprecate: 1.0.2
    dev: true

  /redent@3.0.0:
    resolution: {integrity: sha512-6tDA8g98We0zd0GvVeMT9arEOnTw9qM03L9cJXaCjrip1OO764RDBLBfrB4cwzNGDj5OA5ioymC9GkizgWJDUg==}
    engines: {node: '>=8'}
    dependencies:
      indent-string: 4.0.0
      strip-indent: 3.0.0
    dev: true

  /regenerate-unicode-properties@10.1.0:
    resolution: {integrity: sha512-d1VudCLoIGitcU/hEg2QqvyGZQmdC0Lf8BqdOMXGFSvJP4bNV1+XqbPQeHHLD51Jh4QJJ225dlIFvY4Ly6MXmQ==}
    engines: {node: '>=4'}
    dependencies:
      regenerate: 1.4.2

  /regenerate@1.4.2:
    resolution: {integrity: sha512-zrceR/XhGYU/d/opr2EKO7aRHUeiBI8qjtfHqADTwZd6Szfy16la6kqD0MIUs5z5hx6AaKa+PixpPrR289+I0A==}

  /regenerator-runtime@0.13.11:
    resolution: {integrity: sha512-kY1AZVr2Ra+t+piVaJ4gxaFaReZVH40AKNo7UCX6W+dEwBo/2oZJzqfuN1qLq1oL45o56cPaTXELwrTh8Fpggg==}

  /regenerator-transform@0.15.1:
    resolution: {integrity: sha512-knzmNAcuyxV+gQCufkYcvOqX/qIIfHLv0u5x79kRxuGojfYVky1f15TzZEu2Avte8QGepvUNTnLskf8E6X6Vyg==}
    dependencies:
      '@babel/runtime': 7.21.0

  /regexp.prototype.flags@1.4.3:
    resolution: {integrity: sha512-fjggEOO3slI6Wvgjwflkc4NFRCTZAu5CnNfBd5qOMYhWdn67nJBBu34/TkD++eeFmd8C9r9jfXJ27+nSiRkSUA==}
    engines: {node: '>= 0.4'}
    dependencies:
      call-bind: 1.0.2
      define-properties: 1.2.0
      functions-have-names: 1.2.3

  /regexpp@3.2.0:
    resolution: {integrity: sha512-pq2bWo9mVD43nbts2wGv17XLiNLya+GklZ8kaDLV2Z08gDCsGpnKn9BFMepvWuHCbyVvY7J5o5+BVvoQbmlJLg==}
    engines: {node: '>=8'}
    dev: true

  /regexpu-core@5.2.2:
    resolution: {integrity: sha512-T0+1Zp2wjF/juXMrMxHxidqGYn8U4R+zleSJhX9tQ1PUsS8a9UtYfbsF9LdiVgNX3kiX8RNaKM42nfSgvFJjmw==}
    engines: {node: '>=4'}
    dependencies:
      regenerate: 1.4.2
      regenerate-unicode-properties: 10.1.0
      regjsgen: 0.7.1
      regjsparser: 0.9.1
      unicode-match-property-ecmascript: 2.0.0
      unicode-match-property-value-ecmascript: 2.1.0

  /regjsgen@0.7.1:
    resolution: {integrity: sha512-RAt+8H2ZEzHeYWxZ3H2z6tF18zyyOnlcdaafLrm21Bguj7uZy6ULibiAFdXEtKQY4Sy7wDTwDiOazasMLc4KPA==}

  /regjsparser@0.9.1:
    resolution: {integrity: sha512-dQUtn90WanSNl+7mQKcXAgZxvUe7Z0SqXlgzv0za4LwiUhyzBC58yQO3liFoUgu8GiJVInAhJjkj1N0EtQ5nkQ==}
    hasBin: true
    dependencies:
      jsesc: 0.5.0

  /rehype-katex@6.0.2:
    resolution: {integrity: sha512-C4gDAlS1+l0hJqctyiU64f9CvT00S03qV1T6HiMzbSuLBgWUtcqydWHY9OpKrm0SpkK16FNd62CDKyWLwV2ppg==}
    dependencies:
      '@types/hast': 2.3.4
      '@types/katex': 0.11.1
      hast-util-to-text: 3.1.1
      katex: 0.15.6
      rehype-parse: 8.0.4
      unified: 10.1.2
      unist-util-remove-position: 4.0.1
      unist-util-visit: 4.1.1
    dev: false

  /rehype-parse@8.0.4:
    resolution: {integrity: sha512-MJJKONunHjoTh4kc3dsM1v3C9kGrrxvA3U8PxZlP2SjH8RNUSrb+lF7Y0KVaUDnGH2QZ5vAn7ulkiajM9ifuqg==}
    dependencies:
      '@types/hast': 2.3.4
      hast-util-from-parse5: 7.1.0
      parse5: 6.0.1
      unified: 10.1.2
    dev: false

  /rehype-prism@2.1.3(unified@10.1.2):
    resolution: {integrity: sha512-s75NcA63NgkiiWeoCnT9sIdBkXtNY4Zyn7AScsVCi0EA6/qPLH5Waqj229bHARDzyZ4s4yFezO6h6LV7G/lQsg==}
    peerDependencies:
      unified: ^10
    dependencies:
      '@types/hast': 2.3.4
      '@types/mdast': 3.0.10
      '@types/node': 18.11.11
      '@types/prismjs': 1.26.0
      '@types/unist': 2.0.6
      prismjs: 1.29.0
      rehype-parse: 8.0.4
      unified: 10.1.2
      unist-util-is: 5.1.1
      unist-util-select: 4.0.1
      unist-util-visit: 4.1.1
    dev: false

  /remark-breaks@3.0.2:
    resolution: {integrity: sha512-x96YDJ9X+Ry0/JNZFKfr1hpcAKvGYWfUTszxY9RbxKEqq6uzPPoLCuHdZsLPZZUdAv3nCROyc7FPrQLWr2rxyw==}
    dependencies:
      '@types/mdast': 3.0.10
      unified: 10.1.2
      unist-util-visit: 4.1.1
    dev: false

  /remark-gfm@3.0.1:
    resolution: {integrity: sha512-lEFDoi2PICJyNrACFOfDD3JlLkuSbOa5Wd8EPt06HUdptv8Gn0bxYTdbU/XXQ3swAPkEaGxxPN9cbnMHvVu1Ig==}
    dependencies:
      '@types/mdast': 3.0.10
      mdast-util-gfm: 2.0.1
      micromark-extension-gfm: 2.0.1
      unified: 10.1.2
    transitivePeerDependencies:
      - supports-color
    dev: false

  /remark-math@5.1.1:
    resolution: {integrity: sha512-cE5T2R/xLVtfFI4cCePtiRn+e6jKMtFDR3P8V3qpv8wpKjwvHoBA4eJzvX+nVrnlNy0911bdGmuspCSwetfYHw==}
    dependencies:
      '@types/mdast': 3.0.10
      mdast-util-math: 2.0.1
      micromark-extension-math: 2.0.2
      unified: 10.1.2
    dev: false

  /remark-parse@10.0.1:
    resolution: {integrity: sha512-1fUyHr2jLsVOkhbvPRBJ5zTKZZyD6yZzYaWCS6BPBdQ8vEMBCH+9zNCDA6tET/zHCi/jLqjCWtlJZUPk+DbnFw==}
    dependencies:
      '@types/mdast': 3.0.10
      mdast-util-from-markdown: 1.2.0
      unified: 10.1.2
    transitivePeerDependencies:
      - supports-color
    dev: false

  /remark-rehype@10.1.0:
    resolution: {integrity: sha512-EFmR5zppdBp0WQeDVZ/b66CWJipB2q2VLNFMabzDSGR66Z2fQii83G5gTBbgGEnEEA0QRussvrFHxk1HWGJskw==}
    dependencies:
      '@types/hast': 2.3.4
      '@types/mdast': 3.0.10
      mdast-util-to-hast: 12.2.4
      unified: 10.1.2
    dev: false

  /require-directory@2.1.1:
    resolution: {integrity: sha512-fGxEI7+wsG9xrvdjsrlmL22OMTTiHRwAMroiEeMgq8gzoLC/PQr7RsRDSTLUg/bZAZtF+TVIkHc6/4RIKrui+Q==}
    engines: {node: '>=0.10.0'}
    dev: true

  /require-from-string@2.0.2:
    resolution: {integrity: sha512-Xf0nWe6RseziFMu+Ap9biiUbmplq6S9/p+7w7YXP/JBHhrUDDUhwa+vANyubuqfZWTveU//DYVGsDG7RKL/vEw==}
    engines: {node: '>=0.10.0'}
    dev: false

  /requires-port@1.0.0:
    resolution: {integrity: sha512-KigOCHcocU3XODJxsu8i/j8T9tzT4adHiecwORRQ0ZZFcp7ahwXuRU1m+yuO90C5ZUyGeGfocHDI14M3L3yDAQ==}
    dev: true

  /resolve-cwd@3.0.0:
    resolution: {integrity: sha512-OrZaX2Mb+rJCpH/6CpSqt9xFVpN++x01XnN2ie9g6P5/3xelLAkXWVADpdz1IHD/KFfEXyE6V0U01OQ3UO2rEg==}
    engines: {node: '>=8'}
    dependencies:
      resolve-from: 5.0.0
    dev: true

  /resolve-from@4.0.0:
    resolution: {integrity: sha512-pb/MYmXstAkysRFx8piNI1tGFNQIFA3vkE3Gq4EuA1dF6gHp/+vgZqsCGJapvy8N3Q+4o7FwvquPJcnZ7RYy4g==}
    engines: {node: '>=4'}
    dev: true

  /resolve-from@5.0.0:
    resolution: {integrity: sha512-qYg9KP24dD5qka9J47d0aVky0N+b4fTU89LN9iDnjB5waksiC49rvMB0PrUJQGoTmH50XPiqOvAjDfaijGxYZw==}
    engines: {node: '>=8'}
    dev: true

  /resolve.exports@1.1.0:
    resolution: {integrity: sha512-J1l+Zxxp4XK3LUDZ9m60LRJF/mAe4z6a4xyabPHk7pvK5t35dACV32iIjJDFeWZFfZlO29w6SZ67knR0tHzJtQ==}
    engines: {node: '>=10'}
    dev: true

  /resolve@1.22.1:
    resolution: {integrity: sha512-nBpuuYuY5jFsli/JIs1oldw6fOQCBioohqWZg/2hiaOybXOft4lonv85uDOKXdf8rhyK159cxU5cDcK/NKk8zw==}
    hasBin: true
    dependencies:
      is-core-module: 2.11.0
      path-parse: 1.0.7
      supports-preserve-symlinks-flag: 1.0.0

  /reusify@1.0.4:
    resolution: {integrity: sha512-U9nH88a3fc/ekCF1l0/UP1IosiuIjyTh7hBvXVMHYgVcfGvt897Xguj2UOLDeI5BG2m7/uwyaLVT6fbtCwTyzw==}
    engines: {iojs: '>=1.0.0', node: '>=0.10.0'}

<<<<<<< HEAD
  /revolt-api/0.5.19:
=======
  /revolt-api@0.5.19:
>>>>>>> 15b9c56b
    resolution: {integrity: sha512-RJzArPUlu6XOUGQl/z8Sg7aFyN8rizYBICor/3REvyzjaVjeIQr9P0gICyQ5HztT+mNoM9wgZIw4mA2dWdVuYQ==}
    dependencies:
      '@insertish/oapi': 0.1.18
      axios: 0.26.1
      lodash.defaultsdeep: 4.6.1
    transitivePeerDependencies:
      - debug
    dev: false

  /rimraf@2.7.1:
    resolution: {integrity: sha512-uWjbaKIK3T1OSVptzX7Nl6PvQ3qAGtKEtVRjRuazjfL3Bx5eI409VZSqgND+4UNnmzLVdPj9FqFJNPqBZFve4w==}
    hasBin: true
    dependencies:
      glob: 7.2.3
    dev: true

  /rimraf@3.0.2:
    resolution: {integrity: sha512-JZkJMZkAGFFPP2YqXZXPbMlMBgsxzE8ILs4lMIX/2o0L9UBw9O/Y3o6wFw/i9YLapcUJWwqbi3kdxIPdC62TIA==}
    hasBin: true
    dependencies:
      glob: 7.2.3
    dev: true

  /rollup-plugin-terser@7.0.2(rollup@2.79.1):
    resolution: {integrity: sha512-w3iIaU4OxcF52UUXiZNsNeuXIMDvFrr+ZXK6bFZ0Q60qyVfq4uLptoS4bbq3paG3x216eQllFZX7zt6TIImguQ==}
    deprecated: This package has been deprecated and is no longer maintained. Please use @rollup/plugin-terser
    peerDependencies:
      rollup: ^2.0.0
    dependencies:
      '@babel/code-frame': 7.18.6
      jest-worker: 26.6.2
      rollup: 2.79.1
      serialize-javascript: 4.0.0
      terser: 5.16.8
    dev: false

  /rollup@2.77.3:
    resolution: {integrity: sha512-/qxNTG7FbmefJWoeeYJFbHehJ2HNWnjkAFRKzWN/45eNBBF/r8lo992CwcJXEzyVxs5FmfId+vTSTQDb+bxA+g==}
    engines: {node: '>=10.0.0'}
    hasBin: true
    optionalDependencies:
      fsevents: 2.3.2
    dev: true

  /rollup@2.79.1:
    resolution: {integrity: sha512-uKxbd0IhMZOhjAiD5oAFp7BqvkA4Dv47qpOCtaNvng4HBwdbWtdOh8f5nZNuk2rp51PMGk3bzfWu5oayNEuYnw==}
    engines: {node: '>=10.0.0'}
    hasBin: true
    optionalDependencies:
      fsevents: 2.3.2

  /rollup@3.20.2:
    resolution: {integrity: sha512-3zwkBQl7Ai7MFYQE0y1MeQ15+9jsi7XxfrqwTb/9EK8D9C9+//EBR4M+CuA1KODRaNbFez/lWxA5vhEGZp4MUg==}
    engines: {node: '>=14.18.0', npm: '>=8.0.0'}
    hasBin: true
    optionalDependencies:
      fsevents: 2.3.2

  /run-parallel@1.2.0:
    resolution: {integrity: sha512-5l4VyZR86LZ/lDxZTR6jqL8AFE2S0IFLMP26AbjsLVADxHdhB/c0GUsH+y39UfCi3dzz8OlQuPmnaJOMoDHQBA==}
    dependencies:
      queue-microtask: 1.2.3

  /rxjs@7.8.0:
    resolution: {integrity: sha512-F2+gxDshqmIub1KdvZkaEfGDwLNpPvk9Fs6LD/MyQxNgMds/WH9OdDDXOmxUZpME+iSK3rQCctkL0DYyytUqMg==}
    requiresBuild: true
    dependencies:
      tslib: 2.4.1
    dev: true
    optional: true

  /sade@1.8.1:
    resolution: {integrity: sha512-xal3CZX1Xlo/k4ApwCFrHVACi9fBqJ7V+mwhBsuf/1IOKbBy098Fex+Wa/5QMubw09pSZ/u8EY8PWgevJsXp1A==}
    engines: {node: '>=6'}
    dependencies:
      mri: 1.2.0
    dev: false

  /safe-buffer@5.1.2:
    resolution: {integrity: sha512-Gd2UZBJDkXlY7GbJxfsE8/nvKkUEU1G38c1siN6QP6a9PT9MmHB8GnpscSmMJSoF8LOIrt8ud/wPtojys4G6+g==}

  /safe-regex-test@1.0.0:
    resolution: {integrity: sha512-JBUUzyOgEwXQY1NuPtvcj/qcBDbDmEvWufhlnXZIm75DEHp+afM1r1ujJpJsV/gSM4t59tpDyPi1sd6ZaPFfsA==}
    dependencies:
      call-bind: 1.0.2
      get-intrinsic: 1.2.0
      is-regex: 1.1.4

  /safer-buffer@2.1.2:
    resolution: {integrity: sha512-YZo3K82SD7Riyi0E1EQPojLz7kpepnSQI9IyPbHHg1XXXevb5dJI7tpyN2ADxGcQbHG7vcyRHk0cbwqcQriUtg==}
    dev: true

  /saxes@5.0.1:
    resolution: {integrity: sha512-5LBh1Tls8c9xgGjw3QrMwETmTMVk0oFgvrFSvWx62llR2hcEInrKNZ2GZCCuuy2lvWrdl5jhbpeqc5hRYKFOcw==}
    engines: {node: '>=10'}
    dependencies:
      xmlchars: 2.2.0
    dev: true

  /saxes@6.0.0:
    resolution: {integrity: sha512-xAg7SOnEhrm5zI3puOOKyy1OMcMlIJZYNJY7xLBwSze0UjhPLnWfj2GF2EpT0jmzaJKIWKHLsaSSajf35bcYnA==}
    engines: {node: '>=v12.22.7'}
    dependencies:
      xmlchars: 2.2.0
    dev: true

  /semver@6.3.0:
    resolution: {integrity: sha512-b39TBaTSfV6yBrapU89p5fKekE2m/NwnDocOVruQFS1/veMgdzuPcnOM34M6CwxW8jH/lxEa5rBoDeUwu5HHTw==}
    hasBin: true

  /semver@7.3.7:
    resolution: {integrity: sha512-QlYTucUYOews+WeEujDoEGziz4K6c47V/Bd+LjSSYcA94p+DmINdf7ncaUinThfvZyu13lN9OY1XDxt8C0Tw0g==}
    engines: {node: '>=10'}
    hasBin: true
    dependencies:
      lru-cache: 6.0.0
    dev: true

  /serialize-javascript@4.0.0:
    resolution: {integrity: sha512-GaNA54380uFefWghODBWEGisLZFj00nS5ACs6yHa9nLqlLpVLO8ChDGeKRjZnV4Nh4n0Qi7nhYZD/9fCPzEqkw==}
    dependencies:
      randombytes: 2.1.0
    dev: false

  /seroval@0.5.1:
    resolution: {integrity: sha512-ZfhQVB59hmIauJG5Ydynupy8KHyr5imGNtdDhbZG68Ufh1Ynkv9KOYOAABf71oVbQxJ8VkWnMHAjEHE7fWkH5g==}
    engines: {node: '>=10'}

  /shebang-command@2.0.0:
    resolution: {integrity: sha512-kHxr2zZpYtdmrN1qDjrrX/Z1rR1kG8Dx+gkpK1G4eXmvXswmcE1hTWBWYUzlraYw1/yZp6YuDY77YtvbN0dmDA==}
    engines: {node: '>=8'}
    dependencies:
      shebang-regex: 3.0.0
    dev: true

  /shebang-regex@3.0.0:
    resolution: {integrity: sha512-7++dFhtcx3353uBaq8DDR4NuxBetBzC7ZQOhmTQInHEd6bSrXdiEyzCvG07Z44UYdLShWUyXt5M/yhz8ekcb1A==}
    engines: {node: '>=8'}
    dev: true

  /shiki@0.14.1:
    resolution: {integrity: sha512-+Jz4nBkCBe0mEDqo1eKRcCdjRtrCjozmcbTUjbPTX7OOJfEbTZzlUWlZtGe3Gb5oV1/jnojhG//YZc3rs9zSEw==}
    dependencies:
      ansi-sequence-parser: 1.1.0
      jsonc-parser: 3.2.0
      vscode-oniguruma: 1.7.0
      vscode-textmate: 8.0.0
    dev: false

  /side-channel@1.0.4:
    resolution: {integrity: sha512-q5XPytqFEIKHkGdiMIrY10mvLRvnQh42/+GoBlFW3b2LXLE2xxJpZFdm94we0BaoV3RwJyGqg5wS7epxTv0Zvw==}
    dependencies:
      call-bind: 1.0.2
      get-intrinsic: 1.2.0
      object-inspect: 1.12.3

  /signal-exit@3.0.7:
    resolution: {integrity: sha512-wnD2ZE+l+SPC/uoS0vXeE9L1+0wuaMqKlfz9AMUo38JsyLSBWSFcHR1Rri62LZc12vLr1gb3jl7iwQhgwpAbGQ==}
    dev: true

  /sisteransi@1.0.5:
    resolution: {integrity: sha512-bLGGlR1QxBcynn2d5YmDX4MGjlZvy2MRBDRNHLJ8VI6l6+9FUiyTFNJ0IveOSP0bcXgVDPRcfGqA0pjaqUpfVg==}
    dev: true

  /slash@3.0.0:
    resolution: {integrity: sha512-g9Q1haeby36OSStwb4ntCGGGaKsaVSjQ68fBxoQcutl5fS1vuY18H3wSt3jFyFtrkx+Kz0V1G85A4MyAdDMi2Q==}
    engines: {node: '>=8'}
    dev: true

  /solid-dnd-directive@0.2.0(solid-js@1.7.3):
    resolution: {integrity: sha512-4aPKidTrwSVBHqeiUPPe218t+HyRp0S4iYNJw7nDsWqP33HHYhAwvAyWVfqlqHBlnA/+A5jdevRvbCOiLV5Qew==}
    engines: {node: '>=14.16.0', npm: '>=6.14.8'}
    peerDependencies:
      solid-js: ^1.0.0
    dependencies:
      solid-js: 1.7.3
      svelte-dnd-action: 0.9.11
    dev: false

  /solid-floating-ui@0.2.0(@floating-ui/dom@1.1.0)(solid-js@1.7.3):
    resolution: {integrity: sha512-c1iXyQ8AU62bzZtPVggpp+rzTAuE1PkGs2HI9jIoaJV/RfOjGiM4HTOcAVGwkg/Gm0XFqj8w4bTptAM3rqbrRA==}
    engines: {node: '>=10'}
    peerDependencies:
      '@floating-ui/dom': ^1.0
      solid-js: ^1.3
    dependencies:
      '@floating-ui/dom': 1.1.0
      solid-js: 1.7.3
    dev: false

  /solid-hcaptcha@0.2.5(solid-js@1.7.3):
    resolution: {integrity: sha512-ecwgV2ALP4KiH+DvUJzOH5bavGsuonuoGE8iu0nkb8fq48lU3LwXk65etoPb2/WWewAgxbfZApf7QqUw5rRBCg==}
    peerDependencies:
      solid-js: ^1.4.2
    dependencies:
      '@hcaptcha/types': 1.0.2
      '@solid-primitives/script-loader': 1.1.1(solid-js@1.7.3)
      solid-js: 1.7.3
    dev: false

  /solid-icons@1.0.4(solid-js@1.7.3):
    resolution: {integrity: sha512-gJTp4in3+OYCs9WvDkSLt4Los2unR3Uoder8wjh15GsfP20xiNOLfPTJllXmn+fI8+k3x7bRYtLGIgWd9fUQug==}
    engines: {node: '>= 16'}
    peerDependencies:
      solid-js: '*'
    dependencies:
      solid-js: 1.7.3
    dev: false

  /solid-jest@0.2.0(@babel/core@7.21.3)(babel-preset-solid@1.5.5):
    resolution: {integrity: sha512-1ILtAj+z6bh1vTvaDlcT8501vmkzkVZMk2aiexJy+XWTZ+sb9B7IWedvWadIhOwwL97fiW4eMmN6SrbaHjn12A==}
    peerDependencies:
      babel-preset-solid: ^1.0.0
    dependencies:
      '@babel/preset-env': 7.20.2(@babel/core@7.21.3)
      babel-jest: 27.5.1(@babel/core@7.21.3)
      babel-preset-solid: 1.5.5(@babel/core@7.21.3)
      enhanced-resolve-jest: 1.1.0
    transitivePeerDependencies:
      - '@babel/core'
      - supports-color
    dev: true

  /solid-js@1.7.3:
    resolution: {integrity: sha512-4hwaF/zV/xbNeBBIYDyu3dcReOZBECbO//mrra6GqOrKy4Soyo+fnKjpZSa0nODm6j1aL0iQRh/7ofYowH+jzw==}
    dependencies:
      csstype: 3.1.1
      seroval: 0.5.1

  /solid-qr-code@0.0.8(qr.js@0.0.0)(solid-js@1.7.3):
    resolution: {integrity: sha512-K7LC3IKvyRag6WW7/ijJl32pBmoC3EzZ7AuydyaAVKSmlwukJmqvrFkrxaA1bOWabYJhzP9qwLbjDVlCUP2BwQ==}
    engines: {node: '>=10', yarn: '>=1.22.5'}
    peerDependencies:
      qr.js: ^0.0.0
      solid-js: ^1.4.8
    dependencies:
      qr.js: 0.0.0
      solid-js: 1.7.3
    dev: false

  /solid-refresh@0.4.1(solid-js@1.7.3):
    resolution: {integrity: sha512-v3tD/OXQcUyXLrWjPW1dXZyeWwP7/+GQNs8YTL09GBq+5FguA6IejJWUvJDrLIA4M0ho9/5zK2e9n+uy+4488g==}
    peerDependencies:
      solid-js: ^1.3
    dependencies:
      '@babel/generator': 7.19.0
      '@babel/helper-module-imports': 7.18.6
      '@babel/types': 7.19.0
      solid-js: 1.7.3
    dev: true

  /solid-refresh@0.5.2(solid-js@1.7.3):
    resolution: {integrity: sha512-I69HmFj0LsGRJ3n8CEMVjyQFgVtuM2bSjznu2hCnsY+i5oOxh8ioWj00nnHBv0UYD3WpE/Sq4Q3TNw2IKmKN7A==}
    peerDependencies:
      solid-js: ^1.3
    dependencies:
      '@babel/generator': 7.21.3
      '@babel/helper-module-imports': 7.18.6
      '@babel/types': 7.21.3
      solid-js: 1.7.3
    dev: true

  /source-map-js@1.0.2:
    resolution: {integrity: sha512-R0XvVJ9WusLiqTCEiGCmICCMplcCkIwwR11mOSD9CR5u+IXYdiseeEuXCVAjS54zqwkLcPNnmU4OeJ6tUrWhDw==}
    engines: {node: '>=0.10.0'}

  /source-map-support@0.5.21:
    resolution: {integrity: sha512-uBHU3L3czsIyYXKX88fdrGovxdSCoTGDRZ6SYXtSRxLZUzHg5P/66Ht6uoUlHu9EZod+inXhKo3qQgwXUT/y1w==}
    dependencies:
      buffer-from: 1.1.2
      source-map: 0.6.1

  /source-map@0.5.7:
    resolution: {integrity: sha512-LbrmJOMUSdEVxIKvdcJzQC+nQhe8FUZQTXQy6+I75skNgn3OoQ0DZA8YnFa7gp8tqtL3KPf1kmo0R5DoApeSGQ==}
    engines: {node: '>=0.10.0'}
    dev: true

  /source-map@0.6.1:
    resolution: {integrity: sha512-UjgapumWlbMhkBgzT7Ykc5YXUT46F0iKu8SGXq0bcwP5dz/h0Plj6enJqjz1Zbq2l5WaqYnrVbwWOWMyF3F47g==}
    engines: {node: '>=0.10.0'}
    requiresBuild: true

  /source-map@0.7.4:
    resolution: {integrity: sha512-l3BikUxvPOcn5E74dZiq5BGsTb5yEwhaTSzccU6t4sDOH8NWJCstKO5QT2CvtFoK6F0saL7p9xHAqHOlCPJygA==}
    engines: {node: '>= 8'}
    dev: true

  /source-map@0.8.0-beta.0:
    resolution: {integrity: sha512-2ymg6oRBpebeZi9UUNsgQ89bhx01TcTkmNTGnNO88imTmbSgy4nfujrgVEFKWpMTEGA11EDkTt7mqObTPdigIA==}
    engines: {node: '>= 8'}
    dependencies:
      whatwg-url: 7.1.0
    dev: false

  /sourcemap-codec@1.4.8:
    resolution: {integrity: sha512-9NykojV5Uih4lgo5So5dtw+f0JgJX30KCNI8gwhz2J9A15wD0Ml6tjHKwf6fTSa6fAdVBdZeNOs9eJ71qCk8vA==}
    deprecated: Please use @jridgewell/sourcemap-codec instead
    dev: false

  /space-separated-tokens@2.0.2:
    resolution: {integrity: sha512-PEGlAwrG8yXGXRjW32fGbg66JAlOAwbObuqVoJpv/mRgoWDQfgH1wDPvtzWyUSNAXBGSk8h755YDbbcEy3SH2Q==}
    dev: false

  /split@0.3.3:
    resolution: {integrity: sha512-wD2AeVmxXRBoX44wAycgjVpMhvbwdI2aZjCkvfNcH1YqHQvJVa1duWc73OyVGJUc05fhFaTZeQ/PYsrmyH0JVA==}
    dependencies:
      through: 2.3.8
    dev: true

  /sprintf-js@1.0.3:
    resolution: {integrity: sha512-D9cPgkvLlV3t3IzL0D0YLvGA9Ahk4PcvVwUbN0dSGr1aP0Nrt4AEnTUbuGvquEC0mA64Gqt1fzirlRs5ibXx8g==}
    dev: true

  /stack-utils@2.0.5:
    resolution: {integrity: sha512-xrQcmYhOsn/1kX+Vraq+7j4oE2j/6BFscZ0etmYg81xuM8Gq0022Pxb8+IqgOFUIaxHs0KaSb7T1+OegiNrNFA==}
    engines: {node: '>=10'}
    dependencies:
      escape-string-regexp: 2.0.0
    dev: true

  /stack-utils@2.0.6:
    resolution: {integrity: sha512-XlkWvfIm6RmsWtNJx+uqtKLS8eqFbxUg0ZzLXqY0caEy9l7hruX8IpiDnjsLavoBgqCCR71TqWO8MaXYheJ3RQ==}
    engines: {node: '>=10'}
    dependencies:
      escape-string-regexp: 2.0.0
    dev: true

  /stop-iteration-iterator@1.0.0:
    resolution: {integrity: sha512-iCGQj+0l0HOdZ2AEeBADlsRC+vsnDsZsbdSiH1yNSjcfKM7fdpCMfqAL/dwF5BLiw/XhRft/Wax6zQbhq2BcjQ==}
    engines: {node: '>= 0.4'}
    dependencies:
      internal-slot: 1.0.5
    dev: true

  /stream-combiner@0.0.4:
    resolution: {integrity: sha512-rT00SPnTVyRsaSz5zgSPma/aHSOic5U1prhYdRy5HS2kTZviFpmDgzilbtsJsxiroqACmayynDN/9VzIbX5DOw==}
    dependencies:
      duplexer: 0.1.2
    dev: true

  /string-argv@0.3.1:
    resolution: {integrity: sha512-a1uQGz7IyVy9YwhqjZIZu1c8JO8dNIe20xBmSS6qu9kv++k3JGzCVmprbNN5Kn+BgzD5E7YYwg1CcjuJMRNsvg==}
    engines: {node: '>=0.6.19'}
    dev: true

  /string-length@4.0.2:
    resolution: {integrity: sha512-+l6rNN5fYHNhZZy41RXsYptCjA2Igmq4EG7kZAYFQI1E1VTXarr6ZPXBg6eq7Y6eK4FEhY6AJlyuFIb/v/S0VQ==}
    engines: {node: '>=10'}
    dependencies:
      char-regex: 1.0.2
      strip-ansi: 6.0.1
    dev: true

  /string-width@4.2.3:
    resolution: {integrity: sha512-wKyQRQpjJ0sIp62ErSZdGsjMJWsap5oRNihHhu6G7JVO/9jIB6UyevL+tXuOqrng8j/cxKTWyWUwvSTriiZz/g==}
    engines: {node: '>=8'}
    dependencies:
      emoji-regex: 8.0.0
      is-fullwidth-code-point: 3.0.0
      strip-ansi: 6.0.1
    dev: true

  /string.prototype.matchall@4.0.8:
    resolution: {integrity: sha512-6zOCOcJ+RJAQshcTvXPHoxoQGONa3e/Lqx90wUA+wEzX78sg5Bo+1tQo4N0pohS0erG9qtCqJDjNCQBjeWVxyg==}
    dependencies:
      call-bind: 1.0.2
      define-properties: 1.2.0
      es-abstract: 1.21.2
      get-intrinsic: 1.2.0
      has-symbols: 1.0.3
      internal-slot: 1.0.5
      regexp.prototype.flags: 1.4.3
      side-channel: 1.0.4
    dev: false

  /string.prototype.trim@1.2.7:
    resolution: {integrity: sha512-p6TmeT1T3411M8Cgg9wBTMRtY2q9+PNy9EV1i2lIXUN/btt763oIfxwN3RR8VU6wHX8j/1CFy0L+YuThm6bgOg==}
    engines: {node: '>= 0.4'}
    dependencies:
      call-bind: 1.0.2
      define-properties: 1.2.0
      es-abstract: 1.21.2

  /string.prototype.trimend@1.0.6:
    resolution: {integrity: sha512-JySq+4mrPf9EsDBEDYMOb/lM7XQLulwg5R/m1r0PXEFqrV0qHvl58sdTilSXtKOflCsK2E8jxf+GKC0T07RWwQ==}
    dependencies:
      call-bind: 1.0.2
      define-properties: 1.2.0
      es-abstract: 1.21.2

  /string.prototype.trimstart@1.0.6:
    resolution: {integrity: sha512-omqjMDaY92pbn5HOX7f9IccLA+U1tA9GvtU4JrodiXFfYB7jPzzHpRzpglLAjtUV6bB557zwClJezTqnAiYnQA==}
    dependencies:
      call-bind: 1.0.2
      define-properties: 1.2.0
      es-abstract: 1.21.2

  /string_decoder@1.1.1:
    resolution: {integrity: sha512-n/ShnvDi6FHbbVfviro+WojiFzv+s8MPMHBczVePfUpDJLwoLT0ht1l4YwBCbi8pJAveEEdnkHyPyTP/mzRfwg==}
    dependencies:
      safe-buffer: 5.1.2
    dev: true

  /stringify-object@3.3.0:
    resolution: {integrity: sha512-rHqiFh1elqCQ9WPLIC8I0Q/g/wj5J1eMkyoiD6eoQApWHP0FtlK7rqnhmabL5VUY9JQCcqwwvlOaSuutekgyrw==}
    engines: {node: '>=4'}
    dependencies:
      get-own-enumerable-property-symbols: 3.0.2
      is-obj: 1.0.1
      is-regexp: 1.0.0
    dev: false

  /strip-ansi@6.0.1:
    resolution: {integrity: sha512-Y38VPSHcqkFrCpFnQ9vuSXmquuv5oXOKpGeT6aGrr3o3Gc9AlVa6JBfUSOCnbxGGZF+/0ooI7KrPuUSztUdU5A==}
    engines: {node: '>=8'}
    dependencies:
      ansi-regex: 5.0.1
    dev: true

  /strip-bom@4.0.0:
    resolution: {integrity: sha512-3xurFv5tEgii33Zi8Jtp55wEIILR9eh34FAW00PZf+JnSsTmV/ioewSgQl97JHvgjoRGwPShsWm+IdrxB35d0w==}
    engines: {node: '>=8'}
    dev: true

  /strip-comments@2.0.1:
    resolution: {integrity: sha512-ZprKx+bBLXv067WTCALv8SSz5l2+XhpYCsVtSqlMnkAXMWDq+/ekVbl1ghqP9rUHTzv6sm/DwCOiYutU/yp1fw==}
    engines: {node: '>=10'}
    dev: false

  /strip-final-newline@2.0.0:
    resolution: {integrity: sha512-BrpvfNAE3dcvq7ll3xVumzjKjZQ5tI1sEUIKr3Uoks0XUl45St3FlatVqef9prk4jRDzhW6WZg+3bk93y6pLjA==}
    engines: {node: '>=6'}
    dev: true

  /strip-indent@3.0.0:
    resolution: {integrity: sha512-laJTa3Jb+VQpaC6DseHhF7dXVqHTfJPCRDaEbid/drOhgitgYku/letMUqOXFoWV0zIIUbjpdH2t+tYj4bQMRQ==}
    engines: {node: '>=8'}
    dependencies:
      min-indent: 1.0.1
    dev: true

  /strip-json-comments@3.1.1:
    resolution: {integrity: sha512-6fPc+R4ihwqP6N/aIv2f1gMH8lOVtWQHoqC4yK6oSDVVocumAsfCqjkXnqiYMhmMwS/mEHLp7Vehlt3ql6lEig==}
    engines: {node: '>=8'}
    dev: true

  /strip-literal@0.4.2:
    resolution: {integrity: sha512-pv48ybn4iE1O9RLgCAN0iU4Xv7RlBTiit6DKmMiErbs9x1wH6vXBs45tWc0H5wUIF6TLTrKweqkmYF/iraQKNw==}
    dependencies:
      acorn: 8.8.2
    dev: true

  /style-to-object@0.3.0:
    resolution: {integrity: sha512-CzFnRRXhzWIdItT3OmF8SQfWyahHhjq3HwcMNCNLn+N7klOOqPjMeG/4JSu77D7ypZdGvSzvkrbyeTMizz2VrA==}
    dependencies:
      inline-style-parser: 0.1.1
    dev: true

  /style-to-object@0.4.0:
    resolution: {integrity: sha512-dAjq2m87tPn/TcYTeqMhXJRhu96WYWcxMFQxs3Y9jfYpq2jG+38u4tj0Lst6DOiYXmDuNxVJ2b1Z2uPC6wTEeg==}
    dependencies:
      inline-style-parser: 0.1.1
    dev: false

  /supports-color@5.5.0:
    resolution: {integrity: sha512-QjVjwdXIt408MIiAqCX4oUKsgU2EqAGzs2Ppkm4aQYbjm+ZEWEcW4SfFNTr4uMNZma0ey4f5lgLrkB0aX0QMow==}
    engines: {node: '>=4'}
    dependencies:
      has-flag: 3.0.0

  /supports-color@7.2.0:
    resolution: {integrity: sha512-qpCAvRl9stuOHveKsn7HncJRvv501qIacKzQlO/+Lwxc9+0q2wLyv4Dfvt80/DPn2pqOBsJdDiogXGR9+OvwRw==}
    engines: {node: '>=8'}
    dependencies:
      has-flag: 4.0.0

  /supports-color@8.1.1:
    resolution: {integrity: sha512-MpUEN2OodtUzxvKQl72cUF7RQ5EiHsGvSsVG0ia9c5RbWGL2CI4C7EpPS8UTBIplnlzZiNuV56w+FuNxy3ty2Q==}
    engines: {node: '>=10'}
    dependencies:
      has-flag: 4.0.0
    dev: true

  /supports-hyperlinks@2.3.0:
    resolution: {integrity: sha512-RpsAZlpWcDwOPQA22aCH4J0t7L8JmAvsCxfOSEwm7cQs3LshN36QaTkwd70DnBOXDWGssw2eUoc8CaRWT0XunA==}
    engines: {node: '>=8'}
    dependencies:
      has-flag: 4.0.0
      supports-color: 7.2.0
    dev: true

  /supports-preserve-symlinks-flag@1.0.0:
    resolution: {integrity: sha512-ot0WnXS9fgdkgIcePe6RHNk1WA8+muPa6cSjeR3V8K27q9BB1rTE3R1p7Hv0z1ZyAc8s6Vvv8DIyWf681MAt0w==}
    engines: {node: '>= 0.4'}

  /svelte-dnd-action@0.9.11:
    resolution: {integrity: sha512-hkuBs8rT0yVD0Xq9p9GxeHN1zYD8r7oZO872VQHg7DJe3cAYwus4WXpx3DNYZiTcLcIOmDw3BVNdKvAl/B6VPg==}
    dev: false

  /symbol-tree@3.2.4:
    resolution: {integrity: sha512-9QNk5KwDF+Bvz+PyObkmSYjI5ksVUYtjW7AU22r2NKcfLJcXp96hkDWU3+XndOsUb+AQ9QhfzfCT2O+CNWT5Tw==}
    dev: true

  /tapable@1.1.3:
    resolution: {integrity: sha512-4WK/bYZmj8xLr+HUCODHGF1ZFzsYffasLUgEiMBY4fgtltdO6B4WJtlSbPaDTLpYTcGVwM2qLnFTICEcNxs3kA==}
    engines: {node: '>=6'}
    dev: true

  /temp-dir@2.0.0:
    resolution: {integrity: sha512-aoBAniQmmwtcKp/7BzsH8Cxzv8OL736p7v1ihGb5e9DJ9kTwGWHrQrVB5+lfVDzfGrdRzXch+ig7LHaY1JTOrg==}
    engines: {node: '>=8'}
    dev: false

  /tempy@0.6.0:
    resolution: {integrity: sha512-G13vtMYPT/J8A4X2SjdtBTphZlrp1gKv6hZiOjw14RCWg6GbHuQBGtjlx75xLbYV/wEc0D7G5K4rxKP/cXk8Bw==}
    engines: {node: '>=10'}
    dependencies:
      is-stream: 2.0.1
      temp-dir: 2.0.0
      type-fest: 0.16.0
      unique-string: 2.0.0
    dev: false

  /terminal-link@2.1.1:
    resolution: {integrity: sha512-un0FmiRUQNr5PJqy9kP7c40F5BOfpGlYTrxonDChEZB7pzZxRNp/bt+ymiy9/npwXya9KH99nJ/GXFIiUkYGFQ==}
    engines: {node: '>=8'}
    dependencies:
      ansi-escapes: 4.3.2
      supports-hyperlinks: 2.3.0
    dev: true

  /terser@5.16.8:
    resolution: {integrity: sha512-QI5g1E/ef7d+PsDifb+a6nnVgC4F22Bg6T0xrBrz6iloVB4PUkkunp6V8nzoOOZJIzjWVdAGqCdlKlhLq/TbIA==}
    engines: {node: '>=10'}
    hasBin: true
    dependencies:
      '@jridgewell/source-map': 0.3.2
      acorn: 8.8.2
      commander: 2.20.3
      source-map-support: 0.5.21
    dev: false

  /test-exclude@6.0.0:
    resolution: {integrity: sha512-cAGWPIyOHU6zlmg88jwm7VRyXnMN7iV68OGAbYDk/Mh/xC/pzVPlQtY6ngoIH/5/tciuhGfvESU8GrHrcxD56w==}
    engines: {node: '>=8'}
    dependencies:
      '@istanbuljs/schema': 0.1.3
      glob: 7.2.3
      minimatch: 3.1.2
    dev: true

  /text-table@0.2.0:
    resolution: {integrity: sha512-N+8UisAXDGk8PFXP4HAzVR9nbfmVJ3zYLAWiTIoqC5v5isinhr+r5uaO8+7r3BMfuNIufIsA7RdpVgacC2cSpw==}
    dev: true

  /throat@6.0.1:
    resolution: {integrity: sha512-8hmiGIJMDlwjg7dlJ4yKGLK8EsYqKgPWbG3b4wjJddKNwc7N7Dpn08Df4szr/sZdMVeOstrdYSsqzX6BYbcB+w==}
    dev: true

  /through@2.3.8:
    resolution: {integrity: sha512-w89qg7PI8wAdvX60bMDP+bFoD5Dvhm9oLheFp5O4a2QF0cSBGsBX4qZmadPMvVqlLJBBci+WqGGOAPvcDeNSVg==}
    dev: true

  /tiny-glob@0.2.9:
    resolution: {integrity: sha512-g/55ssRPUjShh+xkfx9UPDXqhckHEsHr4Vd9zX55oSdGZc/MD0m3sferOkwWtp98bv+kcVfEHtRJgBVJzelrzg==}
    dependencies:
      globalyzer: 0.1.0
      globrex: 0.1.2
    dev: false
    optional: true

  /tinybench@2.3.1:
    resolution: {integrity: sha512-hGYWYBMPr7p4g5IarQE7XhlyWveh1EKhy4wUBS1LrHXCKYgvz+4/jCqgmJqZxxldesn05vccrtME2RLLZNW7iA==}
    dev: true

  /tinybench@2.4.0:
    resolution: {integrity: sha512-iyziEiyFxX4kyxSp+MtY1oCH/lvjH3PxFN8PGCDeqcZWAJ/i+9y+nL85w99PxVzrIvew/GSkSbDYtiGVa85Afg==}
    dev: true

  /tinypool@0.3.0:
    resolution: {integrity: sha512-NX5KeqHOBZU6Bc0xj9Vr5Szbb1j8tUHIeD18s41aDJaPeC5QTdEhK0SpdpUrZlj2nv5cctNcSjaKNanXlfcVEQ==}
    engines: {node: '>=14.0.0'}
    dev: true

  /tinypool@0.3.1:
    resolution: {integrity: sha512-zLA1ZXlstbU2rlpA4CIeVaqvWq41MTWqLY3FfsAXgC8+f7Pk7zroaJQxDgxn1xNudKW6Kmj4808rPFShUlIRmQ==}
    engines: {node: '>=14.0.0'}
    dev: true

  /tinyspy@1.0.2:
    resolution: {integrity: sha512-bSGlgwLBYf7PnUsQ6WOc6SJ3pGOcd+d8AA6EUnLDDM0kWEstC1JIlSZA3UNliDXhd9ABoS7hiRBDCu+XP/sf1Q==}
    engines: {node: '>=14.0.0'}
    dev: true

  /tinyspy@1.1.1:
    resolution: {integrity: sha512-UVq5AXt/gQlti7oxoIg5oi/9r0WpF7DGEVwXgqWSMmyN16+e3tl5lIvTaOpJ3TAtu5xFzWccFRM4R5NaWHF+4g==}
    engines: {node: '>=14.0.0'}
    dev: true

  /tmpl@1.0.5:
    resolution: {integrity: sha512-3f0uOEAQwIqGuWW2MVzYg8fV/QNnc/IpuJNG837rLuczAaLVHslWHZQj4IGiEl5Hs3kkbhwL9Ab7Hrsmuj+Smw==}
    dev: true

  /to-fast-properties@2.0.0:
    resolution: {integrity: sha512-/OaKK0xYrs3DmxRYqL/yDc+FxFUVYhDlXMhRmv3z915w2HF1tnN1omB354j8VUGO/hbRzyD6Y3sA7v7GS/ceog==}
    engines: {node: '>=4'}

  /to-regex-range@5.0.1:
    resolution: {integrity: sha512-65P7iz6X5yEr1cwcgvQxbbIw7Uk3gOy5dIdtZ4rDveLqhrdJP+Li/Hx6tyK0NEb+2GCyneCMJiGqrADCSNk8sQ==}
    engines: {node: '>=8.0'}
    dependencies:
      is-number: 7.0.0

  /tough-cookie@4.1.2:
    resolution: {integrity: sha512-G9fqXWoYFZgTc2z8Q5zaHy/vJMjm+WV0AkAeHxVCQiEB1b+dGvWzFW6QV07cY5jQ5gRkeid2qIkzkxUnmoQZUQ==}
    engines: {node: '>=6'}
    dependencies:
      psl: 1.9.0
      punycode: 2.3.0
      universalify: 0.2.0
      url-parse: 1.5.10
    dev: true

  /tr46@1.0.1:
    resolution: {integrity: sha512-dTpowEjclQ7Kgx5SdBkqRzVhERQXov8/l9Ft9dVM9fmg0W0KQSVaXX9T4i6twCPNtYiZM53lpSSUAwJbFPOHxA==}
    dependencies:
      punycode: 2.3.0
    dev: false

  /tr46@2.1.0:
    resolution: {integrity: sha512-15Ih7phfcdP5YxqiB+iDtLoaTz4Nd35+IiAv0kQ5FNKHzXgdWqPoTIqEDDJmXceQt4JZk6lVPT8lnDlPpGDppw==}
    engines: {node: '>=8'}
    dependencies:
      punycode: 2.3.0
    dev: true

  /tr46@3.0.0:
    resolution: {integrity: sha512-l7FvfAHlcmulp8kr+flpQZmVwtu7nfRV7NZujtN0OqES8EL4O4e0qqzL0DC5gAvx/ZC/9lk6rhcUwYvkBnBnYA==}
    engines: {node: '>=12'}
    dependencies:
      punycode: 2.3.0
    dev: true

  /trim-lines@3.0.1:
    resolution: {integrity: sha512-kRj8B+YHZCc9kQYdWfJB2/oUl9rA99qbowYYBtr4ui4mZyAQ2JpvVBd/6U2YloATfqBhBTSMhTpgBHtU0Mf3Rg==}
    dev: false

  /trough@2.1.0:
    resolution: {integrity: sha512-AqTiAOLcj85xS7vQ8QkAV41hPDIJ71XJB4RCUrzo/1GM2CQwhkJGaf9Hgr7BOugMRpgGUrqRg/DrBDl4H40+8g==}
    dev: false

  /ts-toolbelt@9.6.0:
    resolution: {integrity: sha512-nsZd8ZeNUzukXPlJmTBwUAuABDe/9qtVDelJeT/qW0ow3ZS3BsQJtNkan1802aM9Uf68/Y8ljw86Hu0h5IUW3w==}
    dev: true

  /tsc-watch@6.0.0(typescript@5.0.4):
    resolution: {integrity: sha512-zgpju+/z5z29/kK5V28Nz16CMkX2voFOUxkTlCim/R25hxzbyUqu2NfTnmJBQfESBSPbEQUGqDdB9A8opAcB4A==}
    engines: {node: '>=12.12.0'}
    hasBin: true
    peerDependencies:
      typescript: '*'
    dependencies:
      cross-spawn: 7.0.3
      node-cleanup: 2.1.2
      ps-tree: 1.2.0
      string-argv: 0.3.1
      typescript: 5.0.4
    dev: true

  /tslib@1.14.1:
    resolution: {integrity: sha512-Xni35NKzjgMrwevysHTCArtLDpPvye8zV/0E4EyYn43P7/7qvQwPh9BGkHewbMulVntbigmcT7rdX3BNo9wRJg==}

  /tslib@2.4.1:
    resolution: {integrity: sha512-tGyy4dAjRIEwI7BzsB0lynWgOpfqjUdq91XXAlIWD2OwKBH7oCl/GZG/HT4BOHrTlPMOASlMQ7veyTqpmRcrNA==}

  /tsutils@3.21.0(typescript@4.8.3):
    resolution: {integrity: sha512-mHKK3iUXL+3UF6xL5k0PEhKRUBKPBCv/+RkEOpjRWxxx27KKRBmmA60A9pgOUvMi8GKhRMPEmjBRPzs2W7O1OA==}
    engines: {node: '>= 6'}
    peerDependencies:
      typescript: '>=2.8.0 || >= 3.2.0-dev || >= 3.3.0-dev || >= 3.4.0-dev || >= 3.5.0-dev || >= 3.6.0-dev || >= 3.6.0-beta || >= 3.7.0-dev || >= 3.7.0-beta'
    dependencies:
      tslib: 1.14.1
      typescript: 4.8.3
    dev: true

  /tsutils@3.21.0(typescript@5.0.4):
    resolution: {integrity: sha512-mHKK3iUXL+3UF6xL5k0PEhKRUBKPBCv/+RkEOpjRWxxx27KKRBmmA60A9pgOUvMi8GKhRMPEmjBRPzs2W7O1OA==}
    engines: {node: '>= 6'}
    peerDependencies:
      typescript: '>=2.8.0 || >= 3.2.0-dev || >= 3.3.0-dev || >= 3.4.0-dev || >= 3.5.0-dev || >= 3.6.0-dev || >= 3.6.0-beta || >= 3.7.0-dev || >= 3.7.0-beta'
    dependencies:
      tslib: 1.14.1
      typescript: 5.0.4
    dev: true

  /type-check@0.3.2:
    resolution: {integrity: sha512-ZCmOJdvOWDBYJlzAoFkC+Q0+bUyEOS1ltgp1MGU03fqHG+dbi9tBFU2Rd9QKiDZFAYrhPh2JUf7rZRIuHRKtOg==}
    engines: {node: '>= 0.8.0'}
    dependencies:
      prelude-ls: 1.1.2
    dev: true

  /type-check@0.4.0:
    resolution: {integrity: sha512-XleUoc9uwGXqjWwXaUTZAmzMcFZ5858QA2vvx1Ur5xIcixXIP+8LnFDgRplU30us6teqdlskFfu+ae4K79Ooew==}
    engines: {node: '>= 0.8.0'}
    dependencies:
      prelude-ls: 1.2.1
    dev: true

  /type-detect@4.0.8:
    resolution: {integrity: sha512-0fr/mIH1dlO+x7TlcMy+bIDqKPsw/70tVyeHW787goQjhmqaZe10uwLujubK9q9Lg6Fiho1KUKDYz0Z7k7g5/g==}
    engines: {node: '>=4'}
    dev: true

  /type-fest@0.16.0:
    resolution: {integrity: sha512-eaBzG6MxNzEn9kiwvtre90cXaNLkmadMWa1zQMs3XORCXNbsH/OewwbxC5ia9dCxIxnTAsSxXJaa/p5y8DlvJg==}
    engines: {node: '>=10'}
    dev: false

  /type-fest@0.20.2:
    resolution: {integrity: sha512-Ne+eE4r0/iWnpAxD852z3A+N0Bt5RN//NjJwRd2VFHEmrywxf5vsZlh4R6lixl6B+wz/8d+maTSAkN1FIkI3LQ==}
    engines: {node: '>=10'}
    dev: true

  /type-fest@0.21.3:
    resolution: {integrity: sha512-t0rzBq87m3fVcduHDUFhKmyyX+9eo6WQjZvf51Ea/M0Q7+T374Jp1aUiyUl0GKxp8M/OETVHSDvmkyPgvX+X2w==}
    engines: {node: '>=10'}
    dev: true

  /typed-array-length@1.0.4:
    resolution: {integrity: sha512-KjZypGq+I/H7HI5HlOoGHkWUUGq+Q0TPhQurLbyrVrvnKTBgzLhIJ7j6J/XTQOi0d1RjyZ0wdas8bKs2p0x3Ng==}
    dependencies:
      call-bind: 1.0.2
      for-each: 0.3.3
      is-typed-array: 1.1.10

  /typed-emitter@2.1.0:
    resolution: {integrity: sha512-g/KzbYKbH5C2vPkaXGu8DJlHrGKHLsM25Zg9WuC9pMGfuvT+X25tZQWo5fK1BjBm8+UrVE9LDCvaY0CQk+fXDA==}
    optionalDependencies:
      rxjs: 7.8.0
    dev: true

  /typedarray-to-buffer@3.1.5:
    resolution: {integrity: sha512-zdu8XMNEDepKKR+XYOXAVPtWui0ly0NtohUscw+UmaHiAWT8hrV1rr//H6V+0DvJ3OQ19S979M0laLfX8rm82Q==}
    dependencies:
      is-typedarray: 1.0.0
    dev: true

  /typedoc@0.24.1(typescript@5.0.4):
    resolution: {integrity: sha512-u4HwjZcSQhQSkkhLjgcs0ooAf6HrFVLDHHrwU2xZW8WxH0KnGZlNkaWxiOcK5Gagj7mxJSgwWx0dv8ACDAOXAQ==}
    engines: {node: '>= 14.14'}
    hasBin: true
    peerDependencies:
      typescript: 4.6.x || 4.7.x || 4.8.x || 4.9.x || 5.0.x
    dependencies:
      lunr: 2.3.9
      marked: 4.3.0
      minimatch: 7.4.6
      shiki: 0.14.1
      typescript: 5.0.4
    dev: false

  /typescript@4.8.3:
    resolution: {integrity: sha512-goMHfm00nWPa8UvR/CPSvykqf6dVV8x/dp0c5mFTMTIu0u0FlGWRioyy7Nn0PGAdHxpJZnuO/ut+PpQ8UiHAig==}
    engines: {node: '>=4.2.0'}
    hasBin: true

  /typescript@5.0.4:
    resolution: {integrity: sha512-cW9T5W9xY37cc+jfEnaUvX91foxtHkza3Nw3wkoF4sSlKn0MONdkdEndig/qPBWXNkmplh3NzayQzCiHM4/hqw==}
    engines: {node: '>=12.20'}
    hasBin: true

  /ulid@2.3.0:
    resolution: {integrity: sha512-keqHubrlpvT6G2wH0OEfSW4mquYRcbe/J8NMmveoQOjUqmo+hXtO+ORCpWhdbZ7k72UtY61BL7haGxW6enBnjw==}
    hasBin: true
    dev: false

  /unbox-primitive@1.0.2:
    resolution: {integrity: sha512-61pPlCD9h51VoreyJ0BReideM3MDKMKnh6+V9L08331ipq6Q8OFXZYiqP6n/tbHx4s5I9uRhcye6BrbkizkBDw==}
    dependencies:
      call-bind: 1.0.2
      has-bigints: 1.0.2
      has-symbols: 1.0.3
      which-boxed-primitive: 1.0.2

  /undici@5.10.0:
    resolution: {integrity: sha512-c8HsD3IbwmjjbLvoZuRI26TZic+TSEe8FPMLLOkN1AfYRhdjnKBU6yL+IwcSCbdZiX4e5t0lfMDLDCqj4Sq70g==}
    engines: {node: '>=12.18'}
    dev: false
    optional: true

  /unicode-canonical-property-names-ecmascript@2.0.0:
    resolution: {integrity: sha512-yY5PpDlfVIU5+y/BSCxAJRBIS1Zc2dDG3Ujq+sR0U+JjUevW2JhocOF+soROYDSaAezOzOKuyyixhD6mBknSmQ==}
    engines: {node: '>=4'}

  /unicode-match-property-ecmascript@2.0.0:
    resolution: {integrity: sha512-5kaZCrbp5mmbz5ulBkDkbY0SsPOjKqVS35VpL9ulMPfSl0J0Xsm+9Evphv9CoIZFwre7aJoa94AY6seMKGVN5Q==}
    engines: {node: '>=4'}
    dependencies:
      unicode-canonical-property-names-ecmascript: 2.0.0
      unicode-property-aliases-ecmascript: 2.1.0

  /unicode-match-property-value-ecmascript@2.1.0:
    resolution: {integrity: sha512-qxkjQt6qjg/mYscYMC0XKRn3Rh0wFPlfxB0xkt9CfyTvpX1Ra0+rAmdX2QyAobptSEvuy4RtpPRui6XkV+8wjA==}
    engines: {node: '>=4'}

  /unicode-property-aliases-ecmascript@2.1.0:
    resolution: {integrity: sha512-6t3foTQI9qne+OZoVQB/8x8rk2k1eVy1gRXhV3oFQ5T6R1dqQ1xtin3XqSlx3+ATBkliTaR/hHyJBm+LVPNM8w==}
    engines: {node: '>=4'}

  /unified@10.1.2:
    resolution: {integrity: sha512-pUSWAi/RAnVy1Pif2kAoeWNBa3JVrx0MId2LASj8G+7AiHWoKZNTomq6LG326T68U7/e263X6fTdcXIy7XnF7Q==}
    dependencies:
      '@types/unist': 2.0.6
      bail: 2.0.2
      extend: 3.0.2
      is-buffer: 2.0.5
      is-plain-obj: 4.1.0
      trough: 2.1.0
      vfile: 5.3.6
    dev: false

  /unique-string@2.0.0:
    resolution: {integrity: sha512-uNaeirEPvpZWSgzwsPGtU2zVSTrn/8L5q/IexZmH0eH6SA73CmAA5U4GwORTxQAZs95TAXLNqeLoPPNO5gZfWg==}
    engines: {node: '>=8'}
    dependencies:
      crypto-random-string: 2.0.0
    dev: false

  /unist-builder@3.0.0:
    resolution: {integrity: sha512-GFxmfEAa0vi9i5sd0R2kcrI9ks0r82NasRq5QHh2ysGngrc6GiqD5CDf1FjPenY4vApmFASBIIlk/jj5J5YbmQ==}
    dependencies:
      '@types/unist': 2.0.6
    dev: false

  /unist-util-find-after@4.0.0:
    resolution: {integrity: sha512-gfpsxKQde7atVF30n5Gff2fQhAc4/HTOV4CvkXpTg9wRfQhZWdXitpyXHWB6YcYgnsxLx+4gGHeVjCTAAp9sjw==}
    dependencies:
      '@types/unist': 2.0.6
      unist-util-is: 5.1.1
    dev: false

  /unist-util-generated@2.0.0:
    resolution: {integrity: sha512-TiWE6DVtVe7Ye2QxOVW9kqybs6cZexNwTwSMVgkfjEReqy/xwGpAXb99OxktoWwmL+Z+Epb0Dn8/GNDYP1wnUw==}
    dev: false

  /unist-util-is@5.1.1:
    resolution: {integrity: sha512-F5CZ68eYzuSvJjGhCLPL3cYx45IxkqXSetCcRgUXtbcm50X2L9oOWQlfUfDdAf+6Pd27YDblBfdtmsThXmwpbQ==}
    dev: false

  /unist-util-position@4.0.3:
    resolution: {integrity: sha512-p/5EMGIa1qwbXjA+QgcBXaPWjSnZfQ2Sc3yBEEfgPwsEmJd8Qh+DSk3LGnmOM4S1bY2C0AjmMnB8RuEYxpPwXQ==}
    dependencies:
      '@types/unist': 2.0.6
    dev: false

  /unist-util-remove-position@4.0.1:
    resolution: {integrity: sha512-0yDkppiIhDlPrfHELgB+NLQD5mfjup3a8UYclHruTJWmY74je8g+CIFr79x5f6AkmzSwlvKLbs63hC0meOMowQ==}
    dependencies:
      '@types/unist': 2.0.6
      unist-util-visit: 4.1.1
    dev: false

  /unist-util-select@4.0.1:
    resolution: {integrity: sha512-zPozyEo5vr1csbHf1TqlQrnuLVJ0tNMo63og3HrnINh2+OIDAgQpqHVr+0BMw1DIVHJV8ft/e6BZqtvD1Y5enw==}
    dependencies:
      '@types/unist': 2.0.6
      css-selector-parser: 1.4.1
      nth-check: 2.1.1
      unist-util-is: 5.1.1
      zwitch: 2.0.4
    dev: false

  /unist-util-stringify-position@3.0.2:
    resolution: {integrity: sha512-7A6eiDCs9UtjcwZOcCpM4aPII3bAAGv13E96IkawkOAW0OhH+yRxtY0lzo8KiHpzEMfH7Q+FizUmwp8Iqy5EWg==}
    dependencies:
      '@types/unist': 2.0.6
    dev: false

  /unist-util-visit-parents@5.1.1:
    resolution: {integrity: sha512-gks4baapT/kNRaWxuGkl5BIhoanZo7sC/cUT/JToSRNL1dYoXRFl75d++NkjYk4TAu2uv2Px+l8guMajogeuiw==}
    dependencies:
      '@types/unist': 2.0.6
      unist-util-is: 5.1.1
    dev: false

  /unist-util-visit@4.1.1:
    resolution: {integrity: sha512-n9KN3WV9k4h1DxYR1LoajgN93wpEi/7ZplVe02IoB4gH5ctI1AaF2670BLHQYbwj+pY83gFtyeySFiyMHJklrg==}
    dependencies:
      '@types/unist': 2.0.6
      unist-util-is: 5.1.1
      unist-util-visit-parents: 5.1.1
    dev: false

  /universalify@0.2.0:
    resolution: {integrity: sha512-CJ1QgKmNg3CwvAv/kOFmtnEN05f0D/cn9QntgNOQlQF9dgvVTHj3t+8JPdjqawCHk7V/KA+fbUqzZ9XWhcqPUg==}
    engines: {node: '>= 4.0.0'}
    dev: true

  /universalify@2.0.0:
    resolution: {integrity: sha512-hAZsKq7Yy11Zu1DE0OzWjw7nnLZmJZYTDZZyEFHZdUhV8FkH5MCfoU1XMaxXovpyW5nq5scPqq0ZDP9Zyl04oQ==}
    engines: {node: '>= 10.0.0'}
    dev: false

  /upath@1.2.0:
    resolution: {integrity: sha512-aZwGpamFO61g3OlfT7OQCHqhGnW43ieH9WZeP7QxN/G/jS4jfqUkZxoryvJgVPEcrl5NL/ggHsSmLMHuH64Lhg==}
    engines: {node: '>=4'}
    dev: false

  /update-browserslist-db@1.0.10(browserslist@4.21.5):
    resolution: {integrity: sha512-OztqDenkfFkbSG+tRxBeAnCVPckDBcvibKd35yDONx6OU8N7sqgwc7rCbkJ/WcYtVRZ4ba68d6byhC21GFh7sQ==}
    hasBin: true
    peerDependencies:
      browserslist: '>= 4.21.0'
    dependencies:
      browserslist: 4.21.5
      escalade: 3.1.1
      picocolors: 1.0.0

  /update-browserslist-db@1.0.9(browserslist@4.21.4):
    resolution: {integrity: sha512-/xsqn21EGVdXI3EXSum1Yckj3ZVZugqyOZQ/CxYPBD/R+ko9NSUScf8tFF4dOKY+2pvSSJA/S+5B8s4Zr4kyvg==}
    hasBin: true
    peerDependencies:
      browserslist: '>= 4.21.0'
    dependencies:
      browserslist: 4.21.4
      escalade: 3.1.1
      picocolors: 1.0.0

  /uri-js@4.4.1:
    resolution: {integrity: sha512-7rKUyy33Q1yc98pQ1DAmLtwX109F7TIfWlW1Ydo8Wl1ii1SeHieeh0HHfPeL2fMXK6z0s8ecKs9frCuLJvndBg==}
    dependencies:
      punycode: 2.3.0

  /url-parse@1.5.10:
    resolution: {integrity: sha512-WypcfiRhfeUP9vvF0j6rw0J3hrWrw6iZv3+22h6iRMJ/8z1Tj6XfLP4DsUix5MhMPnXpiHDoKyoZ/bdCkwBCiQ==}
    dependencies:
      querystringify: 2.2.0
      requires-port: 1.0.0
    dev: true

  /util-deprecate@1.0.2:
    resolution: {integrity: sha512-EPD5q1uXyFxJpCrLnCc1nHnq3gOa6DZBocAIiI2TaSCA7VCJ1UJDMagCzIkXNsUYfD1daK//LTEQ8xiIbrHtcw==}
    dev: true

  /uvu@0.5.6:
    resolution: {integrity: sha512-+g8ENReyr8YsOc6fv/NVJs2vFdHBnBNdfE49rshrTzDWOlUx4Gq7KOS2GD8eqhy2j+Ejq29+SbKH8yjkAqXqoA==}
    engines: {node: '>=8'}
    hasBin: true
    dependencies:
      dequal: 2.0.3
      diff: 5.1.0
      kleur: 4.1.5
      sade: 1.8.1
    dev: false

  /v8-to-istanbul@8.1.1:
    resolution: {integrity: sha512-FGtKtv3xIpR6BYhvgH8MI/y78oT7d8Au3ww4QIxymrCtZEh5b8gCw2siywE+puhEmuWKDtmfrvF5UlB298ut3w==}
    engines: {node: '>=10.12.0'}
    dependencies:
      '@types/istanbul-lib-coverage': 2.0.4
      convert-source-map: 1.8.0
      source-map: 0.7.4
    dev: true

  /v8-to-istanbul@9.0.1:
    resolution: {integrity: sha512-74Y4LqY74kLE6IFyIjPtkSTWzUZmj8tdHT9Ii/26dvQ6K9Dl2NbEfj0XgU2sHCtKgt5VupqhlO/5aWuqS+IY1w==}
    engines: {node: '>=10.12.0'}
    dependencies:
      '@jridgewell/trace-mapping': 0.3.15
      '@types/istanbul-lib-coverage': 2.0.4
      convert-source-map: 1.8.0
    dev: true

  /validate-html-nesting@1.2.1:
    resolution: {integrity: sha512-T1ab131NkP3BfXB7KUSgV7Rhu81R2id+L6NaJ7NypAAG5iV6gXnPpQE5RK1fvb+3JYsPTL+ihWna5sr5RN9gaQ==}
    dev: true

  /vfile-location@4.0.1:
    resolution: {integrity: sha512-JDxPlTbZrZCQXogGheBHjbRWjESSPEak770XwWPfw5mTc1v1nWGLB/apzZxsx8a0SJVfF8HK8ql8RD308vXRUw==}
    dependencies:
      '@types/unist': 2.0.6
      vfile: 5.3.6
    dev: false

  /vfile-message@3.1.3:
    resolution: {integrity: sha512-0yaU+rj2gKAyEk12ffdSbBfjnnj+b1zqTBv3OQCTn8yEB02bsPizwdBPrLJjHnK+cU9EMMcUnNv938XcZIkmdA==}
    dependencies:
      '@types/unist': 2.0.6
      unist-util-stringify-position: 3.0.2
    dev: false

  /vfile@5.3.6:
    resolution: {integrity: sha512-ADBsmerdGBs2WYckrLBEmuETSPyTD4TuLxTrw0DvjirxW1ra4ZwkbzG8ndsv3Q57smvHxo677MHaQrY9yxH8cA==}
    dependencies:
      '@types/unist': 2.0.6
      is-buffer: 2.0.5
      unist-util-stringify-position: 3.0.2
      vfile-message: 3.1.3
    dev: false

  /vite-plugin-pwa@0.14.7(vite@4.2.1)(workbox-build@6.5.4)(workbox-window@6.5.4):
    resolution: {integrity: sha512-dNJaf0fYOWncmjxv9HiSa2xrSjipjff7IkYE5oIUJ2x5HKu3cXgA8LRgzOwTc5MhwyFYRSU0xyN0Phbx3NsQYw==}
    peerDependencies:
      vite: ^3.1.0 || ^4.0.0
      workbox-build: ^6.5.4
      workbox-window: ^6.5.4
    dependencies:
      '@rollup/plugin-replace': 5.0.2(rollup@3.20.2)
      debug: 4.3.4
      fast-glob: 3.2.12
      pretty-bytes: 6.1.0
      rollup: 3.20.2
      vite: 4.2.1
      workbox-build: 6.5.4
      workbox-window: 6.5.4
    transitivePeerDependencies:
      - supports-color
    dev: false

  /vite-plugin-solid@2.3.0(solid-js@1.7.3)(vite@4.2.1):
    resolution: {integrity: sha512-N2sa54C3UZC2nN5vpj5o6YP+XdIAZW6n6xv8OasxNAcAJPFeZT7EOVvumL0V4c8hBz1yuYniMWdESY8807fVSg==}
    peerDependencies:
      solid-js: ^1.3.17
      vite: ^3.0.0
    dependencies:
      '@babel/core': 7.19.1
      '@babel/preset-typescript': 7.18.6(@babel/core@7.19.1)
      babel-preset-solid: 1.5.5(@babel/core@7.19.1)
      merge-anything: 5.0.4
      solid-js: 1.7.3
      solid-refresh: 0.4.1(solid-js@1.7.3)
      vite: 4.2.1
    transitivePeerDependencies:
      - supports-color
    dev: true

  /vite-plugin-solid@2.6.1(solid-js@1.7.3)(vite@4.2.1):
    resolution: {integrity: sha512-/khM/ha3B5/pTWQWVJd/0n6ODPIrOcajwhbrD8Gnv37XmJJssu+KA8ssN73raMIicf2eiQKiTAV39w7dSl4Irg==}
    peerDependencies:
      solid-js: ^1.3.17 || ^1.4.0 || ^1.5.0 || ^1.6.0
      vite: ^3.0.0 || ^4.0.0
    dependencies:
      '@babel/core': 7.21.3
      '@babel/preset-typescript': 7.21.0(@babel/core@7.21.3)
      '@types/babel__core': 7.20.0
      babel-preset-solid: 1.6.13(@babel/core@7.21.3)
      merge-anything: 5.1.4
      solid-js: 1.7.3
      solid-refresh: 0.5.2(solid-js@1.7.3)
      vite: 4.2.1
      vitefu: 0.2.4(vite@4.2.1)
    transitivePeerDependencies:
      - supports-color
    dev: true

  /vite@3.0.9:
    resolution: {integrity: sha512-waYABTM+G6DBTCpYAxvevpG50UOlZuynR0ckTK5PawNVt7ebX6X7wNXHaGIO6wYYFXSM7/WcuFuO2QzhBB6aMw==}
    engines: {node: ^14.18.0 || >=16.0.0}
    hasBin: true
    peerDependencies:
      less: '*'
      sass: '*'
      stylus: '*'
      terser: ^5.4.0
    peerDependenciesMeta:
      less:
        optional: true
      sass:
        optional: true
      stylus:
        optional: true
      terser:
        optional: true
    dependencies:
      esbuild: 0.14.54
      postcss: 8.4.16
      resolve: 1.22.1
      rollup: 2.77.3
    optionalDependencies:
      fsevents: 2.3.2
    dev: true

  /vite@3.2.5(@types/node@18.15.13):
    resolution: {integrity: sha512-4mVEpXpSOgrssFZAOmGIr85wPHKvaDAcXqxVxVRZhljkJOMZi1ibLibzjLHzJvcok8BMguLc7g1W6W/GqZbLdQ==}
    engines: {node: ^14.18.0 || >=16.0.0}
    hasBin: true
    peerDependencies:
      '@types/node': '>= 14'
      less: '*'
      sass: '*'
      stylus: '*'
      sugarss: '*'
      terser: ^5.4.0
    peerDependenciesMeta:
      '@types/node':
        optional: true
      less:
        optional: true
      sass:
        optional: true
      stylus:
        optional: true
      sugarss:
        optional: true
      terser:
        optional: true
    dependencies:
      '@types/node': 18.15.13
      esbuild: 0.15.18
      postcss: 8.4.21
      resolve: 1.22.1
      rollup: 2.79.1
    optionalDependencies:
      fsevents: 2.3.2
    dev: true

  /vite@4.2.1:
    resolution: {integrity: sha512-7MKhqdy0ISo4wnvwtqZkjke6XN4taqQ2TBaTccLIpOKv7Vp2h4Y+NpmWCnGDeSvvn45KxvWgGyb0MkHvY1vgbg==}
    engines: {node: ^14.18.0 || >=16.0.0}
    hasBin: true
    peerDependencies:
      '@types/node': '>= 14'
      less: '*'
      sass: '*'
      stylus: '*'
      sugarss: '*'
      terser: ^5.4.0
    peerDependenciesMeta:
      '@types/node':
        optional: true
      less:
        optional: true
      sass:
        optional: true
      stylus:
        optional: true
      sugarss:
        optional: true
      terser:
        optional: true
    dependencies:
      esbuild: 0.17.15
      postcss: 8.4.21
      resolve: 1.22.1
      rollup: 3.20.2
    optionalDependencies:
      fsevents: 2.3.2

  /vitefu@0.2.4(vite@4.2.1):
    resolution: {integrity: sha512-fanAXjSaf9xXtOOeno8wZXIhgia+CZury481LsDaV++lSvcU2R9Ch2bPh3PYFyoHW+w9LqAeYRISVQjUIew14g==}
    peerDependencies:
      vite: ^3.0.0 || ^4.0.0
    peerDependenciesMeta:
      vite:
        optional: true
    dependencies:
      vite: 4.2.1
    dev: true

  /vitest@0.24.3(jsdom@20.0.3):
    resolution: {integrity: sha512-aM0auuPPgMSstWvr851hB74g/LKaKBzSxcG3da7ejfZbx08Y21JpZmbmDYrMTCGhVZKqTGwzcnLMwyfz2WzkhQ==}
    engines: {node: '>=v14.16.0'}
    hasBin: true
    peerDependencies:
      '@edge-runtime/vm': '*'
      '@vitest/browser': '*'
      '@vitest/ui': '*'
      happy-dom: '*'
      jsdom: '*'
    peerDependenciesMeta:
      '@edge-runtime/vm':
        optional: true
      '@vitest/browser':
        optional: true
      '@vitest/ui':
        optional: true
      happy-dom:
        optional: true
      jsdom:
        optional: true
    dependencies:
      '@types/chai': 4.3.3
      '@types/chai-subset': 1.3.3
      '@types/node': 18.15.11
      chai: 4.3.6
      debug: 4.3.4
      jsdom: 20.0.3
      local-pkg: 0.4.2
      strip-literal: 0.4.2
      tinybench: 2.3.1
      tinypool: 0.3.0
      tinyspy: 1.0.2
      vite: 3.0.9
    transitivePeerDependencies:
      - less
      - sass
      - stylus
      - supports-color
      - terser
    dev: true

  /vitest@0.24.5(jsdom@20.0.3):
    resolution: {integrity: sha512-zw6JhPUHtLILQDe5Q39b/SzoITkG+R7hcFjuthp4xsi6zpmfQPOZcHodZ+3bqoWl4EdGK/p1fuMiEwdxgbGLOA==}
    engines: {node: '>=v14.16.0'}
    hasBin: true
    peerDependencies:
      '@edge-runtime/vm': '*'
      '@vitest/browser': '*'
      '@vitest/ui': '*'
      happy-dom: '*'
      jsdom: '*'
    peerDependenciesMeta:
      '@edge-runtime/vm':
        optional: true
      '@vitest/browser':
        optional: true
      '@vitest/ui':
        optional: true
      happy-dom:
        optional: true
      jsdom:
        optional: true
    dependencies:
      '@types/chai': 4.3.4
      '@types/chai-subset': 1.3.3
      '@types/node': 18.15.13
      chai: 4.3.7
      debug: 4.3.4
      jsdom: 20.0.3
      local-pkg: 0.4.3
      strip-literal: 0.4.2
      tinybench: 2.4.0
      tinypool: 0.3.1
      tinyspy: 1.1.1
      vite: 3.2.5(@types/node@18.15.13)
    transitivePeerDependencies:
      - less
      - sass
      - stylus
      - sugarss
      - supports-color
      - terser
    dev: true

  /vscode-oniguruma@1.7.0:
    resolution: {integrity: sha512-L9WMGRfrjOhgHSdOYgCt/yRMsXzLDJSL7BPrOZt73gU0iWO4mpqzqQzOz5srxqTvMBaR0XZTSrVWo4j55Rc6cA==}
    dev: false

  /vscode-textmate@8.0.0:
    resolution: {integrity: sha512-AFbieoL7a5LMqcnOF04ji+rpXadgOXnZsxQr//r83kLPr7biP7am3g9zbaZIaBGwBRWeSvoMD4mgPdX3e4NWBg==}
    dev: false

  /w3c-hr-time@1.0.2:
    resolution: {integrity: sha512-z8P5DvDNjKDoFIHK7q8r8lackT6l+jo/Ye3HOle7l9nICP9lf1Ci25fy9vHd0JOWewkIFzXIEig3TdKT7JQ5fQ==}
    deprecated: Use your platform's native performance.now() and performance.timeOrigin.
    dependencies:
      browser-process-hrtime: 1.0.0
    dev: true

  /w3c-xmlserializer@2.0.0:
    resolution: {integrity: sha512-4tzD0mF8iSiMiNs30BiLO3EpfGLZUT2MSX/G+o7ZywDzliWQ3OPtTZ0PTC3B3ca1UAf4cJMHB+2Bf56EriJuRA==}
    engines: {node: '>=10'}
    dependencies:
      xml-name-validator: 3.0.0
    dev: true

  /w3c-xmlserializer@4.0.0:
    resolution: {integrity: sha512-d+BFHzbiCx6zGfz0HyQ6Rg69w9k19nviJspaj4yNscGjrHu94sVP+aRm75yEbCh+r2/yR+7q6hux9LVtbuTGBw==}
    engines: {node: '>=14'}
    dependencies:
      xml-name-validator: 4.0.0
    dev: true

  /walker@1.0.8:
    resolution: {integrity: sha512-ts/8E8l5b7kY0vlWLewOkDXMmPdLcVV4GmOQLyxuSswIJsweeFZtAsMF7k1Nszz+TYBQrlYRmzOnr398y1JemQ==}
    dependencies:
      makeerror: 1.0.12
    dev: true

  /web-namespaces@2.0.1:
    resolution: {integrity: sha512-bKr1DkiNa2krS7qxNtdrtHAmzuYGFQLiQ13TsorsdT6ULTkPLKuu5+GsFpDlg6JFjUTwX2DyhMPG2be8uPrqsQ==}
    dev: false

  /webidl-conversions@4.0.2:
    resolution: {integrity: sha512-YQ+BmxuTgd6UXZW3+ICGfyqRyHXVlD5GtQr5+qjiNW7bF0cqrzX500HVXPBOvgXb5YnzDd+h0zqyv61KUD7+Sg==}
    dev: false

  /webidl-conversions@5.0.0:
    resolution: {integrity: sha512-VlZwKPCkYKxQgeSbH5EyngOmRp7Ww7I9rQLERETtf5ofd9pGeswWiOtogpEO850jziPRarreGxn5QIiTqpb2wA==}
    engines: {node: '>=8'}
    dev: true

  /webidl-conversions@6.1.0:
    resolution: {integrity: sha512-qBIvFLGiBpLjfwmYAaHPXsn+ho5xZnGvyGvsarywGNc8VyQJUMHJ8OBKGGrPER0okBeMDaan4mNBlgBROxuI8w==}
    engines: {node: '>=10.4'}
    dev: true

  /webidl-conversions@7.0.0:
    resolution: {integrity: sha512-VwddBukDzu71offAQR975unBIGqfKZpM+8ZX6ySk8nYhVoo5CYaZyzt3YBvYtRtO+aoGlqxPg/B87NGVZ/fu6g==}
    engines: {node: '>=12'}
    dev: true

  /whatwg-encoding@1.0.5:
    resolution: {integrity: sha512-b5lim54JOPN9HtzvK9HFXvBma/rnfFeqsic0hSpjtDbVxR3dJKLc+KB4V6GgiGOvl7CY/KNh8rxSo9DKQrnUEw==}
    dependencies:
      iconv-lite: 0.4.24
    dev: true

  /whatwg-encoding@2.0.0:
    resolution: {integrity: sha512-p41ogyeMUrw3jWclHWTQg1k05DSVXPLcVxRTYsXUk+ZooOCZLcoYgPZ/HL/D/N+uQPOtcp1me1WhBEaX02mhWg==}
    engines: {node: '>=12'}
    dependencies:
      iconv-lite: 0.6.3
    dev: true

  /whatwg-mimetype@2.3.0:
    resolution: {integrity: sha512-M4yMwr6mAnQz76TbJm914+gPpB/nCwvZbJU28cUD6dR004SAxDLOOSUaB1JDRqLtaOV/vi0IC5lEAGFgrjGv/g==}
    dev: true

  /whatwg-mimetype@3.0.0:
    resolution: {integrity: sha512-nt+N2dzIutVRxARx1nghPKGv1xHikU7HKdfafKkLNLindmPU/ch3U31NOCGGA/dmPcmb1VlofO0vnKAcsm0o/Q==}
    engines: {node: '>=12'}
    dev: true

  /whatwg-url@11.0.0:
    resolution: {integrity: sha512-RKT8HExMpoYx4igMiVMY83lN6UeITKJlBQ+vR/8ZJ8OCdSiN3RwCq+9gH0+Xzj0+5IrM6i4j/6LuvzbZIQgEcQ==}
    engines: {node: '>=12'}
    dependencies:
      tr46: 3.0.0
      webidl-conversions: 7.0.0
    dev: true

  /whatwg-url@7.1.0:
    resolution: {integrity: sha512-WUu7Rg1DroM7oQvGWfOiAK21n74Gg+T4elXEQYkOhtyLeWiJFoOGLXPKI/9gzIie9CtwVLm8wtw6YJdKyxSjeg==}
    dependencies:
      lodash.sortby: 4.7.0
      tr46: 1.0.1
      webidl-conversions: 4.0.2
    dev: false

  /whatwg-url@8.7.0:
    resolution: {integrity: sha512-gAojqb/m9Q8a5IV96E3fHJM70AzCkgt4uXYX2O7EmuyOnLrViCQlsEBmF9UQIu3/aeAIp2U17rtbpZWNntQqdg==}
    engines: {node: '>=10'}
    dependencies:
      lodash: 4.17.21
      tr46: 2.1.0
      webidl-conversions: 6.1.0
    dev: true

  /which-boxed-primitive@1.0.2:
    resolution: {integrity: sha512-bwZdv0AKLpplFY2KZRX6TvyuN7ojjr7lwkg6ml0roIy9YeuSr7JS372qlNW18UQYzgYK9ziGcerWqZOmEn9VNg==}
    dependencies:
      is-bigint: 1.0.4
      is-boolean-object: 1.1.2
      is-number-object: 1.0.7
      is-string: 1.0.7
      is-symbol: 1.0.4

  /which-collection@1.0.1:
    resolution: {integrity: sha512-W8xeTUwaln8i3K/cY1nGXzdnVZlidBcagyNFtBdD5kxnb4TvGKR7FfSIS3mYpwWS1QUCutfKz8IY8RjftB0+1A==}
    dependencies:
      is-map: 2.0.2
      is-set: 2.0.2
      is-weakmap: 2.0.1
      is-weakset: 2.0.2
    dev: true

  /which-typed-array@1.1.9:
    resolution: {integrity: sha512-w9c4xkx6mPidwp7180ckYWfMmvxpjlZuIudNtDf4N/tTAUB8VJbX25qZoAsrtGuYNnGw3pa0AXgbGKRB8/EceA==}
    engines: {node: '>= 0.4'}
    dependencies:
      available-typed-arrays: 1.0.5
      call-bind: 1.0.2
      for-each: 0.3.3
      gopd: 1.0.1
      has-tostringtag: 1.0.0
      is-typed-array: 1.1.10

  /which@2.0.2:
    resolution: {integrity: sha512-BLI3Tl1TW3Pvl70l3yq3Y64i+awpwXqsGBYWkkqMtnbXgrMD+yj7rhW0kuEDxzJaYXGjEW5ogapKNMEKNMjibA==}
    engines: {node: '>= 8'}
    hasBin: true
    dependencies:
      isexe: 2.0.0
    dev: true

  /word-wrap@1.2.3:
    resolution: {integrity: sha512-Hz/mrNwitNRh/HUAtM/VT/5VH+ygD6DV7mYKZAtHOrbs8U7lvPS6xf7EJKMF0uW1KJCl0H701g3ZGus+muE5vQ==}
    engines: {node: '>=0.10.0'}
    dev: true

  /workbox-background-sync@6.5.4:
    resolution: {integrity: sha512-0r4INQZMyPky/lj4Ou98qxcThrETucOde+7mRGJl13MPJugQNKeZQOdIJe/1AchOP23cTqHcN/YVpD6r8E6I8g==}
    dependencies:
      idb: 7.1.1
      workbox-core: 6.5.4
    dev: false

  /workbox-broadcast-update@6.5.4:
    resolution: {integrity: sha512-I/lBERoH1u3zyBosnpPEtcAVe5lwykx9Yg1k6f8/BGEPGaMMgZrwVrqL1uA9QZ1NGGFoyE6t9i7lBjOlDhFEEw==}
    dependencies:
      workbox-core: 6.5.4
    dev: false

  /workbox-build@6.5.4:
    resolution: {integrity: sha512-kgRevLXEYvUW9WS4XoziYqZ8Q9j/2ziJYEtTrjdz5/L/cTUa2XfyMP2i7c3p34lgqJ03+mTiz13SdFef2POwbA==}
    engines: {node: '>=10.0.0'}
    dependencies:
      '@apideck/better-ajv-errors': 0.3.6(ajv@8.12.0)
      '@babel/core': 7.21.3
      '@babel/preset-env': 7.20.2(@babel/core@7.21.3)
      '@babel/runtime': 7.21.0
      '@rollup/plugin-babel': 5.3.1(@babel/core@7.21.3)(rollup@2.79.1)
      '@rollup/plugin-node-resolve': 11.2.1(rollup@2.79.1)
      '@rollup/plugin-replace': 2.4.2(rollup@2.79.1)
      '@surma/rollup-plugin-off-main-thread': 2.2.3
      ajv: 8.12.0
      common-tags: 1.8.2
      fast-json-stable-stringify: 2.1.0
      fs-extra: 9.1.0
      glob: 7.2.3
      lodash: 4.17.21
      pretty-bytes: 5.6.0
      rollup: 2.79.1
      rollup-plugin-terser: 7.0.2(rollup@2.79.1)
      source-map: 0.8.0-beta.0
      stringify-object: 3.3.0
      strip-comments: 2.0.1
      tempy: 0.6.0
      upath: 1.2.0
      workbox-background-sync: 6.5.4
      workbox-broadcast-update: 6.5.4
      workbox-cacheable-response: 6.5.4
      workbox-core: 6.5.4
      workbox-expiration: 6.5.4
      workbox-google-analytics: 6.5.4
      workbox-navigation-preload: 6.5.4
      workbox-precaching: 6.5.4
      workbox-range-requests: 6.5.4
      workbox-recipes: 6.5.4
      workbox-routing: 6.5.4
      workbox-strategies: 6.5.4
      workbox-streams: 6.5.4
      workbox-sw: 6.5.4
      workbox-window: 6.5.4
    transitivePeerDependencies:
      - '@types/babel__core'
      - supports-color
    dev: false

  /workbox-cacheable-response@6.5.4:
    resolution: {integrity: sha512-DCR9uD0Fqj8oB2TSWQEm1hbFs/85hXXoayVwFKLVuIuxwJaihBsLsp4y7J9bvZbqtPJ1KlCkmYVGQKrBU4KAug==}
    dependencies:
      workbox-core: 6.5.4
    dev: false

  /workbox-core@6.5.4:
    resolution: {integrity: sha512-OXYb+m9wZm8GrORlV2vBbE5EC1FKu71GGp0H4rjmxmF4/HLbMCoTFws87M3dFwgpmg0v00K++PImpNQ6J5NQ6Q==}
    dev: false

  /workbox-expiration@6.5.4:
    resolution: {integrity: sha512-jUP5qPOpH1nXtjGGh1fRBa1wJL2QlIb5mGpct3NzepjGG2uFFBn4iiEBiI9GUmfAFR2ApuRhDydjcRmYXddiEQ==}
    dependencies:
      idb: 7.1.1
      workbox-core: 6.5.4
    dev: false

  /workbox-google-analytics@6.5.4:
    resolution: {integrity: sha512-8AU1WuaXsD49249Wq0B2zn4a/vvFfHkpcFfqAFHNHwln3jK9QUYmzdkKXGIZl9wyKNP+RRX30vcgcyWMcZ9VAg==}
    dependencies:
      workbox-background-sync: 6.5.4
      workbox-core: 6.5.4
      workbox-routing: 6.5.4
      workbox-strategies: 6.5.4
    dev: false

  /workbox-navigation-preload@6.5.4:
    resolution: {integrity: sha512-IIwf80eO3cr8h6XSQJF+Hxj26rg2RPFVUmJLUlM0+A2GzB4HFbQyKkrgD5y2d84g2IbJzP4B4j5dPBRzamHrng==}
    dependencies:
      workbox-core: 6.5.4
    dev: false

  /workbox-precaching@6.5.4:
    resolution: {integrity: sha512-hSMezMsW6btKnxHB4bFy2Qfwey/8SYdGWvVIKFaUm8vJ4E53JAY+U2JwLTRD8wbLWoP6OVUdFlXsTdKu9yoLTg==}
    dependencies:
      workbox-core: 6.5.4
      workbox-routing: 6.5.4
      workbox-strategies: 6.5.4
    dev: false

  /workbox-range-requests@6.5.4:
    resolution: {integrity: sha512-Je2qR1NXCFC8xVJ/Lux6saH6IrQGhMpDrPXWZWWS8n/RD+WZfKa6dSZwU+/QksfEadJEr/NfY+aP/CXFFK5JFg==}
    dependencies:
      workbox-core: 6.5.4
    dev: false

  /workbox-recipes@6.5.4:
    resolution: {integrity: sha512-QZNO8Ez708NNwzLNEXTG4QYSKQ1ochzEtRLGaq+mr2PyoEIC1xFW7MrWxrONUxBFOByksds9Z4//lKAX8tHyUA==}
    dependencies:
      workbox-cacheable-response: 6.5.4
      workbox-core: 6.5.4
      workbox-expiration: 6.5.4
      workbox-precaching: 6.5.4
      workbox-routing: 6.5.4
      workbox-strategies: 6.5.4
    dev: false

  /workbox-routing@6.5.4:
    resolution: {integrity: sha512-apQswLsbrrOsBUWtr9Lf80F+P1sHnQdYodRo32SjiByYi36IDyL2r7BH1lJtFX8fwNHDa1QOVY74WKLLS6o5Pg==}
    dependencies:
      workbox-core: 6.5.4
    dev: false

  /workbox-strategies@6.5.4:
    resolution: {integrity: sha512-DEtsxhx0LIYWkJBTQolRxG4EI0setTJkqR4m7r4YpBdxtWJH1Mbg01Cj8ZjNOO8etqfA3IZaOPHUxCs8cBsKLw==}
    dependencies:
      workbox-core: 6.5.4
    dev: false

  /workbox-streams@6.5.4:
    resolution: {integrity: sha512-FXKVh87d2RFXkliAIheBojBELIPnWbQdyDvsH3t74Cwhg0fDheL1T8BqSM86hZvC0ZESLsznSYWw+Va+KVbUzg==}
    dependencies:
      workbox-core: 6.5.4
      workbox-routing: 6.5.4
    dev: false

  /workbox-sw@6.5.4:
    resolution: {integrity: sha512-vo2RQo7DILVRoH5LjGqw3nphavEjK4Qk+FenXeUsknKn14eCNedHOXWbmnvP4ipKhlE35pvJ4yl4YYf6YsJArA==}
    dev: false

  /workbox-window@6.5.4:
    resolution: {integrity: sha512-HnLZJDwYBE+hpG25AQBO8RUWBJRaCsI9ksQJEp3aCOFCaG5kqaToAYXFRAHxzRluM2cQbGzdQF5rjKPWPA1fug==}
    dependencies:
      '@types/trusted-types': 2.0.3
      workbox-core: 6.5.4
    dev: false

  /wrap-ansi@7.0.0:
    resolution: {integrity: sha512-YVGIj2kamLSTxw6NsZjoBxfSwsn0ycdesmc4p+Q21c5zPuZ1pl+NfxVdxPtdHvmNVOQ6XSYG4AUtyt/Fi7D16Q==}
    engines: {node: '>=10'}
    dependencies:
      ansi-styles: 4.3.0
      string-width: 4.2.3
      strip-ansi: 6.0.1
    dev: true

  /wrappy@1.0.2:
    resolution: {integrity: sha512-l4Sp/DRseor9wL6EvV2+TuQn63dMkPjZ/sp9XkghTEbV9KlPS1xUsZ3u7/IQO4wxtcFB4bgpQPRcR3QCvezPcQ==}

  /write-file-atomic@3.0.3:
    resolution: {integrity: sha512-AvHcyZ5JnSfq3ioSyjrBkH9yW4m7Ayk8/9My/DD9onKeu/94fwrMocemO2QAJFAlnnDN+ZDS+ZjAR5ua1/PV/Q==}
    dependencies:
      imurmurhash: 0.1.4
      is-typedarray: 1.0.0
      signal-exit: 3.0.7
      typedarray-to-buffer: 3.1.5
    dev: true

  /ws@7.5.9:
    resolution: {integrity: sha512-F+P9Jil7UiSKSkppIiD94dN07AwvFixvLIj1Og1Rl9GGMuNipJnV9JzjD6XuqmAeiswGvUmNLjr5cFuXwNS77Q==}
    engines: {node: '>=8.3.0'}
    peerDependencies:
      bufferutil: ^4.0.1
      utf-8-validate: ^5.0.2
    peerDependenciesMeta:
      bufferutil:
        optional: true
      utf-8-validate:
        optional: true
    dev: true

  /ws@8.13.0:
    resolution: {integrity: sha512-x9vcZYTrFPC7aSIbj7sRCYo7L/Xb8Iy+pW0ng0wt2vCJv7M9HOMy0UoN3rr+IFC7hb7vXoqS+P9ktyLLLhO+LA==}
    engines: {node: '>=10.0.0'}
    peerDependencies:
      bufferutil: ^4.0.1
      utf-8-validate: '>=5.0.2'
    peerDependenciesMeta:
      bufferutil:
        optional: true
      utf-8-validate:
        optional: true

  /xml-name-validator@3.0.0:
    resolution: {integrity: sha512-A5CUptxDsvxKJEU3yO6DuWBSJz/qizqzJKOMIfUJHETbBw/sFaDxgd6fxm1ewUaM0jZ444Fc5vC5ROYurg/4Pw==}
    dev: true

  /xml-name-validator@4.0.0:
    resolution: {integrity: sha512-ICP2e+jsHvAj2E2lIHxa5tjXRlKDJo4IdvPvCXbXQGdzSfmSpNVyIKMvoZHjDY9DP0zV17iI85o90vRFXNccRw==}
    engines: {node: '>=12'}
    dev: true

  /xmlchars@2.2.0:
    resolution: {integrity: sha512-JZnDKK8B0RCDw84FNdDAIpZK+JuJw+s7Lz8nksI7SIuU3UXJJslUthsi+uWBUYOwPFwW7W7PRLRfUKpxjtjFCw==}
    dev: true

  /y18n@5.0.8:
    resolution: {integrity: sha512-0pfFzegeDWJHJIAmTLRP2DwHjdF5s7jo9tuztdQxAhINCdvS+3nGINqPd00AphqJR/0LhANUS6/+7SCb98YOfA==}
    engines: {node: '>=10'}
    dev: true

  /yallist@3.1.1:
    resolution: {integrity: sha512-a4UGQaWPH59mOXUYnAG2ewncQS4i4F43Tv3JoAM+s2VDAmS9NsK8GpDMLrCHPksFT7h3K6TOoUNn2pb7RoXx4g==}

  /yallist@4.0.0:
    resolution: {integrity: sha512-3wdGidZyq5PB084XLES5TpOSRA3wjXAlIWMhum2kRcv/41Sn2emQ0dycQW4uZXLejwKvg6EsvbdlVL+FYEct7A==}
    dev: true

  /yargs-parser@20.2.9:
    resolution: {integrity: sha512-y11nGElTIV+CT3Zv9t7VKl+Q3hTQoT9a1Qzezhhl6Rp21gJ/IVTW7Z3y9EWXhuUBC2Shnf+DX0antecpAwSP8w==}
    engines: {node: '>=10'}
    dev: true

  /yargs-parser@21.1.1:
    resolution: {integrity: sha512-tVpsJW7DdjecAiFpbIB1e3qxIQsE6NoPc5/eTdrbbIC4h0LVsWhnoa3g+m2HclBIujHzsxZ4VJVA+GUuc2/LBw==}
    engines: {node: '>=12'}
    dev: false
    optional: true

  /yargs@16.2.0:
    resolution: {integrity: sha512-D1mvvtDG0L5ft/jGWkLpG1+m0eQxOfaBvTNELraWj22wSVUMWxZUvYgJYcKh6jGGIkJFhH4IZPQhR4TKpc8mBw==}
    engines: {node: '>=10'}
    dependencies:
      cliui: 7.0.4
      escalade: 3.1.1
      get-caller-file: 2.0.5
      require-directory: 2.1.1
      string-width: 4.2.3
      y18n: 5.0.8
      yargs-parser: 20.2.9
    dev: true

  /yocto-queue@0.1.0:
    resolution: {integrity: sha512-rVksvsnNCdJ/ohGc6xgPwyN8eheCxsiLM8mxuE/t/mOVqJewPuO1miLpTHQiRgTKCLexL4MeAFVagts7HmNZ2Q==}
    engines: {node: '>=10'}
    dev: true

  /zwitch@2.0.4:
    resolution: {integrity: sha512-bXE4cR/kVZhKZX/RjPEflHaKVhUVl85noU3v6b8apfQEc1x4A+zBxjZ4lN8LqGd6WZ3dl98pY4o717VFmoPp+A==}
    dev: false<|MERGE_RESOLUTION|>--- conflicted
+++ resolved
@@ -45,57 +45,6 @@
         version: 0.24.5(jsdom@20.0.3)
 
   components/admin:
-<<<<<<< HEAD
-    specifiers:
-      '@revolt/client': workspace:^1.0.0
-      '@revolt/i18n': workspace:^1.0.0
-      '@revolt/markdown': workspace:^1.0.0
-      '@revolt/state': workspace:^1.0.0
-      '@revolt/ui': workspace:^1.0.0
-      revolt.js: workspace:7.0.0-beta.3
-      solid-icons: ^1.0.4
-      solid-js: ^1.7.3
-      ulid: ^2.3.0
-    dependencies:
-      '@revolt/client': link:../client
-      '@revolt/i18n': link:../i18n
-      '@revolt/markdown': link:../markdown
-      '@revolt/state': link:../state
-      '@revolt/ui': link:../ui
-      revolt.js: link:../../packages/revolt.js
-      solid-icons: 1.0.4_solid-js@1.7.3
-      solid-js: 1.7.3
-      ulid: 2.3.0
-
-  components/auth:
-    specifiers:
-      '@revolt/client': workspace:^1.0.0
-      '@revolt/common': workspace:^1.0.0
-      '@revolt/i18n': workspace:^1.0.0
-      '@revolt/modal': workspace:^1.0.0
-      '@revolt/routing': workspace:^1.0.0
-      '@revolt/state': workspace:^1.0.0
-      '@revolt/ui': workspace:^1.0.0
-      revolt.js: workspace:7.0.0-beta.3
-      solid-hcaptcha: ^0.2.5
-      solid-icons: ^1.0.4
-      solid-js: ^1.7.3
-      solid-styled-components: ^0.28.4
-      vite: ^4.2.1
-    dependencies:
-      '@revolt/client': link:../client
-      '@revolt/common': link:../common
-      '@revolt/i18n': link:../i18n
-      '@revolt/modal': link:../modal
-      '@revolt/routing': link:../routing
-      '@revolt/state': link:../state
-      '@revolt/ui': link:../ui
-      revolt.js: link:../../packages/revolt.js
-      solid-hcaptcha: 0.2.5_solid-js@1.7.3
-      solid-icons: 1.0.4_solid-js@1.7.3
-      solid-js: 1.7.3
-      solid-styled-components: link:../../packages/solid-styled-components
-=======
     dependencies:
       '@revolt/client':
         specifier: workspace:^1.0.0
@@ -163,32 +112,12 @@
       solid-styled-components:
         specifier: ^0.28.4
         version: link:../../packages/solid-styled-components
->>>>>>> 15b9c56b
     devDependencies:
       vite:
         specifier: ^4.2.1
         version: 4.2.1
 
   components/client:
-<<<<<<< HEAD
-    specifiers:
-      '@revolt/common': workspace:^1.0.0
-      '@revolt/state': workspace:^1.0.0
-      '@solid-primitives/map': ^0.4.3
-      detect-browser: ^5.3.0
-      mobx: ^6.3.2
-      revolt.js: workspace:7.0.0-beta.3
-      solid-js: ^1.7.3
-      vite: ^4.2.1
-    dependencies:
-      '@revolt/common': link:../common
-      '@revolt/state': link:../state
-      '@solid-primitives/map': 0.4.3_solid-js@1.7.3
-      detect-browser: 5.3.0
-      mobx: 6.6.2
-      revolt.js: link:../../packages/revolt.js
-      solid-js: 1.7.3
-=======
     dependencies:
       '@revolt/common':
         specifier: workspace:^1.0.0
@@ -211,7 +140,6 @@
       solid-js:
         specifier: ^1.7.3
         version: 1.7.3
->>>>>>> 15b9c56b
     devDependencies:
       vite:
         specifier: ^4.2.1
@@ -246,62 +174,6 @@
         version: 1.7.3
 
   components/markdown:
-<<<<<<< HEAD
-    specifiers:
-      '@revolt/client': workspace:^1.0.0
-      '@revolt/i18n': workspace:^1.0.0
-      '@revolt/routing': workspace:^1.0.0
-      '@revolt/ui': workspace:^1.0.0
-      '@types/hast': ^2.3.4
-      '@types/unist': ^2.0.6
-      comma-separated-tokens: ^2.0.3
-      emoji-regex: ^10.2.1
-      hast: ^1.0.0
-      katex: ^0.16.4
-      mdast-util-to-hast: ^12.2.4
-      property-information: ^6.2.0
-      rehype-katex: ^6.0.2
-      rehype-prism: ^2.1.3
-      remark-breaks: ^3.0.2
-      remark-gfm: ^3.0.1
-      remark-math: ^5.1.1
-      remark-parse: ^10.0.1
-      remark-rehype: ^10.1.0
-      revolt.js: workspace:7.0.0-beta.3
-      solid-js: ^1.7.3
-      solid-styled-components: workspace:^0.28.4
-      space-separated-tokens: ^2.0.2
-      style-to-object: ^0.4.0
-      unified: ^10.1.2
-      unist-util-visit: ^4.1.1
-      vfile: ^5.3.6
-    dependencies:
-      '@revolt/client': link:../client
-      '@revolt/i18n': link:../i18n
-      '@revolt/routing': link:../routing
-      '@revolt/ui': link:../ui
-      comma-separated-tokens: 2.0.3
-      emoji-regex: 10.2.1
-      hast: 1.0.0
-      katex: 0.16.4
-      mdast-util-to-hast: 12.2.4
-      property-information: 6.2.0
-      rehype-katex: 6.0.2
-      rehype-prism: 2.1.3_unified@10.1.2
-      remark-breaks: 3.0.2
-      remark-gfm: 3.0.1
-      remark-math: 5.1.1
-      remark-parse: 10.0.1
-      remark-rehype: 10.1.0
-      revolt.js: link:../../packages/revolt.js
-      solid-js: 1.7.3
-      solid-styled-components: link:../../packages/solid-styled-components
-      space-separated-tokens: 2.0.2
-      style-to-object: 0.4.0
-      unified: 10.1.2
-      unist-util-visit: 4.1.1
-      vfile: 5.3.6
-=======
     dependencies:
       '@revolt/client':
         specifier: workspace:^1.0.0
@@ -378,7 +250,6 @@
       vfile:
         specifier: ^5.3.6
         version: 5.3.6
->>>>>>> 15b9c56b
     devDependencies:
       '@types/hast':
         specifier: ^2.3.4
@@ -388,32 +259,6 @@
         version: 2.0.6
 
   components/modal:
-<<<<<<< HEAD
-    specifiers:
-      '@revolt/client': workspace:^1.0.0
-      '@revolt/common': workspace:^1.0.0
-      '@revolt/i18n': workspace:^1.0.0
-      '@revolt/markdown': workspace:^1.0.0
-      '@revolt/routing': workspace:^1.0.0
-      '@revolt/ui': workspace:^1.0.0
-      revolt.js: workspace:7.0.0-beta.3
-      solid-icons: ^1.0.4
-      solid-js: ^1.7.3
-      solid-qr-code: ^0.0.8
-      ulid: ^2.3.0
-    dependencies:
-      '@revolt/client': link:../client
-      '@revolt/common': link:../common
-      '@revolt/i18n': link:../i18n
-      '@revolt/markdown': link:../markdown
-      '@revolt/routing': link:../routing
-      '@revolt/ui': link:../ui
-      revolt.js: link:../../packages/revolt.js
-      solid-icons: 1.0.4_solid-js@1.7.3
-      solid-js: 1.7.3
-      solid-qr-code: 0.0.8_solid-js@1.7.3
-      ulid: 2.3.0
-=======
     dependencies:
       '@revolt/client':
         specifier: workspace:^1.0.0
@@ -448,7 +293,6 @@
       ulid:
         specifier: ^2.3.0
         version: 2.3.0
->>>>>>> 15b9c56b
 
   components/routing:
     dependencies:
@@ -460,29 +304,6 @@
         version: 1.7.3
 
   components/state:
-<<<<<<< HEAD
-    specifiers:
-      '@revolt/common': workspace:^1.0.0
-      '@revolt/i18n': workspace:^1.0.0
-      color-rgba: ^2.4.0
-      fast-deep-equal: ^3.1.3
-      json-stringify-deterministic: ^1.0.7
-      localforage: ^1.10.0
-      mobx: ^6.3.2
-      revolt.js: workspace:7.0.0-beta.3
-      solid-js: ^1.7.3
-      vite: ^4.2.1
-    dependencies:
-      '@revolt/common': link:../common
-      '@revolt/i18n': link:../i18n
-      color-rgba: 2.4.0
-      fast-deep-equal: 3.1.3
-      json-stringify-deterministic: 1.0.7
-      localforage: 1.10.0
-      mobx: 6.6.2
-      revolt.js: link:../../packages/revolt.js
-      solid-js: 1.7.3
-=======
     dependencies:
       '@revolt/common':
         specifier: workspace:^1.0.0
@@ -511,34 +332,12 @@
       solid-js:
         specifier: ^1.7.3
         version: 1.7.3
->>>>>>> 15b9c56b
     devDependencies:
       vite:
         specifier: ^4.2.1
         version: 4.2.1
 
   components/ui:
-<<<<<<< HEAD
-    specifiers:
-      '@floating-ui/dom': ^1.1.0
-      '@fontsource/inter': ^4.5.12
-      '@fontsource/jetbrains-mono': ^4.5.12
-      '@fontsource/open-sans': ^4.5.11
-      '@minht11/solid-virtual-container': ^0.2.1
-      '@motionone/solid': ^10.15.4
-      '@revolt/common': workspace:^1.0.0
-      '@revolt/i18n': workspace:^1.0.0
-      '@revolt/markdown': workspace:^1.0.0
-      '@revolt/routing': workspace:^1.0.0
-      '@thisbeyond/solid-dnd': ^0.7.1
-      revolt.js: workspace:^7.0.0-beta.3
-      solid-dnd-directive: ^0.2.0
-      solid-floating-ui: ^0.2.0
-      solid-icons: ^1.0.4
-      solid-js: ^1.7.3
-      solid-styled-components: ^0.28.4
-=======
->>>>>>> 15b9c56b
     dependencies:
       '@floating-ui/dom':
         specifier: ^1.1.0
@@ -689,46 +488,6 @@
         version: 2.3.0(solid-js@1.7.3)(vite@4.2.1)
 
   packages/revolt.js:
-<<<<<<< HEAD
-    specifiers:
-      '@mxssfd/typedoc-theme': ^1.1.1
-      '@solid-primitives/map': ^0.4.3
-      '@solid-primitives/set': ^0.4.3
-      '@trivago/prettier-plugin-sort-imports': ^4.1.1
-      '@types/node': ^18.15.11
-      '@types/ws': ^8.5.4
-      '@typescript-eslint/eslint-plugin': ^5.57.1
-      '@typescript-eslint/parser': ^5.57.1
-      dotenv: ^16.0.3
-      eslint: ^8.37.0
-      eslint-config-prettier: ^8.8.0
-      eslint-plugin-solid: ^0.12.0
-      eslint-plugin-spellcheck: ^0.0.20
-      eventemitter3: ^5.0.0
-      isomorphic-ws: ^5.0.0
-      long: ^5.2.1
-      prettier: ^2.8.7
-      revolt-api: ^0.5.19
-      solid-js: ^1.7.3
-      tsc-watch: ^6.0.0
-      typed-emitter: ^2.1.0
-      typedoc: ^0.24.1
-      typescript: ^5.0.3
-      ulid: ^2.3.0
-      ws: ^8.13.0
-    dependencies:
-      '@mxssfd/typedoc-theme': 1.1.1_typedoc@0.24.1
-      '@solid-primitives/map': 0.4.3_solid-js@1.7.3
-      '@solid-primitives/set': 0.4.3_solid-js@1.7.3
-      eventemitter3: 5.0.0
-      isomorphic-ws: 5.0.0_ws@8.13.0
-      long: 5.2.1
-      revolt-api: 0.5.19
-      solid-js: 1.7.3
-      typedoc: 0.24.1_typescript@5.0.4
-      ulid: 2.3.0
-      ws: 8.13.0
-=======
     dependencies:
       '@mxssfd/typedoc-theme':
         specifier: ^1.1.1
@@ -763,7 +522,6 @@
       ws:
         specifier: ^8.13.0
         version: 8.13.0
->>>>>>> 15b9c56b
     devDependencies:
       '@trivago/prettier-plugin-sort-imports':
         specifier: ^4.1.1
@@ -8699,11 +8457,7 @@
     resolution: {integrity: sha512-U9nH88a3fc/ekCF1l0/UP1IosiuIjyTh7hBvXVMHYgVcfGvt897Xguj2UOLDeI5BG2m7/uwyaLVT6fbtCwTyzw==}
     engines: {iojs: '>=1.0.0', node: '>=0.10.0'}
 
-<<<<<<< HEAD
-  /revolt-api/0.5.19:
-=======
   /revolt-api@0.5.19:
->>>>>>> 15b9c56b
     resolution: {integrity: sha512-RJzArPUlu6XOUGQl/z8Sg7aFyN8rizYBICor/3REvyzjaVjeIQr9P0gICyQ5HztT+mNoM9wgZIw4mA2dWdVuYQ==}
     dependencies:
       '@insertish/oapi': 0.1.18
